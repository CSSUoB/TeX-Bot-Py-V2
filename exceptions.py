"""Custom exception classes that could be raised within the cogs modules."""

from collections.abc import Sequence

__all__: Sequence[str] = (
    "ImproperlyConfiguredError",
    "BaseTeXBotError",
    "BaseErrorWithErrorCode",
    "BaseDoesNotExistError",
    "RulesChannelDoesNotExistError",
    "DiscordMemberNotInMainGuildError",
    "EveryoneRoleCouldNotBeRetrievedError",
    "InvalidMessagesJSONFileError",
    "MessagesJSONFileMissingKeyError",
    "MessagesJSONFileValueError",
    "StrikeTrackingError",
    "GuildDoesNotExistError",
    "RoleDoesNotExistError",
    "CommitteeRoleDoesNotExistError",
    "GuestRoleDoesNotExistError",
    "MemberRoleDoesNotExistError",
    "ArchivistRoleDoesNotExistError",
    "ChannelDoesNotExistError",
    "RolesChannelDoesNotExistError",
    "GeneralChannelDoesNotExistError"
)

import abc
from typing import Final

from classproperties import classproperty
<<<<<<< HEAD
=======

>>>>>>> 89d8e09a


class ImproperlyConfiguredError(Exception):
    """Exception class to raise when environment variables are not correctly provided."""


class BaseTeXBotError(BaseException, abc.ABC):
    """Base exception parent class."""

    # noinspection PyMethodParameters,PyPep8Naming
    @classproperty
    @abc.abstractmethod
    def DEFAULT_MESSAGE(cls) -> str:  # noqa: N802,N805
        """The message to be displayed alongside this exception class if none is provided."""  # noqa: D401

    def __init__(self, message: str | None = None) -> None:
        """Initialize a new exception with the given error message."""
        self.message: str = message or self.DEFAULT_MESSAGE

        super().__init__(self.message)

    def __repr__(self) -> str:
        """Generate a developer-focused representation of the exception's attributes."""
        formatted: str = self.message

        attributes: dict[str, object] = self.__dict__
        attributes.pop("message")
        if attributes:
            formatted += f""" ({
                ", ".join(
                    {
                        f"{attribute_name}={attribute_value!r}"
                        for attribute_name, attribute_value
                        in attributes.items()
                    }
                )
            })"""

        return formatted


class BaseErrorWithErrorCode(BaseTeXBotError, abc.ABC):
    """Base class for exception errors that have an error code."""

    # noinspection PyMethodParameters,PyPep8Naming
    @classproperty
    @abc.abstractmethod
    def ERROR_CODE(cls) -> str:  # noqa: N802,N805
        """The unique error code for users to tell admins about an error that occurred."""  # noqa: D401


class BaseDoesNotExistError(BaseErrorWithErrorCode, ValueError, abc.ABC):
    """Exception class to raise when a required Discord entity is missing."""

    # noinspection PyMethodParameters,PyPep8Naming
    @classproperty
    def DEPENDENT_COMMANDS(cls) -> frozenset[str]:  # noqa: N802,N805
        """
        The set of names of bot commands that require this Discord entity.

        This set being empty could mean that all bot commands require this Discord entity,
        or no bot commands require this Discord entity.
        """  # noqa: D401
        return frozenset()

    # noinspection PyMethodParameters,PyPep8Naming
    @classproperty
    def DEPENDENT_TASKS(cls) -> frozenset[str]:  # noqa: N802,N805
        """
        The set of names of bot tasks that require this Discord entity.

        This set being empty could mean that all bot tasks require this Discord entity,
        or no bot tasks require this Discord entity.
        """  # noqa: D401
        return frozenset()

    # noinspection PyMethodParameters,PyPep8Naming
    @classproperty
    def DEPENDENT_EVENTS(cls) -> frozenset[str]:  # noqa: N802,N805
        """
        The set of names of bot events that require this Discord entity.

        This set being empty could mean that all bot events require this Discord entity,
        or no bot events require this Discord entity.
        """  # noqa: D401
        return frozenset()

    # noinspection PyMethodParameters,PyPep8Naming
    @classproperty
    @abc.abstractmethod
    def DOES_NOT_EXIST_TYPE(cls) -> str:  # noqa: N802,N805
        """The name of the Discord entity that this `DoesNotExistError` is associated with."""  # noqa: D401

<<<<<<< HEAD
    @classmethod
    def get_formatted_message(cls, non_existent_object_identifier: str) -> str:  # noqa: C901, PLR0912
        """
        Format the exception message with the dependants that require the non-existent object.

        The message will also state that the given Discord entity does not exist.
        """
        if not cls.DEPENDENT_COMMANDS and not cls.DEPENDENT_TASKS and not cls.DEPENDENT_EVENTS:
            NO_DEPENDANTS_MESSAGE: Final[str] = (
                "Cannot get formatted message when non-existent object has no dependants."
=======
    @staticmethod
    def format_does_not_exist_with_dependencies(value: str, does_not_exist_type: str, dependant_commands: Collection[str], dependant_tasks: Collection[str], dependant_events: Collection[str]) -> str:  # noqa: C901, E501, PLR0912
        """Format a string, stating that the given Discord entity does not exist."""
        if not dependant_commands and not dependant_tasks and not dependant_events:
            EMPTY_ARGS_MESSAGE: Final[str] = (
                "The arguments \"dependant_commands\" & \"dependant_tasks\" "
                "cannot all be empty."
>>>>>>> 89d8e09a
            )
            raise ValueError(NO_DEPENDANTS_MESSAGE)

        formatted_dependent_commands: str = ""

        if cls.DEPENDENT_COMMANDS:
            if len(cls.DEPENDENT_COMMANDS) == 1:
                formatted_dependent_commands += (
                    f"\"/{next(iter(cls.DEPENDENT_COMMANDS))}\" command"
                )
            else:
                index: int
                dependent_command: str
                for index, dependent_command in enumerate(cls.DEPENDENT_COMMANDS):
                    formatted_dependent_commands += f"\"/{dependent_command}\""

                    if index < len(cls.DEPENDENT_COMMANDS) - 2:
                        formatted_dependent_commands += ", "
                    elif index == len(cls.DEPENDENT_COMMANDS) - 2:
                        formatted_dependent_commands += " & "

                formatted_dependent_commands += " commands"

        if cls.DOES_NOT_EXIST_TYPE.strip().lower() == "channel":
            non_existent_object_identifier = f"#{non_existent_object_identifier}"

        partial_message: str = (
            f"\"{non_existent_object_identifier}\" {cls.DOES_NOT_EXIST_TYPE} must exist "
            f"in order to use the {formatted_dependent_commands}"
        )

        if cls.DEPENDENT_TASKS:
            formatted_dependent_tasks: str = ""

            if cls.DEPENDENT_COMMANDS:
                if not cls.DEPENDENT_EVENTS:
                    partial_message += " and the "
                else:
                    partial_message += ", the "

            if len(cls.DEPENDENT_TASKS) == 1:
                formatted_dependent_tasks += f"\"{next(iter(cls.DEPENDENT_TASKS))}\" task"
            else:
                dependent_task: str
                for index, dependent_task in enumerate(cls.DEPENDENT_TASKS):
                    formatted_dependent_tasks += f"\"{dependent_task}\""

                    if index < len(cls.DEPENDENT_TASKS) - 2:
                        formatted_dependent_tasks += ", "
                    elif index == len(cls.DEPENDENT_TASKS) - 2:
                        formatted_dependent_tasks += " & "

                formatted_dependent_tasks += " tasks"

            partial_message += formatted_dependent_tasks

        if cls.DEPENDENT_EVENTS:
            formatted_dependent_events: str = ""

            if cls.DEPENDENT_COMMANDS or cls.DEPENDENT_TASKS:
                partial_message += " and the "

            if len(cls.DEPENDENT_EVENTS) == 1:
                formatted_dependent_events += f"\"{next(iter(cls.DEPENDENT_EVENTS))}\" event"
            else:
                dependent_event: str
                for index, dependent_event in enumerate(cls.DEPENDENT_EVENTS):
                    formatted_dependent_events += f"\"{dependent_event}\""

                    if index < len(cls.DEPENDENT_EVENTS) - 2:
                        formatted_dependent_events += ", "
                    elif index == len(cls.DEPENDENT_EVENTS) - 2:
                        formatted_dependent_events += " & "

                formatted_dependent_events += " events"

            partial_message += formatted_dependent_events

        return f"{partial_message}."


class RulesChannelDoesNotExistError(BaseTeXBotError, ValueError):
    """Exception class to raise when the channel, marked as the rules channel, is missing."""

    # noinspection PyMethodParameters,PyPep8Naming
    @classproperty
    def DEFAULT_MESSAGE(cls) -> str:  # noqa: N802,N805
        """The message to be displayed alongside this exception class if none is provided."""  # noqa: D401
        return "There is no channel marked as the rules channel."


class DiscordMemberNotInMainGuildError(BaseTeXBotError, ValueError):
    """Exception class for when no members of your Discord guild have the given user ID."""

    # noinspection PyMethodParameters,PyPep8Naming
    @classproperty
    def DEFAULT_MESSAGE(cls) -> str:  # noqa: N802,N805
        """The message to be displayed alongside this exception class if none is provided."""  # noqa: D401
        return "Given user ID does not represent any member of your group's Discord guild."

    def __init__(self, message: str | None = None, user_id: int | None = None) -> None:
        """Initialize a ValueError exception for a non-existent user ID."""
        self.user_id: int | None = user_id

        super().__init__(message)


class EveryoneRoleCouldNotBeRetrievedError(BaseErrorWithErrorCode, ValueError):
    """Exception class for when the "@everyone" role could not be retrieved."""

    # noinspection PyMethodParameters,PyPep8Naming
    @classproperty
    def DEFAULT_MESSAGE(cls) -> str:  # noqa: N802,N805
        """The message to be displayed alongside this exception class if none is provided."""  # noqa: D401
        return "The reference to the \"@everyone\" role could not be correctly retrieved."

    # noinspection PyMethodParameters,PyPep8Naming
    @classproperty
    def ERROR_CODE(cls) -> str:  # noqa: N802,N805
        """The unique error code for users to tell admins about an error that occurred."""  # noqa: D401
        return "E1042"


class InvalidMessagesJSONFileError(BaseTeXBotError, ImproperlyConfiguredError):
    """Exception class to raise when the messages.json file has an invalid structure."""

    # noinspection PyMethodParameters,PyPep8Naming
    @classproperty
    def DEFAULT_MESSAGE(cls) -> str:  # noqa: N802,N805
        """The message to be displayed alongside this exception class if none is provided."""  # noqa: D401
        return "The messages JSON file has an invalid structure at the given key."

    def __init__(self, message: str | None = None, dict_key: str | None = None) -> None:
        """Initialize an ImproperlyConfigured exception for an invalid messages.json file."""
        self.dict_key: str | None = dict_key

        super().__init__(message)


class MessagesJSONFileMissingKeyError(InvalidMessagesJSONFileError):
    """Exception class to raise when a key in the messages.json file is missing."""

    # noinspection PyMethodParameters,PyPep8Naming
    @classproperty
    def DEFAULT_MESSAGE(cls) -> str:  # noqa: N802,N805
        """The message to be displayed alongside this exception class if none is provided."""  # noqa: D401
        return "The messages JSON file is missing a required key."

    def __init__(self, message: str | None = None, missing_key: str | None = None) -> None:
        """Initialize a new InvalidMessagesJSONFile exception for a missing key."""
        super().__init__(message, dict_key=missing_key)


class MessagesJSONFileValueError(InvalidMessagesJSONFileError):
    """Exception class to raise when a key in the messages.json file has an invalid value."""

    # noinspection PyMethodParameters,PyPep8Naming
    @classproperty
    def DEFAULT_MESSAGE(cls) -> str:  # noqa: N802,N805
        """The message to be displayed alongside this exception class if none is provided."""  # noqa: D401
        return "The messages JSON file has an invalid value."

    def __init__(self, message: str | None = None, dict_key: str | None = None, invalid_value: object | None = None) -> None:  # noqa: E501
        """Initialize a new InvalidMessagesJSONFile exception for a key's invalid value."""
        self.invalid_value: object | None = invalid_value

        super().__init__(message, dict_key)


class StrikeTrackingError(BaseTeXBotError, RuntimeError):
    """
    Exception class to raise when any error occurs while tracking moderation actions.

    If this error occurs, it is likely that manually applied moderation actions will be missed
    and not tracked correctly.
    """

    # noinspection PyMethodParameters,PyPep8Naming
    @classproperty
    def DEFAULT_MESSAGE(cls) -> str:  # noqa: N802,N805
        """The message to be displayed alongside this exception class if none is provided."""  # noqa: D401
        return "An error occurred while trying to track manually applied moderation actions."


class GuildDoesNotExistError(BaseDoesNotExistError):
    """Exception class to raise when a required Discord guild is missing."""

    # noinspection PyMethodParameters,PyPep8Naming
    @classproperty
    def DEFAULT_MESSAGE(cls) -> str:  # noqa: N802,N805
        """The message to be displayed alongside this exception class if none is provided."""  # noqa: D401
        return "Server with given ID does not exist or is not accessible to the bot."

    # noinspection PyMethodParameters,PyPep8Naming
    @classproperty
    def ERROR_CODE(cls) -> str:  # noqa: N802,N805
        """The unique error code for users to tell admins about an error that occurred."""  # noqa: D401
        return "E1011"

    # noinspection PyMethodParameters,PyPep8Naming
    @classproperty
    def DOES_NOT_EXIST_TYPE(cls) -> str:  # noqa: N802,N805
        """The name of the Discord entity that this `DoesNotExistError` is associated with."""  # noqa: D401
        return "guild"

    def __init__(self, message: str | None = None, guild_id: int | None = None) -> None:
        """Initialize a new DoesNotExist exception for a guild not existing."""
        self.guild_id: int | None = guild_id

        if guild_id and not message:
            message = self.DEFAULT_MESSAGE.replace("given ID", f"ID \"{self.guild_id}\"")

        super().__init__(message)


class RoleDoesNotExistError(BaseDoesNotExistError, abc.ABC):
    """Exception class to raise when a required Discord role is missing."""

    # noinspection PyMethodParameters,PyPep8Naming
    @classproperty
    def DEFAULT_MESSAGE(cls) -> str:  # noqa: N802,N805
        """The message to be displayed alongside this exception class if none is provided."""  # noqa: D401
        return f"Role with name \"{cls.ROLE_NAME}\" does not exist."
<<<<<<< HEAD

    # noinspection PyMethodParameters,PyPep8Naming
    @classproperty
    def DOES_NOT_EXIST_TYPE(cls) -> str:  # noqa: N802,N805
        """The name of the Discord entity that this `DoesNotExistError` is associated with."""  # noqa: D401
        return "role"

    # noinspection PyMethodParameters,PyPep8Naming
    @classproperty
    @abc.abstractmethod
    def ROLE_NAME(cls) -> str:  # noqa: N802,N805
        """The name of the Discord role that does not exist."""  # noqa: D401

=======

    # noinspection PyMethodParameters,PyPep8Naming
    @classproperty
    def DOES_NOT_EXIST_TYPE(cls) -> str:  # noqa: N802,N805
        """The name of the Discord entity that this `DoesNotExistError` is associated with."""  # noqa: D401
        return "role"

    # noinspection PyMethodParameters,PyPep8Naming
    @classproperty
    @abc.abstractmethod
    def ROLE_NAME(cls) -> str:  # noqa: N802,N805
        """The name of the Discord role that does not exist."""  # noqa: D401

>>>>>>> 89d8e09a
    def __init__(self, message: str | None = None) -> None:
        """Initialize a new DoesNotExist exception for a role not existing."""
        HAS_DEPENDANTS: Final[bool] = bool(
            self.DEPENDENT_COMMANDS or self.DEPENDENT_TASKS or self.DEPENDENT_EVENTS
        )

        if not message and HAS_DEPENDANTS:
<<<<<<< HEAD
            message = self.get_formatted_message(non_existent_object_identifier=self.ROLE_NAME)
=======
            message = self.format_does_not_exist_with_dependencies(
                value=self.ROLE_NAME,
                does_not_exist_type="role",
                dependant_commands=self.DEPENDENT_COMMANDS,
                dependant_tasks=self.DEPENDENT_TASKS,
                dependant_events=self.DEPENDENT_EVENTS
            )
>>>>>>> 89d8e09a

        super().__init__(message)


class CommitteeRoleDoesNotExistError(RoleDoesNotExistError):
    """Exception class to raise when the "Committee" Discord role is missing."""

    # noinspection PyMethodParameters,PyPep8Naming
    @classproperty
    def ERROR_CODE(cls) -> str:  # noqa: N802,N805
        """The unique error code for users to tell admins about an error that occurred."""  # noqa: D401
        return "E1021"

    # noinspection PyMethodParameters,PyPep8Naming
    @classproperty
    def DEPENDENT_COMMANDS(cls) -> frozenset[str]:  # noqa: N802,N805
        """
        The set of names of bot commands that require this Discord entity.

        This set being empty could mean that all bot commands require this Discord entity,
        or no bot commands require this Discord entity.
        """  # noqa: D401
        # noinspection SpellCheckingInspection
        return frozenset(
            {
                "writeroles",
                "editmessage",
                "induct",
                "strike",
                "archive",
                "delete-all",
                "ensure-members-inducted"
            }
        )

    # noinspection PyMethodParameters,PyPep8Naming
    @classproperty
    def ROLE_NAME(cls) -> str:  # noqa: N802,N805
        """The name of the Discord role that does not exist."""  # noqa: D401
        return "Committee"
<<<<<<< HEAD
=======

>>>>>>> 89d8e09a


class GuestRoleDoesNotExistError(RoleDoesNotExistError):
    """Exception class to raise when the "Guest" Discord role is missing."""

    # noinspection PyMethodParameters,PyPep8Naming
    @classproperty
    def ERROR_CODE(cls) -> str:  # noqa: N802,N805
        """The unique error code for users to tell admins about an error that occurred."""  # noqa: D401
        return "E1022"

    # noinspection PyMethodParameters,PyPep8Naming
    @classproperty
    def DEPENDENT_COMMANDS(cls) -> frozenset[str]:  # noqa: N802,N805
        """
        The set of names of bot commands that require this Discord entity.

        This set being empty could mean that all bot commands require this Discord entity,
        or no bot commands require this Discord entity.
        """  # noqa: D401
        # noinspection SpellCheckingInspection
        return frozenset({"induct", "stats", "archive", "ensure-members-inducted"})

    # noinspection PyMethodParameters,PyPep8Naming
    @classproperty
    def DEPENDENT_TASKS(cls) -> frozenset[str]:  # noqa: N802,N805
        """
        The set of names of bot tasks that require this Discord entity.

        This set being empty could mean that all bot tasks require this Discord entity,
        or no bot tasks require this Discord entity.
        """  # noqa: D401
        # noinspection SpellCheckingInspection
        return frozenset(
            {
                "kick_no_introduction_discord_members",
                "introduction_reminder",
                "get_roles_reminder"
            }
        )

    # noinspection PyMethodParameters,PyPep8Naming
    @classproperty
    def ROLE_NAME(cls) -> str:  # noqa: N802,N805
        """The name of the Discord role that does not exist."""  # noqa: D401
        return "Guest"
<<<<<<< HEAD
=======

>>>>>>> 89d8e09a


<<<<<<< HEAD
class MemberRoleDoesNotExistError(RoleDoesNotExistError):
    """Exception class to raise when the "Member" Discord role is missing."""

=======
>>>>>>> 89d8e09a
    # noinspection PyMethodParameters,PyPep8Naming
    @classproperty
    def ERROR_CODE(cls) -> str:  # noqa: N802,N805
        """The unique error code for users to tell admins about an error that occurred."""  # noqa: D401
        return "E1023"

    # noinspection PyMethodParameters,PyPep8Naming
    @classproperty
    def DEPENDENT_COMMANDS(cls) -> frozenset[str]:  # noqa: N802,N805
        """
        The set of names of bot commands that require this Discord entity.

        This set being empty could mean that all bot commands require this Discord entity,
        or no bot commands require this Discord entity.
        """  # noqa: D401
        # noinspection SpellCheckingInspection
        return frozenset({"makemember", "ensure-members-inducted"})
<<<<<<< HEAD
=======

    # noinspection PyMethodParameters,PyPep8Naming
    @classproperty
    def ROLE_NAME(cls) -> str:  # noqa: N802,N805
        """The name of the Discord role that does not exist."""  # noqa: D401
        return "Member"
>>>>>>> 89d8e09a

    # noinspection PyMethodParameters,PyPep8Naming
    @classproperty
    def ROLE_NAME(cls) -> str:  # noqa: N802,N805
        """The name of the Discord role that does not exist."""  # noqa: D401
        return "Member"


class ArchivistRoleDoesNotExistError(RoleDoesNotExistError):
    """Exception class to raise when the "Archivist" Discord role is missing."""

    # noinspection PyMethodParameters,PyPep8Naming
    @classproperty
    def ERROR_CODE(cls) -> str:  # noqa: N802,N805
        """The unique error code for users to tell admins about an error that occurred."""  # noqa: D401
        return "E1024"

    # noinspection PyMethodParameters,PyPep8Naming
    @classproperty
    def DEPENDENT_COMMANDS(cls) -> frozenset[str]:  # noqa: N802,N805
        """
        The set of names of bot commands that require this Discord entity.

        This set being empty could mean that all bot commands require this Discord entity,
        or no bot commands require this Discord entity.
        """  # noqa: D401
        # noinspection SpellCheckingInspection
        return frozenset({"archive"})

    # noinspection PyMethodParameters,PyPep8Naming
    @classproperty
    def ROLE_NAME(cls) -> str:  # noqa: N802,N805
        """The name of the Discord role that does not exist."""  # noqa: D401
        return "Archivist"


class ChannelDoesNotExistError(BaseDoesNotExistError):
    """Exception class to raise when a required Discord channel is missing."""

    # noinspection PyMethodParameters,PyPep8Naming
    @classproperty
    def DEFAULT_MESSAGE(cls) -> str:  # noqa: N802,N805
        """The message to be displayed alongside this exception class if none is provided."""  # noqa: D401
        return f"Channel with name \"{cls.CHANNEL_NAME}\" does not exist."
<<<<<<< HEAD

    # noinspection PyMethodParameters,PyPep8Naming
    @classproperty
    def DOES_NOT_EXIST_TYPE(cls) -> str:  # noqa: N802,N805
        """The name of the Discord entity that this `DoesNotExistError` is associated with."""  # noqa: D401
        return "channel"

    # noinspection PyMethodParameters,PyPep8Naming
    @classproperty
    @abc.abstractmethod
    def CHANNEL_NAME(cls) -> str:  # noqa: N802,N805
        """The name of the Discord channel that does not exist."""  # noqa: D401

    def __init__(self, message: str | None = None) -> None:
        """Initialize a new DoesNotExist exception for a role not existing."""
        HAS_DEPENDANTS: Final[bool] = bool(
            self.DEPENDENT_COMMANDS or self.DEPENDENT_TASKS or self.DEPENDENT_EVENTS
        )

        if not message and HAS_DEPENDANTS:
            message = self.get_formatted_message(
                non_existent_object_identifier=self.CHANNEL_NAME
=======

    # noinspection PyMethodParameters,PyPep8Naming
    @classproperty
    def DOES_NOT_EXIST_TYPE(cls) -> str:  # noqa: N802,N805
        """The name of the Discord entity that this `DoesNotExistError` is associated with."""  # noqa: D401
        return "channel"

    # noinspection PyMethodParameters,PyPep8Naming
    @classproperty
    @abc.abstractmethod
    def CHANNEL_NAME(cls) -> str:  # noqa: N802,N805
        """The name of the Discord channel that does not exist."""  # noqa: D401

    def __init__(self, message: str | None = None) -> None:
        """Initialize a new DoesNotExist exception for a role not existing."""
        HAS_DEPENDANTS: Final[bool] = bool(
            self.DEPENDENT_COMMANDS or self.DEPENDENT_TASKS or self.DEPENDENT_EVENTS
        )

        if not message and HAS_DEPENDANTS:
            message = self.format_does_not_exist_with_dependencies(
                value=self.CHANNEL_NAME,
                does_not_exist_type="channel",
                dependant_commands=self.DEPENDENT_COMMANDS,
                dependant_tasks=self.DEPENDENT_TASKS,
                dependant_events=self.DEPENDENT_EVENTS
>>>>>>> 89d8e09a
            )

        super().__init__(message)


class RolesChannelDoesNotExistError(ChannelDoesNotExistError):
    """Exception class to raise when the "Roles" Discord channel is missing."""

    # noinspection PyMethodParameters,PyPep8Naming
    @classproperty
    def ERROR_CODE(cls) -> str:  # noqa: N802,N805
        """The unique error code for users to tell admins about an error that occurred."""  # noqa: D401
        return "E1031"

    # noinspection PyMethodParameters,PyPep8Naming
    @classproperty
    def DEPENDENT_COMMANDS(cls) -> frozenset[str]:  # noqa: N802,N805
        """
        The set of names of bot commands that require this Discord entity.

        This set being empty could mean that all bot commands require this Discord entity,
        or no bot commands require this Discord entity.
        """  # noqa: D401
        # noinspection SpellCheckingInspection
        return frozenset({"writeroles"})
<<<<<<< HEAD
=======

    # noinspection PyMethodParameters,PyPep8Naming
    @classproperty
    def CHANNEL_NAME(cls) -> str:  # noqa: N802,N805
        """The name of the Discord channel that does not exist."""  # noqa: D401
        return "roles"
>>>>>>> 89d8e09a

    # noinspection PyMethodParameters,PyPep8Naming
    @classproperty
    def CHANNEL_NAME(cls) -> str:  # noqa: N802,N805
        """The name of the Discord channel that does not exist."""  # noqa: D401
        return "roles"


<<<<<<< HEAD
class GeneralChannelDoesNotExistError(ChannelDoesNotExistError):
    """Exception class to raise when the "General" Discord channel is missing."""

=======
>>>>>>> 89d8e09a
    # noinspection PyMethodParameters,PyPep8Naming
    @classproperty
    def ERROR_CODE(cls) -> str:  # noqa: N802,N805
        """The unique error code for users to tell admins about an error that occurred."""  # noqa: D401
        return "E1032"

    # noinspection PyMethodParameters,PyPep8Naming
    @classproperty
    def DEPENDENT_COMMANDS(cls) -> frozenset[str]:  # noqa: N802,N805
        """
        The set of names of bot commands that require this Discord entity.

        This set being empty could mean that all bot commands require this Discord entity,
        or no bot commands require this Discord entity.
        """  # noqa: D401
        # noinspection SpellCheckingInspection
        return frozenset({"induct"})

    # noinspection PyMethodParameters,PyPep8Naming
    @classproperty
    def CHANNEL_NAME(cls) -> str:  # noqa: N802,N805
        """The name of the Discord channel that does not exist."""  # noqa: D401
        return "general"<|MERGE_RESOLUTION|>--- conflicted
+++ resolved
@@ -29,10 +29,6 @@
 from typing import Final
 
 from classproperties import classproperty
-<<<<<<< HEAD
-=======
-
->>>>>>> 89d8e09a
 
 
 class ImproperlyConfiguredError(Exception):
@@ -126,7 +122,6 @@
     def DOES_NOT_EXIST_TYPE(cls) -> str:  # noqa: N802,N805
         """The name of the Discord entity that this `DoesNotExistError` is associated with."""  # noqa: D401
 
-<<<<<<< HEAD
     @classmethod
     def get_formatted_message(cls, non_existent_object_identifier: str) -> str:  # noqa: C901, PLR0912
         """
@@ -137,15 +132,6 @@
         if not cls.DEPENDENT_COMMANDS and not cls.DEPENDENT_TASKS and not cls.DEPENDENT_EVENTS:
             NO_DEPENDANTS_MESSAGE: Final[str] = (
                 "Cannot get formatted message when non-existent object has no dependants."
-=======
-    @staticmethod
-    def format_does_not_exist_with_dependencies(value: str, does_not_exist_type: str, dependant_commands: Collection[str], dependant_tasks: Collection[str], dependant_events: Collection[str]) -> str:  # noqa: C901, E501, PLR0912
-        """Format a string, stating that the given Discord entity does not exist."""
-        if not dependant_commands and not dependant_tasks and not dependant_events:
-            EMPTY_ARGS_MESSAGE: Final[str] = (
-                "The arguments \"dependant_commands\" & \"dependant_tasks\" "
-                "cannot all be empty."
->>>>>>> 89d8e09a
             )
             raise ValueError(NO_DEPENDANTS_MESSAGE)
 
@@ -369,7 +355,6 @@
     def DEFAULT_MESSAGE(cls) -> str:  # noqa: N802,N805
         """The message to be displayed alongside this exception class if none is provided."""  # noqa: D401
         return f"Role with name \"{cls.ROLE_NAME}\" does not exist."
-<<<<<<< HEAD
 
     # noinspection PyMethodParameters,PyPep8Naming
     @classproperty
@@ -382,22 +367,6 @@
     @abc.abstractmethod
     def ROLE_NAME(cls) -> str:  # noqa: N802,N805
         """The name of the Discord role that does not exist."""  # noqa: D401
-
-=======
-
-    # noinspection PyMethodParameters,PyPep8Naming
-    @classproperty
-    def DOES_NOT_EXIST_TYPE(cls) -> str:  # noqa: N802,N805
-        """The name of the Discord entity that this `DoesNotExistError` is associated with."""  # noqa: D401
-        return "role"
-
-    # noinspection PyMethodParameters,PyPep8Naming
-    @classproperty
-    @abc.abstractmethod
-    def ROLE_NAME(cls) -> str:  # noqa: N802,N805
-        """The name of the Discord role that does not exist."""  # noqa: D401
-
->>>>>>> 89d8e09a
     def __init__(self, message: str | None = None) -> None:
         """Initialize a new DoesNotExist exception for a role not existing."""
         HAS_DEPENDANTS: Final[bool] = bool(
@@ -405,17 +374,7 @@
         )
 
         if not message and HAS_DEPENDANTS:
-<<<<<<< HEAD
             message = self.get_formatted_message(non_existent_object_identifier=self.ROLE_NAME)
-=======
-            message = self.format_does_not_exist_with_dependencies(
-                value=self.ROLE_NAME,
-                does_not_exist_type="role",
-                dependant_commands=self.DEPENDENT_COMMANDS,
-                dependant_tasks=self.DEPENDENT_TASKS,
-                dependant_events=self.DEPENDENT_EVENTS
-            )
->>>>>>> 89d8e09a
 
         super().__init__(message)
 
@@ -456,10 +415,6 @@
     def ROLE_NAME(cls) -> str:  # noqa: N802,N805
         """The name of the Discord role that does not exist."""  # noqa: D401
         return "Committee"
-<<<<<<< HEAD
-=======
-
->>>>>>> 89d8e09a
 
 
 class GuestRoleDoesNotExistError(RoleDoesNotExistError):
@@ -506,18 +461,11 @@
     def ROLE_NAME(cls) -> str:  # noqa: N802,N805
         """The name of the Discord role that does not exist."""  # noqa: D401
         return "Guest"
-<<<<<<< HEAD
-=======
-
->>>>>>> 89d8e09a
-
-
-<<<<<<< HEAD
+
+
 class MemberRoleDoesNotExistError(RoleDoesNotExistError):
     """Exception class to raise when the "Member" Discord role is missing."""
-
-=======
->>>>>>> 89d8e09a
+    
     # noinspection PyMethodParameters,PyPep8Naming
     @classproperty
     def ERROR_CODE(cls) -> str:  # noqa: N802,N805
@@ -535,21 +483,12 @@
         """  # noqa: D401
         # noinspection SpellCheckingInspection
         return frozenset({"makemember", "ensure-members-inducted"})
-<<<<<<< HEAD
-=======
 
     # noinspection PyMethodParameters,PyPep8Naming
     @classproperty
     def ROLE_NAME(cls) -> str:  # noqa: N802,N805
         """The name of the Discord role that does not exist."""  # noqa: D401
         return "Member"
->>>>>>> 89d8e09a
-
-    # noinspection PyMethodParameters,PyPep8Naming
-    @classproperty
-    def ROLE_NAME(cls) -> str:  # noqa: N802,N805
-        """The name of the Discord role that does not exist."""  # noqa: D401
-        return "Member"
 
 
 class ArchivistRoleDoesNotExistError(RoleDoesNotExistError):
@@ -588,7 +527,6 @@
     def DEFAULT_MESSAGE(cls) -> str:  # noqa: N802,N805
         """The message to be displayed alongside this exception class if none is provided."""  # noqa: D401
         return f"Channel with name \"{cls.CHANNEL_NAME}\" does not exist."
-<<<<<<< HEAD
 
     # noinspection PyMethodParameters,PyPep8Naming
     @classproperty
@@ -611,34 +549,6 @@
         if not message and HAS_DEPENDANTS:
             message = self.get_formatted_message(
                 non_existent_object_identifier=self.CHANNEL_NAME
-=======
-
-    # noinspection PyMethodParameters,PyPep8Naming
-    @classproperty
-    def DOES_NOT_EXIST_TYPE(cls) -> str:  # noqa: N802,N805
-        """The name of the Discord entity that this `DoesNotExistError` is associated with."""  # noqa: D401
-        return "channel"
-
-    # noinspection PyMethodParameters,PyPep8Naming
-    @classproperty
-    @abc.abstractmethod
-    def CHANNEL_NAME(cls) -> str:  # noqa: N802,N805
-        """The name of the Discord channel that does not exist."""  # noqa: D401
-
-    def __init__(self, message: str | None = None) -> None:
-        """Initialize a new DoesNotExist exception for a role not existing."""
-        HAS_DEPENDANTS: Final[bool] = bool(
-            self.DEPENDENT_COMMANDS or self.DEPENDENT_TASKS or self.DEPENDENT_EVENTS
-        )
-
-        if not message and HAS_DEPENDANTS:
-            message = self.format_does_not_exist_with_dependencies(
-                value=self.CHANNEL_NAME,
-                does_not_exist_type="channel",
-                dependant_commands=self.DEPENDENT_COMMANDS,
-                dependant_tasks=self.DEPENDENT_TASKS,
-                dependant_events=self.DEPENDENT_EVENTS
->>>>>>> 89d8e09a
             )
 
         super().__init__(message)
@@ -664,29 +574,17 @@
         """  # noqa: D401
         # noinspection SpellCheckingInspection
         return frozenset({"writeroles"})
-<<<<<<< HEAD
-=======
 
     # noinspection PyMethodParameters,PyPep8Naming
     @classproperty
     def CHANNEL_NAME(cls) -> str:  # noqa: N802,N805
         """The name of the Discord channel that does not exist."""  # noqa: D401
         return "roles"
->>>>>>> 89d8e09a
-
-    # noinspection PyMethodParameters,PyPep8Naming
-    @classproperty
-    def CHANNEL_NAME(cls) -> str:  # noqa: N802,N805
-        """The name of the Discord channel that does not exist."""  # noqa: D401
-        return "roles"
-
-
-<<<<<<< HEAD
+
+
 class GeneralChannelDoesNotExistError(ChannelDoesNotExistError):
     """Exception class to raise when the "General" Discord channel is missing."""
 
-=======
->>>>>>> 89d8e09a
     # noinspection PyMethodParameters,PyPep8Naming
     @classproperty
     def ERROR_CODE(cls) -> str:  # noqa: N802,N805
