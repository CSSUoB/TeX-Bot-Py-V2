--- conflicted
+++ resolved
@@ -129,7 +129,6 @@
         return f"{partial_message}."
 
 
-<<<<<<< HEAD
 class RulesChannelDoesNotExist(TeXBotBaseError, ValueError):
     """Exception class to raise when the channel, marked as the rules channel, is missing."""
 
@@ -159,8 +158,6 @@
     ERROR_CODE: str = "E1042"
 
 
-=======
->>>>>>> 3c06e1d8
 class InvalidMessagesJSONFile(TeXBotBaseError, ImproperlyConfigured):
     """Exception class to raise when the messages.json file has an invalid structure."""
 
