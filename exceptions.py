"""Custom exception classes that could be raised within the cogs modules."""

import abc
from collections.abc import Collection
from typing import Any, Final


class ImproperlyConfigured(Exception):
    """Exception class to raise when environment variables are not correctly provided."""


class TeXBotBaseError(BaseException, abc.ABC):
    """Base exception parent class."""

    DEFAULT_MESSAGE: str

    def __init__(self, message: str | None = None) -> None:
        """Initialize a new exception with the given error message."""
        self.message: str = message or self.DEFAULT_MESSAGE

        super().__init__(self.message)

    def __repr__(self) -> str:
        """Generate a developer-focused representation of the exception's attributes."""
        formatted: str = self.message

        attributes: set[str] = set(self.__dict__.keys())
        attributes.discard("message")
        if attributes:
            formatted += f""" ({", ".join({f"{attribute=}" for attribute in attributes})})"""

        return formatted


class BaseErrorWithErrorCode(TeXBotBaseError, abc.ABC):
    """Base class for exception errors that have an error code."""

    ERROR_CODE: str


class BaseDoesNotExistError(BaseErrorWithErrorCode, ValueError, abc.ABC):
    """Exception class to raise when a required Discord entity is missing."""

    @staticmethod
    def format_does_not_exist_with_dependencies(value: str, does_not_exist_type: str, dependant_commands: Collection[str], dependant_tasks: Collection[str], dependant_events: Collection[str]) -> str:  # noqa: C901, E501, PLR0912
        """Format a string, stating that the given Discord entity does not exist."""
        if not dependant_commands and not dependant_tasks and not dependant_events:
            EMPTY_ARGS_MESSAGE: Final[str] = (
                "The arguments \"dependant_commands\" & \"dependant_tasks\" "
                "cannot all be empty."
            )
            raise ValueError(EMPTY_ARGS_MESSAGE)

        formatted_dependant_commands: str = ""

        if dependant_commands:
            if len(dependant_commands) == 1:
                formatted_dependant_commands += (
                    f"\"/{next(iter(dependant_commands))}\" command"
                )
            else:
                index: int
                dependant_command: str
                for index, dependant_command in enumerate(dependant_commands):
                    formatted_dependant_commands += f"\"/{dependant_command}\""

                    if index < len(dependant_commands) - 2:
                        formatted_dependant_commands += ", "
                    elif index == len(dependant_commands) - 2:
                        formatted_dependant_commands += " & "

                formatted_dependant_commands += " commands"

        if does_not_exist_type == "channel":
            value = f"#{value}"

        partial_message: str = (
            f"\"{value}\" {does_not_exist_type} must exist "
            f"in order to use the {formatted_dependant_commands}"
        )

        if dependant_tasks:
            formatted_dependant_tasks: str = ""

            if dependant_commands:
                if not dependant_events:
                    partial_message += " and the "
                else:
                    partial_message += ", the "

            if len(dependant_tasks) == 1:
                formatted_dependant_tasks += f"\"{next(iter(dependant_tasks))}\" task"
            else:
                dependant_task: str
                for index, dependant_task in enumerate(dependant_tasks):
                    formatted_dependant_tasks += f"\"{dependant_task}\""

                    if index < len(dependant_tasks) - 2:
                        formatted_dependant_tasks += ", "
                    elif index == len(dependant_tasks) - 2:
                        formatted_dependant_tasks += " & "

                formatted_dependant_tasks += " tasks"

            partial_message += formatted_dependant_tasks

        if dependant_events:
            formatted_dependant_events: str = ""

            if dependant_commands or dependant_tasks:
                partial_message += " and the "

            if len(dependant_events) == 1:
                formatted_dependant_events += f"\"{next(iter(dependant_events))}\" event"
            else:
                dependant_event: str
                for index, dependant_event in enumerate(dependant_events):
                    formatted_dependant_events += f"\"{dependant_event}\""

                    if index < len(dependant_events) - 2:
                        formatted_dependant_events += ", "
                    elif index == len(dependant_events) - 2:
                        formatted_dependant_events += " & "

                formatted_dependant_events += " events"

            partial_message += formatted_dependant_events

        return f"{partial_message}."


class RulesChannelDoesNotExist(TeXBotBaseError, ValueError):
    """Exception class to raise when the channel, marked as the rules channel, is missing."""

    DEFAULT_MESSAGE: str = "There is no channel marked as the rules channel."


class UserNotInCSSDiscordServer(TeXBotBaseError, ValueError):
    """Exception class for when no members of the CSS Discord Server have the given user ID."""

    DEFAULT_MESSAGE: str = (
        "Given user ID does not represent any member of the CSS Discord Server."
    )

    def __init__(self, message: str | None = None, user_id: int | None = None) -> None:
        """Initialize a ValueError exception for a non-existent user ID."""
        self.user_id: int | None = user_id

        super().__init__(message)


class EveryoneRoleCouldNotBeRetrieved(BaseErrorWithErrorCode, ValueError):
    """Exception class for when the "@everyone" role could not be retrieved."""

    DEFAULT_MESSAGE: str = (
        "The reference to the \"@everyone\" role could not be correctly retrieved."
    )
    ERROR_CODE: str = "E1042"


class InvalidMessagesJSONFile(TeXBotBaseError, ImproperlyConfigured):
    """Exception class to raise when the messages.json file has an invalid structure."""

    DEFAULT_MESSAGE: str = "The messages JSON file has an invalid structure at the given key."

    def __init__(self, message: str | None = None, dict_key: str | None = None) -> None:
        """Initialize an ImproperlyConfigured exception for an invalid messages.json file."""
        self.dict_key: str | None = dict_key

        super().__init__(message)


class MessagesJSONFileMissingKey(InvalidMessagesJSONFile):
    """Exception class to raise when a key in the messages.json file is missing."""

    DEFAULT_MESSAGE: str = "The messages JSON file is missing a required key."

    def __init__(self, message: str | None = None, missing_key: str | None = None) -> None:
        """Initialize a new InvalidMessagesJSONFile exception for a missing key."""
        super().__init__(message, dict_key=missing_key)


class MessagesJSONFileValueError(InvalidMessagesJSONFile):
    """Exception class to raise when a key in the messages.json file has an invalid value."""

    DEFAULT_MESSAGE: str = "The messages JSON file has an invalid value."

    def __init__(self, message: str | None = None, dict_key: str | None = None, invalid_value: Any | None = None) -> None:  # noqa: E501
        """Initialize a new InvalidMessagesJSONFile exception for a key's invalid value."""
        self.invalid_value: Any | None = invalid_value

        super().__init__(message, dict_key)


class StrikeTrackingError(TeXBotBaseError, RuntimeError):
    """
    Exception class to raise when any error occurs while tracking moderation actions.

    If this error occurs, it is likely that manually applied moderation actions will be missed
    and not tracked correctly.
    """

    DEFAULT_MESSAGE: str = (
        "An error occurred while trying to track manually applied moderation actions."
    )


class GuildDoesNotExist(BaseDoesNotExistError):
    """Exception class to raise when a required Discord guild is missing."""

    DEFAULT_MESSAGE: str = (
<<<<<<< HEAD
        "Server with given ID does not exist or is not accessible to the bot."
=======
        "Server with given ID does not exist "
        "or is not accessible to the bot."
>>>>>>> da455fcb
    )
    ERROR_CODE: str = "E1011"

    def __init__(self, message: str | None = None, guild_id: int | None = None) -> None:
        """Initialize a new DoesNotExist exception for a guild not existing."""
        self.guild_id: int | None = guild_id

        if guild_id and not message:
            message = (
                f"Server with ID \"{self.guild_id}\" does not exist "
                "or is not accessible to the bot."
            )

        super().__init__(message)


class RoleDoesNotExist(BaseDoesNotExistError):
    """Exception class to raise when a required Discord role is missing."""

    DEFAULT_MESSAGE: str = "Role with given name does not exist."

    def __init__(self, message: str | None = None, role_name: str | None = None, dependant_commands: Collection[str] | None = None, dependant_tasks: Collection[str] | None = None, dependant_events: Collection[str] | None = None) -> None:  # noqa: E501
        """Initialize a new DoesNotExist exception for a role not existing."""
        self.role_name: str | None = role_name

        self.dependant_commands: set[str] = set()
        if dependant_commands:
            self.dependant_commands = set(dependant_commands)

        self.dependant_tasks: set[str] = set()
        if dependant_tasks:
            self.dependant_tasks = set(dependant_tasks)

        self.dependant_events: set[str] = set()
        if dependant_events:
            self.dependant_events = set(dependant_events)

        if self.role_name and not message:
            if self.dependant_commands or self.dependant_tasks or self.dependant_events:
                message = self.format_does_not_exist_with_dependencies(
                    self.role_name,
                    "role",
                    self.dependant_commands,
                    self.dependant_tasks,
                    self.dependant_events
                )
            else:
                message = f"Role with name \"{self.role_name}\" does not exist."

        super().__init__(message)


class CommitteeRoleDoesNotExist(RoleDoesNotExist):
    """Exception class to raise when the "Committee" Discord role is missing."""

    ERROR_CODE: str = "E1021"

    def __init__(self, message: str | None = None) -> None:
        """Initialize a new RoleDoesNotExist exception with role_name=Committee."""
        # noinspection SpellCheckingInspection
        super().__init__(
            message,
            role_name="Committee",
            dependant_commands={
                "writeroles",
                "editmessage",
                "induct",
                "strike",
                "archive",
                "delete-all",
                "ensure-members-inducted"
            }
        )


class GuestRoleDoesNotExist(RoleDoesNotExist):
    """Exception class to raise when the "Guest" Discord role is missing."""

    ERROR_CODE: str = "E1022"

    def __init__(self, message: str | None = None) -> None:
        """Initialize a new RoleDoesNotExist exception with role_name=Guest."""
        # noinspection SpellCheckingInspection
        super().__init__(
            message,
            role_name="Guest",
            dependant_commands={"induct", "stats", "archive", "ensure-members-inducted"},
            dependant_tasks={
                "kick_no_introduction_members",
                "introduction_reminder",
                "get_roles_reminder"
            }
        )


class MemberRoleDoesNotExist(RoleDoesNotExist):
    """Exception class to raise when the "Member" Discord role is missing."""

    ERROR_CODE: str = "E1023"

    def __init__(self, message: str | None = None) -> None:
        """Initialize a new RoleDoesNotExist exception with role_name=Member."""
        # noinspection SpellCheckingInspection
        super().__init__(
            message,
            role_name="Member",
            dependant_commands={"makemember", "ensure-members-inducted"}
        )


class ArchivistRoleDoesNotExist(RoleDoesNotExist):
    """Exception class to raise when the "Archivist" Discord role is missing."""

    ERROR_CODE: str = "E1024"

    def __init__(self, message: str | None = None) -> None:
        """Initialize a new RoleDoesNotExist exception with role_name=Archivist."""
        super().__init__(message, role_name="Archivist", dependant_commands={"archive"})


class ChannelDoesNotExist(BaseDoesNotExistError):
    """Exception class to raise when a required Discord channel is missing."""

    DEFAULT_MESSAGE: str = "Channel with given name does not exist."

    def __init__(self, message: str | None = None, channel_name: str | None = None, dependant_commands: Collection[str] | None = None, dependant_tasks: Collection[str] | None = None, dependant_events: Collection[str] | None = None) -> None:  # noqa: E501
        """Initialize a new DoesNotExist exception for a channel not existing."""
        self.channel_name: str | None = channel_name

        self.dependant_commands: set[str] = set()
        if dependant_commands:
            self.dependant_commands = set(dependant_commands)

        self.dependant_tasks: set[str] = set()
        if dependant_tasks:
            self.dependant_tasks = set(dependant_tasks)

        self.dependant_events: set[str] = set()
        if dependant_events:
            self.dependant_events = set(dependant_events)

        if self.channel_name and not message:
            if self.dependant_commands or self.dependant_tasks or self.dependant_events:
                message = self.format_does_not_exist_with_dependencies(
                    self.channel_name,
                    "channel",
                    self.dependant_commands,
                    self.dependant_tasks,
                    self.dependant_events
                )
            else:
                message = f"Channel with name \"{self.channel_name}\" does not exist."

        super().__init__(message)


class RolesChannelDoesNotExist(ChannelDoesNotExist):
    """Exception class to raise when the "Roles" Discord channel is missing."""

    ERROR_CODE: str = "E1031"

    def __init__(self, message: str | None = None) -> None:
        """Initialize a new ChannelDoesNotExist exception with channel_name=roles."""
        # noinspection SpellCheckingInspection
        super().__init__(message, channel_name="roles", dependant_commands={"writeroles"})


class GeneralChannelDoesNotExist(ChannelDoesNotExist):
    """Exception class to raise when the "General" Discord channel is missing."""

    ERROR_CODE: str = "E1032"

    def __init__(self, message: str | None = None) -> None:
        """Initialize a new ChannelDoesNotExist exception with channel_name=general."""
        # noinspection SpellCheckingInspection
        super().__init__(message, channel_name="general", dependant_commands={"induct"})<|MERGE_RESOLUTION|>--- conflicted
+++ resolved
@@ -209,12 +209,8 @@
     """Exception class to raise when a required Discord guild is missing."""
 
     DEFAULT_MESSAGE: str = (
-<<<<<<< HEAD
-        "Server with given ID does not exist or is not accessible to the bot."
-=======
         "Server with given ID does not exist "
         "or is not accessible to the bot."
->>>>>>> da455fcb
     )
     ERROR_CODE: str = "E1011"
 
