--- conflicted
+++ resolved
@@ -483,56 +483,22 @@
         dest="function"
     )
 
-<<<<<<< HEAD
-    generate_invite_url_arg_parser: ArgumentParser = function_subparsers.add_parser(
-        "generate_invite_url",
-        description="Generates the URL to invite the bot to the given Discord server"
-    )
-    generate_invite_url_arg_parser.add_argument(
-        "discord_bot_application_id",
-        help="Must be a valid Discord application ID (see https://support-dev.discord.com/hc/en-gb/articles/360028717192-Where-can-I-find-my-Application-Team-Server-ID-)"
-    )
-    generate_invite_url_arg_parser.add_argument(
-        "discord_guild_id",
-        nargs="?",
-        help=(
-            "The value of the environment variable DISCORD_GUILD_ID is used "
-            "if this argument is omitted. Must be a valid Discord guild ID "
-            "(see https://docs.pycord.dev/en/stable/api/abcs.html#discord.abc.Snowflake.id)"
-        )
-    )
-
-    parsed_args: Namespace = arg_parser.parse_args(argv)
-=======
     utility_functions: set[UtilityFunction] = {InviteURLGenerator()}
 
     utility_function: UtilityFunction
     for utility_function in utility_functions:
         utility_function.attach_to_parser(function_subparsers)
->>>>>>> 6eb3c9de
-
-    parsed_args: Namespace = arg_parser.parse_args()
-
-<<<<<<< HEAD
-        sys.stdout.write(
-            generate_invite_url(
-                parsed_args.discord_bot_application_id,
-                int(discord_guild_id)
-            )
-        )
-        sys.stdout.flush()
-        return 0
-
-    generate_invite_url_arg_parser.error(f"Unknown function: {parsed_args.function!r}")  # noqa: RET503
-
-
-if __name__ == "__main__":
-    raise SystemExit(main())
-=======
+
+    parsed_args: Namespace = arg_parser.parse_args(argv)
+
     for utility_function in utility_functions:
         if parsed_args.function == utility_function.NAME:
             utility_function.run(parsed_args)
-            arg_parser.exit(status=0)
-
-    arg_parser.error(f"Unknown function: {parsed_args.function!r}")
->>>>>>> 6eb3c9de
+
+            return 0
+
+    arg_parser.error(f"Unknown function: {parsed_args.function!r}")  # noqa: RET503
+
+
+if __name__ == "__main__":
+    raise SystemExit(main())