--- conflicted
+++ resolved
@@ -114,11 +114,7 @@
             fontsize="large",
             wrap=True
         )
-<<<<<<< HEAD
-        xlabel_obj._get_wrap_line_width = lambda: 475  # type: ignore[attr-defined]  # noqa: SLF001, E501
-=======
         xlabel_obj._get_wrap_line_width = lambda: 475  # type: ignore[attr-defined] # noqa: SLF001, E501
->>>>>>> 114bbdda
 
         ylabel_obj: Plot_Text = plt.ylabel(
             ylabel,
@@ -126,17 +122,10 @@
             fontsize="large",
             wrap=True
         )
-<<<<<<< HEAD
-        ylabel_obj._get_wrap_line_width = lambda: 375  # type: ignore[attr-defined]  # noqa: SLF001, E501
-
-        title_obj: Plot_Text = plt.title(title, fontsize="x-large", wrap=True)
-        title_obj._get_wrap_line_width = lambda: 500  # type: ignore[attr-defined]  # noqa: SLF001, E501
-=======
         ylabel_obj._get_wrap_line_width = lambda: 375  # type: ignore[attr-defined] # noqa: SLF001, E501
 
         title_obj: Plot_Text = plt.title(title, fontsize="x-large", wrap=True)
         title_obj._get_wrap_line_width = lambda: 500  # type: ignore[attr-defined] # noqa: SLF001, E501
->>>>>>> 114bbdda
 
         if extra_text:
             extra_text_obj: Plot_Text = plt.text(
