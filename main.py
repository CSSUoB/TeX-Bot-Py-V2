--- conflicted
+++ resolved
@@ -5,14 +5,12 @@
 then ensures the Django database is correctly migrated to the latest version and finally begins
 the asynchronous running process for the Discord bot.
 """
+
 from collections.abc import Sequence
 
 __all__: Sequence[str] = ["bot"]
 
-<<<<<<< HEAD
 
-=======
->>>>>>> 7f74f748
 import discord
 from django.core import management
 
