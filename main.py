#!/usr/bin/env python
"""
The main entrypoint into the running of TeX-Bot.

It loads the settings values from the .env file/the environment variables,
then ensures the Django database is correctly migrated to the latest version and finally begins
the asynchronous running process for TeX-Bot.
"""

from collections.abc import Sequence

__all__: Sequence[str] = ("bot",)


from typing import NoReturn

<<<<<<< HEAD
from typing import NoReturn

=======
>>>>>>> 3ff56828
import discord

import config
from config import settings
from utils import SuppressTraceback, TeXBot, TeXBotExitReason

with SuppressTraceback():
    config.run_setup()

    intents: discord.Intents = discord.Intents.default()
    # noinspection PyDunderSlots,PyUnresolvedReferences
    intents.members = True

<<<<<<< HEAD
    # NOTE: The variable name `bot` is used here for consistency.
    # NOTE: `tex_bot` would be preferred but would be inconsitent with the required attribute name of Pycord's context classes
    # NOTE: See https://github.com/CSSUoB/TeX-Bot-Py-V2/issues/261
    bot: TeXBot = TeXBot(intents=intents)

    bot.load_extension("cogs")

# NOTE: The function name `_run_bot()` is used here for consistency.
# NOTE: `_run_tex_bot()` would be preferred but would be inconsitent with the required attribute name of Pycord's context classes
# NOTE: See https://github.com/CSSUoB/TeX-Bot-Py-V2/issues/261
def _run_bot() -> NoReturn:
=======
    bot: TeXBot = TeXBot(intents=intents)  # NOTE: See https://github.com/CSSUoB/TeX-Bot-Py-V2/issues/261

    bot.load_extension("cogs")


def _run_bot() -> NoReturn:  # NOTE: See https://github.com/CSSUoB/TeX-Bot-Py-V2/issues/261
>>>>>>> 3ff56828
    bot.run(settings["DISCORD_BOT_TOKEN"])

    if bot.EXIT_REASON is TeXBotExitReason.RESTART_REQUIRED_DUE_TO_CHANGED_CONFIG:
        with SuppressTraceback():
            bot.reset_exit_reason()
            config.run_setup()
            bot.reload_extension("cogs")
            _run_bot()

<<<<<<< HEAD
    raise SystemExit(bot.EXIT_REASON.value)
=======
    raise SystemExit(1)

>>>>>>> 3ff56828

if __name__ == "__main__":
    _run_bot()<|MERGE_RESOLUTION|>--- conflicted
+++ resolved
@@ -14,11 +14,6 @@
 
 from typing import NoReturn
 
-<<<<<<< HEAD
-from typing import NoReturn
-
-=======
->>>>>>> 3ff56828
 import discord
 
 import config
@@ -29,29 +24,14 @@
     config.run_setup()
 
     intents: discord.Intents = discord.Intents.default()
-    # noinspection PyDunderSlots,PyUnresolvedReferences
-    intents.members = True
+    setattr(intents, "members", True)
 
-<<<<<<< HEAD
-    # NOTE: The variable name `bot` is used here for consistency.
-    # NOTE: `tex_bot` would be preferred but would be inconsitent with the required attribute name of Pycord's context classes
-    # NOTE: See https://github.com/CSSUoB/TeX-Bot-Py-V2/issues/261
-    bot: TeXBot = TeXBot(intents=intents)
-
-    bot.load_extension("cogs")
-
-# NOTE: The function name `_run_bot()` is used here for consistency.
-# NOTE: `_run_tex_bot()` would be preferred but would be inconsitent with the required attribute name of Pycord's context classes
-# NOTE: See https://github.com/CSSUoB/TeX-Bot-Py-V2/issues/261
-def _run_bot() -> NoReturn:
-=======
     bot: TeXBot = TeXBot(intents=intents)  # NOTE: See https://github.com/CSSUoB/TeX-Bot-Py-V2/issues/261
 
     bot.load_extension("cogs")
 
 
 def _run_bot() -> NoReturn:  # NOTE: See https://github.com/CSSUoB/TeX-Bot-Py-V2/issues/261
->>>>>>> 3ff56828
     bot.run(settings["DISCORD_BOT_TOKEN"])
 
     if bot.EXIT_REASON is TeXBotExitReason.RESTART_REQUIRED_DUE_TO_CHANGED_CONFIG:
@@ -61,12 +41,7 @@
             bot.reload_extension("cogs")
             _run_bot()
 
-<<<<<<< HEAD
     raise SystemExit(bot.EXIT_REASON.value)
-=======
-    raise SystemExit(1)
-
->>>>>>> 3ff56828
 
 if __name__ == "__main__":
     _run_bot()