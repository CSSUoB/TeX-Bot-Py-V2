name: Check, Build and Deploy

on:
    pull_request:
        branches: [main]
    push:
        branches: [main]
        tags: ["v*"]

jobs:
    uv-check:
        runs-on: ubuntu-latest

        steps:
            - uses: actions/checkout@v4

            - name: Install uv
              uses: astral-sh/setup-uv@v6
              with:
                enable-cache: true

            - name: Check uv.lock (ensure all dependencies up to date)
              run: uv lock --check

    mypy:
        needs: [uv-check]
        runs-on: ubuntu-latest
        env:
            UV_NO_SYNC: true
            UV_FROZEN: true
            UV_PYTHON_DOWNLOADS: never

        steps:
            - uses: actions/checkout@v4

            - name: Set Up Python
              uses: actions/setup-python@v5
              with:
                python-version-file: .python-version

            - name: Install uv
              uses: astral-sh/setup-uv@v6
              with:
                enable-cache: true

            - name: Install mypy From Locked Dependencies
              run: uv sync --no-group dev --group type-check --group test

            - name: Store Hashed Python Version
              id: store-hashed-python-version
              run: echo "hashed_python_version=$(uv run -- python -VV | sha256sum | cut -d' ' -f1)"
                >> $GITHUB_OUTPUT

            - uses: actions/cache@v4
              with:
                path: ./.mypy_cache
                key: mypy|${{steps.store-hashed-python-version.outputs.hashed_python_version}}

            - name: Run mypy
              run: uv run -- mypy .  # TODO: Add GitHub workflows output format

    pre-commit:
        runs-on: ubuntu-latest
        env:
            UV_NO_SYNC: true
            UV_FROZEN: true
            UV_PYTHON_DOWNLOADS: never

        steps:
            - uses: actions/checkout@v4

            - name: Set Up Python
              uses: actions/setup-python@v5
              with:
                python-version-file: .python-version

            - name: Install uv
              uses: astral-sh/setup-uv@v6
              with:
                enable-cache: true

            - name: Install pre-commit From Locked Dependencies
              run: uv sync --only-group pre-commit

            - name: Store Hashed Python Version
              id: store-hashed-python-version
              run: echo "hashed_python_version=$(uv run -- python -VV | sha256sum | cut -d' ' -f1)"
                >> $GITHUB_OUTPUT

            - uses: actions/cache@v4
              with:
                path: ~/.cache/pre-commit
                key: pre-commit|${{steps.store-hashed-python-version.outputs.hashed_python_version}}|${{hashFiles('.pre-commit-config.yaml')}}

            - name: Setup pre-commit Environments
              run: uv run -- pre-commit install-hooks

            - name: Save pre-commit Checks Which Require Skipping
              run: echo "SKIP=check-github-workflows,ruff,uv-lock" >> $GITHUB_ENV

            - name: Run pre-commit
              run: uv run -- pre-commit run --all-files --hook-stage manual  # TODO: Add GitHub workflows output format

            - uses: pre-commit-ci/lite-action@v1.1.0
              if: ${{!cancelled()}}

    pymarkdown:
        runs-on: ubuntu-latest
        env:
            UV_NO_SYNC: true
            UV_FROZEN: true
            UV_PYTHON_DOWNLOADS: never

        steps:
            - uses: actions/checkout@v4

            - name: Set Up Python
              uses: actions/setup-python@v5
              with:
                python-version-file: .python-version

            - name: Install uv
              uses: astral-sh/setup-uv@v6
              with:
                enable-cache: true

            - name: Install CCFT-PyMarkdown From Locked Dependencies
              run: uv sync --only-group lint-format

            - name: Run PyMarkdown scan
              run: uv run -- ccft-pymarkdown scan-all

    pytest:
        needs: [uv-check]
        runs-on: ubuntu-latest
        permissions:
            id-token: write
        env:
            UV_NO_SYNC: true
            UV_FROZEN: true
            UV_PYTHON_DOWNLOADS: never

        steps:
            - uses: actions/checkout@v4

            - name: Set Up Python
              uses: actions/setup-python@v5
              with:
                python-version-file: .python-version

            - name: Install uv
              uses: astral-sh/setup-uv@v6
              with:
                enable-cache: true

            - name: Install pytest From Locked Dependencies
              run: uv sync --no-group dev --group test

            - name: Store Hashed Python Version
              id: store-hashed-python-version
              run: echo "hashed_python_version=$(uv run -- python -VV | sha256sum | cut -d' ' -f1)"
                >> $GITHUB_OUTPUT

            - uses: actions/cache@v4
              with:
                path: ./.pytest_cache
                key: pytest|${{steps.store-hashed-python-version.outputs.hashed_python_version}}

            - name: Run pytest
              run: uv run pytest --cov --cov-branch --cov-report=xml --junitxml=junit.xml

            - name: Upload test results to Codecov
              if: ${{ !cancelled() }}
              uses: codecov/test-results-action@v1
              with:
<<<<<<< HEAD
                token: ${{ secrets.CODECOV_TOKEN }}
=======
                use_oidc: true
>>>>>>> 93c22fd6

            - name: Upload coverage report to Codecov
              uses: codecov/codecov-action@v5
              if: ${{ !cancelled() }}
              with:
<<<<<<< HEAD
                token: ${{ secrets.CODECOV_TOKEN }}
=======
                use_oidc: true
>>>>>>> 93c22fd6

    ruff-lint:
        runs-on: ubuntu-latest
        env:
            UV_NO_SYNC: true
            UV_FROZEN: true
            UV_PYTHON_DOWNLOADS: never

        steps:
            - uses: actions/checkout@v4

            - name: Set Up Python
              uses: actions/setup-python@v5
              with:
                python-version-file: .python-version

            - name: Install uv
              uses: astral-sh/setup-uv@v6
              with:
                enable-cache: true

            - name: Install ruff From Locked Dependencies
              run: uv sync --only-group lint-format

            - name: Store Hashed Python Version
              id: store-hashed-python-version
              run: echo "hashed_python_version=$(uv run -- python -VV | sha256sum | cut -d' ' -f1)"
                >> $GITHUB_OUTPUT

            - uses: actions/cache@v4
              with:
                path: ./.ruff_cache
                key: ruff|${{steps.store-hashed-python-version.outputs.hashed_python_version}}

            - name: Run Ruff
              run: uv run -- ruff check --no-fix --output-format=github

    build-and-publish:
        if: |
            github.event_name != 'pull_request' ||
            github.event.pull_request.head.repo.full_name == 'CSSUoB/TeX-Bot-Py-V2'
        runs-on: ubuntu-latest
        environment: publish
        needs: [mypy, pre-commit, pymarkdown, pytest, ruff-lint, uv-check]
        permissions:
            contents: read
            packages: write
            attestations: write
            id-token: write

        env:
            REGISTRY: ghcr.io
            IMAGE_NAME: ${{github.repository}}

        steps:
            - name: Log in to the Container registry
              uses: docker/login-action@v3.4.0
              with:
                registry: ${{env.REGISTRY}}
                username: ${{github.actor}}
                password: ${{secrets.GITHUB_TOKEN}}

            - name: Set up Docker Buildx
              uses: docker/setup-buildx-action@v3

            - name: Extract metadata (tags, labels) for Docker
              id: docker-extract-metadata
              uses: docker/metadata-action@v5.7.0
              with:
                images: ${{env.REGISTRY}}/${{env.IMAGE_NAME}}
                tags: |-
                    type=ref,event=branch,prefix=br-
                    type=ref,event=pr
                    type=semver,pattern={{version}}
                    type=semver,pattern={{major}}.{{minor}}
                    type=semver,pattern=v{{major}},enable=${{!startsWith(github.ref, 'refs/tags/v0.')}}

            - name: Build and Publish
              id: build-and-publish
              uses: docker/build-push-action@v6
              with:
                push: true
                tags: ${{steps.docker-extract-metadata.outputs.tags}}
                labels: ${{steps.docker-extract-metadata.outputs.labels}}

            - name: Generate Artifact Attestation
              uses: actions/attest-build-provenance@v2
              with:
                subject-name: ${{env.REGISTRY}}/${{env.IMAGE_NAME}}
                subject-digest: ${{steps.build-and-publish.outputs.digest}}
                push-to-registry: true

    release:
        needs: [build-and-publish]
        runs-on: ubuntu-latest
        permissions:
            contents: write
            id-token: write

        if: github.ref_type == 'tag'

        steps:
            - name: Create GitHub Release
              env:
                GITHUB_TOKEN: ${{ github.token }}
              run: gh release create '${{ github.ref_name }}' --repo '${{github.repository}}' --verify-tag
                --generate-notes<|MERGE_RESOLUTION|>--- conflicted
+++ resolved
@@ -173,21 +173,13 @@
               if: ${{ !cancelled() }}
               uses: codecov/test-results-action@v1
               with:
-<<<<<<< HEAD
-                token: ${{ secrets.CODECOV_TOKEN }}
-=======
                 use_oidc: true
->>>>>>> 93c22fd6
 
             - name: Upload coverage report to Codecov
               uses: codecov/codecov-action@v5
               if: ${{ !cancelled() }}
               with:
-<<<<<<< HEAD
-                token: ${{ secrets.CODECOV_TOKEN }}
-=======
                 use_oidc: true
->>>>>>> 93c22fd6
 
     ruff-lint:
         runs-on: ubuntu-latest
