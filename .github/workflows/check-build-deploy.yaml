name: Check, Build and Deploy TeX-Bot-Py-V2 Container

on:
    pull_request:
        branches: [main]
    push:
        branches: [main]
        tags: ["v*"]

jobs:
    uv-check:
        runs-on: ubuntu-latest

        steps:
            - uses: actions/checkout@v4

            - name: Install uv
              uses: astral-sh/setup-uv@v6
              with:
                enable-cache: true

            - name: Check uv.lock (ensure all dependencies up to date)
              run: uv lock --check

    mypy:
        needs: [uv-check]
        runs-on: ubuntu-latest
        env:
            UV_NO_SYNC: true
            UV_FROZEN: true
            UV_PYTHON_DOWNLOADS: never

        steps:
            - uses: actions/checkout@v4

            - name: Set Up Python
              uses: actions/setup-python@v5
              with:
                python-version-file: .python-version

            - name: Install uv
              uses: astral-sh/setup-uv@v6
              with:
                enable-cache: true

            - name: Install mypy From Locked Dependencies
              run: uv sync --no-group dev --group type-check

            - name: Store Hashed Python Version
              id: store-hashed-python-version
              run: echo "hashed_python_version=$(uv run -- python -VV | sha256sum | cut -d' ' -f1)"
                >> $GITHUB_OUTPUT

            - uses: actions/cache@v4
              with:
                path: ./.mypy_cache
                key: mypy|${{steps.store-hashed-python-version.outputs.hashed_python_version}}

            - name: Run mypy
              run: uv run -- mypy .  # TODO: Add GitHub workflows output format

    pre-commit:
        runs-on: ubuntu-latest
        env:
            UV_NO_SYNC: true
            UV_FROZEN: true
            UV_PYTHON_DOWNLOADS: never

        steps:
            - uses: actions/checkout@v4

            - name: Set Up Python
              uses: actions/setup-python@v5
              with:
                python-version-file: .python-version

            - name: Install uv
              uses: astral-sh/setup-uv@v6
              with:
                enable-cache: true

            - name: Install pre-commit From Locked Dependencies
              run: uv sync --only-group pre-commit

            - name: Store Hashed Python Version
              id: store-hashed-python-version
              run: echo "hashed_python_version=$(uv run -- python -VV | sha256sum | cut -d' ' -f1)"
                >> $GITHUB_OUTPUT

            - uses: actions/cache@v4
              with:
                path: ~/.cache/pre-commit
                key: pre-commit|${{steps.store-hashed-python-version.outputs.hashed_python_version}}|${{hashFiles('.pre-commit-config.yaml')}}

            - name: Setup pre-commit Environments
              run: uv run -- pre-commit install-hooks

            - name: Save pre-commit Checks Which Require Skipping
              run: echo "SKIP=check-github-workflows,ruff,uv-lock" >> $GITHUB_ENV

            - name: Run pre-commit
              run: uv run -- pre-commit run --all-files --hook-stage manual  # TODO: Add GitHub workflows output format

            - uses: pre-commit-ci/lite-action@v1.1.0
              if: ${{!cancelled()}}

    pymarkdown:
        runs-on: ubuntu-latest
        env:
            UV_NO_SYNC: true
            UV_FROZEN: true
            UV_PYTHON_DOWNLOADS: never

        steps:
            - uses: actions/checkout@v4

            - name: Set Up Python
              uses: actions/setup-python@v5
              with:
                python-version-file: .python-version

            - name: Install uv
              uses: astral-sh/setup-uv@v6
              with:
                enable-cache: true

            - name: Install CCFT-PyMarkdown From Locked Dependencies
              run: uv sync --only-group lint-format

            - name: Run PyMarkdown scan
              run: uv run -- ccft-pymarkdown scan-all

    pytest:
        needs: [uv-check]
        runs-on: ubuntu-latest
        env:
            UV_NO_SYNC: true
            UV_FROZEN: true
            UV_PYTHON_DOWNLOADS: never

        steps:
            - uses: actions/checkout@v4

            - name: Set Up Python
              uses: actions/setup-python@v5
              with:
                python-version-file: .python-version

            - name: Install uv
              uses: astral-sh/setup-uv@v6
              with:
                enable-cache: true

            - name: Install pytest From Locked Dependencies
              run: uv sync --no-group dev --group test

            - name: Store Hashed Python Version
              id: store-hashed-python-version
              run: echo "hashed_python_version=$(uv run -- python -VV | sha256sum | cut -d' ' -f1)"
                >> $GITHUB_OUTPUT

            - uses: actions/cache@v4
              with:
                path: ./.pytest_cache
                key: pytest|${{steps.store-hashed-python-version.outputs.hashed_python_version}}

            - name: Run pytest
              run: uv run -- pytest  # TODO: Add GitHub workflows output format

    ruff-lint:
        runs-on: ubuntu-latest
        env:
            UV_NO_SYNC: true
            UV_FROZEN: true
            UV_PYTHON_DOWNLOADS: never

        steps:
            - uses: actions/checkout@v4

            - name: Set Up Python
              uses: actions/setup-python@v5
              with:
                python-version-file: .python-version

            - name: Install uv
              uses: astral-sh/setup-uv@v6
              with:
                enable-cache: true

            - name: Install ruff From Locked Dependencies
              run: uv sync --only-group lint-format

            - name: Store Hashed Python Version
              id: store-hashed-python-version
              run: echo "hashed_python_version=$(uv run -- python -VV | sha256sum | cut -d' ' -f1)"
                >> $GITHUB_OUTPUT

            - uses: actions/cache@v4
              with:
                path: ./.ruff_cache
                key: ruff|${{steps.store-hashed-python-version.outputs.hashed_python_version}}

            - name: Run Ruff
              run: uv run -- ruff check --no-fix --output-format=github

    build-and-publish:
        if: |
            github.event_name != 'pull_request' ||
<<<<<<< HEAD
            github.event.pull_request.head.repo.full_name== 'CSSUoB/TeX-Bot-Py-V2'
=======
            github.event.pull_request.head.repo.full_name == 'CSSUoB/TeX-Bot-Py-V2'
>>>>>>> 411f0bfa
        runs-on: ubuntu-latest
        environment: publish
        needs: [mypy, pre-commit, pymarkdown, pytest, ruff-lint, uv-check]
        permissions:
            contents: read
            packages: write
            attestations: write
            id-token: write

        env:
            REGISTRY: ghcr.io
            IMAGE_NAME: ${{github.repository}}

        steps:
            - name: Log in to the Container registry
              uses: docker/login-action@v3.4.0
              with:
                registry: ${{env.REGISTRY}}
                username: ${{github.actor}}
                password: ${{secrets.GITHUB_TOKEN}}

            - name: Set up Docker Buildx
              uses: docker/setup-buildx-action@v3

            - name: Extract metadata (tags, labels) for Docker
              id: docker-extract-metadata
              uses: docker/metadata-action@v5.7.0
              with:
                images: ${{env.REGISTRY}}/${{env.IMAGE_NAME}}
                tags: |-
                    type=ref,event=branch,prefix=br-
                    type=ref,event=pr
                    type=semver,pattern={{version}}
                    type=semver,pattern={{major}}.{{minor}}
                    type=semver,pattern=v{{major}},enable=${{!startsWith(github.ref, 'refs/tags/v0.')}}

            - name: Build and Publish
              id: build-and-publish
              uses: docker/build-push-action@v6
              with:
                push: true
                tags: ${{steps.docker-extract-metadata.outputs.tags}}
                labels: ${{steps.docker-extract-metadata.outputs.labels}}

            - name: Generate Artifact Attestation
              uses: actions/attest-build-provenance@v2
              with:
                subject-name: ${{env.REGISTRY}}/${{env.IMAGE_NAME}}
                subject-digest: ${{steps.build-and-publish.outputs.digest}}
                push-to-registry: true

    release:
        needs: [build-and-publish]
        runs-on: ubuntu-latest
        permissions:
            contents: write
            id-token: write

        if: github.ref_type == 'tag'

        steps:
            - name: Create GitHub Release
              env:
                GITHUB_TOKEN: ${{ github.token }}
              run: gh release create '${{ github.ref_name }}' --repo '${{github.repository}}' --verify-tag
                --generate-notes<|MERGE_RESOLUTION|>--- conflicted
+++ resolved
@@ -206,11 +206,7 @@
     build-and-publish:
         if: |
             github.event_name != 'pull_request' ||
-<<<<<<< HEAD
-            github.event.pull_request.head.repo.full_name== 'CSSUoB/TeX-Bot-Py-V2'
-=======
             github.event.pull_request.head.repo.full_name == 'CSSUoB/TeX-Bot-Py-V2'
->>>>>>> 411f0bfa
         runs-on: ubuntu-latest
         environment: publish
         needs: [mypy, pre-commit, pymarkdown, pytest, ruff-lint, uv-check]
