--- conflicted
+++ resolved
@@ -4,11 +4,8 @@
 
 import django
 
-<<<<<<< HEAD
 os.environ["DJANGO_SETTINGS_MODULE"] = "db._settings"
-=======
-os.environ["DJANGO_SETTINGS_MODULE"] = "db.settings"
->>>>>>> 3014a2c0
+
 e: RuntimeError
 try:
     django.setup()
