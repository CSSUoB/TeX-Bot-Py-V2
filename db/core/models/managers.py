"""Manager classes used for DB access upon models."""

import abc
import logging
<<<<<<< HEAD
from collections.abc import Callable, MutableMapping
from logging import Logger
from typing import TYPE_CHECKING, Final, final, override
=======
from typing import TYPE_CHECKING, TypeVar, final, override
>>>>>>> 0611883e

from django.db.models import Manager

import utils

if TYPE_CHECKING:
    from collections.abc import Callable, MutableMapping, Sequence
    from logging import Logger
    from typing import Final

    from django.core.exceptions import ObjectDoesNotExist
    from django.db.models import QuerySet

    from .utils import AsyncBaseModel, BaseDiscordMemberWrapper, DiscordMember  # noqa: F401

<<<<<<< HEAD
type Defaults = MutableMapping[str, object | Callable[[], object]] | None

=======
__all__: "Sequence[str]" = ("HashedDiscordMemberManager", "RelatedDiscordMemberManager")

if TYPE_CHECKING:
    T_model = TypeVar("T_model", bound=AsyncBaseModel)

    T_BaseDiscordMemberWrapper = TypeVar(
        "T_BaseDiscordMemberWrapper", bound=BaseDiscordMemberWrapper
    )

    type Defaults = MutableMapping[str, object | Callable[[], object]] | None

>>>>>>> 0611883e

logger: "Final[Logger]" = logging.getLogger("TeX-Bot")


class BaseHashedIDManager[T_model: AsyncBaseModel](Manager[T_model], abc.ABC):
    """Base manager class to remove a given unhashed ID before executing a query."""

    use_in_migrations: bool = True

    # noinspection SpellCheckingInspection
    @abc.abstractmethod
    def _remove_unhashed_id_from_kwargs(self, kwargs: dict[str, object]) -> dict[str, object]:
        """Remove any unhashed ID values from the kwargs dict before executing a query."""

    @final
    def _perform_remove_unhashed_id_from_kwargs(
        self, kwargs: dict[str, object]
    ) -> dict[str, object]:
        if utils.is_running_in_async():
            SYNC_IN_ASYNC_MESSAGE: Final[str] = (
                "Synchronous database access used in asynchronous context. "
                "Use the respective async version of this function instead."
            )
            raise RuntimeError(SYNC_IN_ASYNC_MESSAGE)

        return self._remove_unhashed_id_from_kwargs(kwargs=kwargs)

    # noinspection SpellCheckingInspection
    @abc.abstractmethod
    async def _aremove_unhashed_id_from_kwargs(
        self, kwargs: dict[str, object]
    ) -> dict[str, object]:
        """Remove any unhashed_id values from the kwargs dict before executing a query."""

    @override
    def get(self, *args: object, **kwargs: object) -> T_model:
        return super().get(*args, **self._perform_remove_unhashed_id_from_kwargs(kwargs))

    @override
    async def aget(self, *args: object, **kwargs: object) -> T_model:
        return await super().aget(
            *args,
            **(await self._aremove_unhashed_id_from_kwargs(kwargs)),
        )

    @override
<<<<<<< HEAD
    def filter(self, *args: object, **kwargs: object) -> QuerySet[T_model]:
=======
    def filter(self, *args: object, **kwargs: object) -> "QuerySet[T_model]":
>>>>>>> 0611883e
        return super().filter(
            *args,
            **self._perform_remove_unhashed_id_from_kwargs(kwargs),
        )

<<<<<<< HEAD
    async def afilter(self, *args: object, **kwargs: object) -> QuerySet[T_model]:
=======
    async def afilter(self, *args: object, **kwargs: object) -> "QuerySet[T_model]":
>>>>>>> 0611883e
        return super().filter(
            *args,
            **(await self._aremove_unhashed_id_from_kwargs(kwargs)),
        )

    @override
<<<<<<< HEAD
    def exclude(self, *args: object, **kwargs: object) -> QuerySet[T_model]:
=======
    def exclude(self, *args: object, **kwargs: object) -> "QuerySet[T_model]":
>>>>>>> 0611883e
        return super().exclude(
            *args,
            **self._perform_remove_unhashed_id_from_kwargs(kwargs),
        )

    # noinspection SpellCheckingInspection
<<<<<<< HEAD
    async def aexclude(self, *args: object, **kwargs: object) -> QuerySet[T_model]:
=======
    async def aexclude(self, *args: object, **kwargs: object) -> "QuerySet[T_model]":
>>>>>>> 0611883e
        return super().exclude(
            *args,
            **(await self._aremove_unhashed_id_from_kwargs(kwargs)),
        )

    @override
    def create(self, **kwargs: object) -> T_model:
        return super().create(**self._perform_remove_unhashed_id_from_kwargs(kwargs))

    # noinspection SpellCheckingInspection
    @override
    async def acreate(self, **kwargs: object) -> T_model:
        return await super().acreate(**(await self._aremove_unhashed_id_from_kwargs(kwargs)))

    @override
<<<<<<< HEAD
    def get_or_create(self, defaults: Defaults = None, **kwargs: object) -> tuple[T_model, bool]:  # type: ignore[override]  # noqa: E501
=======
    def get_or_create(
        self, defaults: "Defaults" = None, **kwargs: object  # type: ignore[override]
    ) -> tuple["T_model", bool]:
>>>>>>> 0611883e
        return super().get_or_create(
            defaults=defaults,
            **self._perform_remove_unhashed_id_from_kwargs(kwargs),
        )

    @override
<<<<<<< HEAD
    async def aget_or_create(self, defaults: Defaults = None, **kwargs: object) -> tuple[T_model, bool]:  # type: ignore[override]  # noqa: E501
=======
    async def aget_or_create(
        self, defaults: "Defaults" = None, **kwargs: object  # type: ignore[override]
    ) -> tuple["T_model", bool]:
>>>>>>> 0611883e
        return await super().aget_or_create(
            defaults=defaults,
            **(await self._aremove_unhashed_id_from_kwargs(kwargs)),
        )

    @override
<<<<<<< HEAD
    def update_or_create(self, defaults: Defaults = None, create_defaults: Defaults = None, **kwargs: object) -> tuple[T_model, bool]:  # type: ignore[override]  # noqa: E501
=======
    def update_or_create(
        self, defaults: "Defaults" = None, create_defaults: "Defaults" = None, **kwargs: object  # type: ignore[override]
    ) -> tuple["T_model", bool]:
>>>>>>> 0611883e
        return super().get_or_create(
            defaults=defaults,
            create_defaults=create_defaults,
            **self._perform_remove_unhashed_id_from_kwargs(kwargs),
        )

    # noinspection SpellCheckingInspection
    @override
<<<<<<< HEAD
    async def aupdate_or_create(self, defaults: Defaults = None, create_defaults: Defaults = None, **kwargs: object) -> tuple[T_model, bool]:  # type: ignore[override]  # noqa: E501
=======
    async def aupdate_or_create(
        self, defaults: "Defaults" = None, create_defaults: "Defaults" = None, **kwargs: object  # type: ignore[override]
    ) -> tuple["T_model", bool]:
>>>>>>> 0611883e
        return await super().aupdate_or_create(
            defaults=defaults,
            create_defaults=create_defaults,
            **(await self._aremove_unhashed_id_from_kwargs(kwargs)),
        )

    @override
    def update(self, **kwargs: object) -> int:
        return super().update(**self._perform_remove_unhashed_id_from_kwargs(kwargs))

    # noinspection SpellCheckingInspection
    @override
    async def aupdate(self, **kwargs: object) -> int:
        return await super().aupdate(**(await self._aremove_unhashed_id_from_kwargs(kwargs)))


class HashedDiscordMemberManager(BaseHashedIDManager["DiscordMember"]):
    """
    Manager class to create & retrieve DiscordMember model instances.

    This manager implements extra functionality to filter/create instances
    using a given discord_id that with be automatically hashed before saved to the database.
    """

    # noinspection SpellCheckingInspection
    @override
    def _remove_unhashed_id_from_kwargs(self, kwargs: dict[str, object]) -> dict[str, object]:
        raw_discord_id: object | None = None

        field_name: str
        for field_name in ("discord_id", "member_id"):
            if not raw_discord_id:
                raw_discord_id = kwargs.pop(field_name, None)
            else:
                kwargs.pop(field_name, None)

        if not isinstance(raw_discord_id, int | str | None):
            raise TypeError

        discord_id: int | str | None = raw_discord_id

        if discord_id:
            kwargs["hashed_discord_id"] = self.model.hash_discord_id(discord_id)

        return kwargs

    # noinspection SpellCheckingInspection
    @override
    async def _aremove_unhashed_id_from_kwargs(
        self, kwargs: dict[str, object]
    ) -> dict[str, object]:
        raw_discord_id: object | None = None

        field_name: str
        for field_name in ("discord_id", "member_id"):
            if not raw_discord_id:
                raw_discord_id = kwargs.pop(field_name, None)
            else:
                kwargs.pop(field_name, None)

        if not isinstance(raw_discord_id, int | str | None):
            raise TypeError

        discord_id: int | str | None = raw_discord_id

        if discord_id:
            kwargs["hashed_discord_id"] = self.model.hash_discord_id(discord_id)

        return kwargs


class RelatedDiscordMemberManager(BaseHashedIDManager["T_BaseDiscordMemberWrapper"]):
    """
    Manager class to create & retrieve instances of any concrete `BaseDiscordMemberWrapper`.

    This manager implements extra functionality to filter/create instances
    using a given discord_id that with be automatically hashed before saved to the database.
    """

    # noinspection SpellCheckingInspection
    @override
    def _remove_unhashed_id_from_kwargs(self, kwargs: dict[str, object]) -> dict[str, object]:
        raw_discord_id: object | None = None

        field_name: str
        for field_name in ("discord_id", "member_id"):
            if not raw_discord_id:
                raw_discord_id = kwargs.pop(field_name, None)
            else:
                kwargs.pop(field_name, None)

        if not isinstance(raw_discord_id, int | str | None):
            raise TypeError

        discord_id: int | str | None = raw_discord_id

        if discord_id:
            does_not_exist_error: ObjectDoesNotExist
            try:
                kwargs["discord_member"] = (
                    self.model.discord_member.field.remote_field.model.objects.get_or_create(  # type: ignore[attr-defined]
                        discord_id=discord_id,
                    )[0]
                )
            except (
                self.model.discord_member.field.remote_field.model.DoesNotExist  # type: ignore[attr-defined]
            ) as does_not_exist_error:
                raise self.model.DoesNotExist from does_not_exist_error

        return kwargs

    # noinspection SpellCheckingInspection
    @override
    async def _aremove_unhashed_id_from_kwargs(
        self, kwargs: dict[str, object]
    ) -> dict[str, object]:
        raw_discord_id: object | None = None

        field_name: str
        for field_name in ("discord_id", "member_id"):
            if not raw_discord_id:
                raw_discord_id = kwargs.pop(field_name, None)
            else:
                kwargs.pop(field_name, None)

        if not isinstance(raw_discord_id, int | str | None):
            raise TypeError

        discord_id: int | str | None = raw_discord_id

        if discord_id:
            does_not_exist_error: ObjectDoesNotExist
            try:
                kwargs["discord_member"] = (
                    await self.model.discord_member.field.remote_field.model.objects.aget_or_create(  # type: ignore[attr-defined] # noqa: E501
                        discord_id=discord_id,
                    )
                )[0]
            except (
                self.model.discord_member.field.remote_field.model.DoesNotExist  # type: ignore[attr-defined]
            ) as does_not_exist_error:
                raise self.model.DoesNotExist from does_not_exist_error

        return kwargs<|MERGE_RESOLUTION|>--- conflicted
+++ resolved
@@ -2,13 +2,7 @@
 
 import abc
 import logging
-<<<<<<< HEAD
-from collections.abc import Callable, MutableMapping
-from logging import Logger
-from typing import TYPE_CHECKING, Final, final, override
-=======
-from typing import TYPE_CHECKING, TypeVar, final, override
->>>>>>> 0611883e
+from typing import TYPE_CHECKING, final, override
 
 from django.db.models import Manager
 
@@ -19,27 +13,17 @@
     from logging import Logger
     from typing import Final
 
+
     from django.core.exceptions import ObjectDoesNotExist
     from django.db.models import QuerySet
 
     from .utils import AsyncBaseModel, BaseDiscordMemberWrapper, DiscordMember  # noqa: F401
 
-<<<<<<< HEAD
-type Defaults = MutableMapping[str, object | Callable[[], object]] | None
-
-=======
 __all__: "Sequence[str]" = ("HashedDiscordMemberManager", "RelatedDiscordMemberManager")
 
 if TYPE_CHECKING:
-    T_model = TypeVar("T_model", bound=AsyncBaseModel)
-
-    T_BaseDiscordMemberWrapper = TypeVar(
-        "T_BaseDiscordMemberWrapper", bound=BaseDiscordMemberWrapper
-    )
-
     type Defaults = MutableMapping[str, object | Callable[[], object]] | None
 
->>>>>>> 0611883e
 
 logger: "Final[Logger]" = logging.getLogger("TeX-Bot")
 
@@ -86,43 +70,27 @@
         )
 
     @override
-<<<<<<< HEAD
-    def filter(self, *args: object, **kwargs: object) -> QuerySet[T_model]:
-=======
     def filter(self, *args: object, **kwargs: object) -> "QuerySet[T_model]":
->>>>>>> 0611883e
         return super().filter(
             *args,
             **self._perform_remove_unhashed_id_from_kwargs(kwargs),
         )
 
-<<<<<<< HEAD
-    async def afilter(self, *args: object, **kwargs: object) -> QuerySet[T_model]:
-=======
     async def afilter(self, *args: object, **kwargs: object) -> "QuerySet[T_model]":
->>>>>>> 0611883e
         return super().filter(
             *args,
             **(await self._aremove_unhashed_id_from_kwargs(kwargs)),
         )
 
     @override
-<<<<<<< HEAD
-    def exclude(self, *args: object, **kwargs: object) -> QuerySet[T_model]:
-=======
     def exclude(self, *args: object, **kwargs: object) -> "QuerySet[T_model]":
->>>>>>> 0611883e
         return super().exclude(
             *args,
             **self._perform_remove_unhashed_id_from_kwargs(kwargs),
         )
 
     # noinspection SpellCheckingInspection
-<<<<<<< HEAD
-    async def aexclude(self, *args: object, **kwargs: object) -> QuerySet[T_model]:
-=======
     async def aexclude(self, *args: object, **kwargs: object) -> "QuerySet[T_model]":
->>>>>>> 0611883e
         return super().exclude(
             *args,
             **(await self._aremove_unhashed_id_from_kwargs(kwargs)),
@@ -138,39 +106,27 @@
         return await super().acreate(**(await self._aremove_unhashed_id_from_kwargs(kwargs)))
 
     @override
-<<<<<<< HEAD
-    def get_or_create(self, defaults: Defaults = None, **kwargs: object) -> tuple[T_model, bool]:  # type: ignore[override]  # noqa: E501
-=======
     def get_or_create(
         self, defaults: "Defaults" = None, **kwargs: object  # type: ignore[override]
-    ) -> tuple["T_model", bool]:
->>>>>>> 0611883e
+    ) -> tuple[T_model, bool]:
         return super().get_or_create(
             defaults=defaults,
             **self._perform_remove_unhashed_id_from_kwargs(kwargs),
         )
 
     @override
-<<<<<<< HEAD
-    async def aget_or_create(self, defaults: Defaults = None, **kwargs: object) -> tuple[T_model, bool]:  # type: ignore[override]  # noqa: E501
-=======
     async def aget_or_create(
         self, defaults: "Defaults" = None, **kwargs: object  # type: ignore[override]
-    ) -> tuple["T_model", bool]:
->>>>>>> 0611883e
+    ) -> tuple[T_model, bool]:
         return await super().aget_or_create(
             defaults=defaults,
             **(await self._aremove_unhashed_id_from_kwargs(kwargs)),
         )
 
     @override
-<<<<<<< HEAD
-    def update_or_create(self, defaults: Defaults = None, create_defaults: Defaults = None, **kwargs: object) -> tuple[T_model, bool]:  # type: ignore[override]  # noqa: E501
-=======
     def update_or_create(
         self, defaults: "Defaults" = None, create_defaults: "Defaults" = None, **kwargs: object  # type: ignore[override]
-    ) -> tuple["T_model", bool]:
->>>>>>> 0611883e
+    ) -> tuple[T_model, bool]:
         return super().get_or_create(
             defaults=defaults,
             create_defaults=create_defaults,
@@ -179,13 +135,9 @@
 
     # noinspection SpellCheckingInspection
     @override
-<<<<<<< HEAD
-    async def aupdate_or_create(self, defaults: Defaults = None, create_defaults: Defaults = None, **kwargs: object) -> tuple[T_model, bool]:  # type: ignore[override]  # noqa: E501
-=======
     async def aupdate_or_create(
         self, defaults: "Defaults" = None, create_defaults: "Defaults" = None, **kwargs: object  # type: ignore[override]
-    ) -> tuple["T_model", bool]:
->>>>>>> 0611883e
+    ) -> tuple[T_model, bool]:
         return await super().aupdate_or_create(
             defaults=defaults,
             create_defaults=create_defaults,
@@ -257,7 +209,7 @@
         return kwargs
 
 
-class RelatedDiscordMemberManager(BaseHashedIDManager["T_BaseDiscordMemberWrapper"]):
+class RelatedDiscordMemberManager[T_BaseDiscordMemberWrapper: "BaseDiscordMemberWrapper"](BaseHashedIDManager[T_BaseDiscordMemberWrapper]):
     """
     Manager class to create & retrieve instances of any concrete `BaseDiscordMemberWrapper`.
 
