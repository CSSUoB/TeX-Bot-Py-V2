--- conflicted
+++ resolved
@@ -26,7 +26,7 @@
 logger: Final[Logger] = logging.getLogger("TeX-Bot")
 
 
-class BaseHashedIDManager[T_model](Manager[T_model], abc.ABC):
+class BaseHashedIDManager[T_model: AsyncBaseModel](Manager[T_model], abc.ABC):
     """Base manager class to remove a given unhashed ID before executing a query."""
 
     use_in_migrations: bool = True
@@ -100,33 +100,21 @@
         return await super().acreate(**(await self._aremove_unhashed_id_from_kwargs(kwargs)))
 
     @override
-<<<<<<< HEAD
     def get_or_create(self, defaults: Defaults = None, **kwargs: object) -> tuple[T_model, bool]:  # noqa: E501
-=======
-    def get_or_create(self, defaults: Defaults = None, **kwargs: object) -> tuple["T_model", bool]:  # type: ignore[override] # noqa: E501
->>>>>>> e88de3b8
         return super().get_or_create(
             defaults=defaults,
             **self._perform_remove_unhashed_id_from_kwargs(kwargs),
         )
 
     @override
-<<<<<<< HEAD
     async def aget_or_create(self, defaults: Defaults = None, **kwargs: object) -> tuple[T_model, bool]:  # noqa: E501
-=======
-    async def aget_or_create(self, defaults: Defaults = None, **kwargs: object) -> tuple["T_model", bool]:  # type: ignore[override] # noqa: E501
->>>>>>> e88de3b8
         return await super().aget_or_create(
             defaults=defaults,
             **(await self._aremove_unhashed_id_from_kwargs(kwargs)),
         )
 
     @override
-<<<<<<< HEAD
     def update_or_create(self, defaults: Defaults = None, create_defaults: Defaults = None, **kwargs: object) -> tuple[T_model, bool]:  # noqa: E501
-=======
-    def update_or_create(self, defaults: Defaults = None, create_defaults: Defaults = None, **kwargs: object) -> tuple["T_model", bool]:  # type: ignore[override] # noqa: E501
->>>>>>> e88de3b8
         return super().get_or_create(
             defaults=defaults,
             create_defaults=create_defaults,
@@ -135,11 +123,7 @@
 
     # noinspection SpellCheckingInspection
     @override
-<<<<<<< HEAD
     async def aupdate_or_create(self, defaults: Defaults = None, create_defaults: Defaults = None, **kwargs: object) -> tuple[T_model, bool]:  # noqa: E501
-=======
-    async def aupdate_or_create(self, defaults: Defaults = None, create_defaults: Defaults = None, **kwargs: object) -> tuple["T_model", bool]:  # type: ignore[override] # noqa: E501
->>>>>>> e88de3b8
         return await super().aupdate_or_create(
             defaults=defaults,
             create_defaults=create_defaults,
