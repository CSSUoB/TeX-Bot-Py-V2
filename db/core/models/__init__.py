--- conflicted
+++ resolved
@@ -26,8 +26,7 @@
 from .utils import AsyncBaseModel, BaseDiscordMemberWrapper, DiscordMember
 
 
-<<<<<<< HEAD
-class Action(HashedDiscordMember):
+class Action(AsyncBaseModel):
     """Model to represent an action item that has been assigned to a Discord Member."""
 
     INSTANCES_NAME_PLURAL: str = "Actions"
@@ -94,10 +93,8 @@
 
         return constructed_message
 
-class IntroductionReminderOptOutMember(HashedDiscordMember):
-=======
+
 class IntroductionReminderOptOutMember(BaseDiscordMemberWrapper):
->>>>>>> 040e7cb8
     """
     Model to represent a Discord member that has opted out of introduction reminders.
 
