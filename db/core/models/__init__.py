--- conflicted
+++ resolved
@@ -16,11 +16,7 @@
 if TYPE_CHECKING:
     from collections.abc import Sequence
     from collections.abc import Set as AbstractSet
-<<<<<<< HEAD
     from typing import ClassVar, Final, LiteralString
-=======
-    from typing import ClassVar, Final
->>>>>>> 087dbf60
 
     from django.db.models.constraints import BaseConstraint
     from django_stubs_ext import StrOrPromise
@@ -83,7 +79,6 @@
         unique=False,
     )
     description = models.TextField(_("Description"), max_length=200, null=False, blank=False)
-<<<<<<< HEAD
     raw_status = models.CharField(
         max_length=3, choices=Status, default=Status.NOT_STARTED, null=False, blank=False
     )
@@ -96,12 +91,6 @@
     def status(self, value: Status, /) -> None:
         self.raw_status = value.value
 
-=======
-    status = models.CharField(
-        max_length=3, choices=Status, default=Status.NOT_STARTED, null=False, blank=False
-    )
-
->>>>>>> 087dbf60
     class Meta(TypedModelMeta):  # noqa: D106
         verbose_name: "ClassVar[StrOrPromise]" = _("Assigned Committee Action")
         constraints: "ClassVar[list[BaseConstraint] | tuple[BaseConstraint, ...]]" = (
