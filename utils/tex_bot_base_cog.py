--- conflicted
+++ resolved
@@ -20,10 +20,7 @@
     BaseDoesNotExistError,
 )
 
-<<<<<<< HEAD
 from .message_sender_components import GenericResponderComponent, SenderResponseComponent
-=======
->>>>>>> 2ae94022
 from .tex_bot import TeXBot
 from .tex_bot_contexts import TeXBotApplicationContext, TeXBotAutocompleteContext
 
@@ -73,12 +70,9 @@
 
         During initialisation, a reference to the currently running TeXBot instance is stored.
         """
-<<<<<<< HEAD
-=======
         # NOTE: The attribute/variable name `bot` is used here for consistency.
         # NOTE: `tex_bot` would be preferred but would be inconsitent with the required attribute name of Pycord's context classes
         # NOTE: See https://github.com/CSSUoB/TeX-Bot-Py-V2/issues/261
->>>>>>> 2ae94022
         self.bot: TeXBot = bot
 
     async def command_send_error(self, ctx: TeXBotApplicationContext, *, error_code: str | None = None, message: str | None = None, logging_message: str | BaseException | None = None, is_fatal: bool = False, responder_component: GenericResponderComponent | None = None) -> None:  # noqa: E501
@@ -231,19 +225,6 @@
                 ctx.interaction.user,
             )
 
-<<<<<<< HEAD
-=======
-        if not ctx.value or re.fullmatch(r"\A#.*\Z", ctx.value):
-            return {
-                discord.OptionChoice(name=f"#{channel.name}", value=str(channel.id))
-                for channel
-                in main_guild.text_channels
-                if channel.permissions_for(channel_permissions_limiter).is_superset(
-                    discord.Permissions(send_messages=True, view_channel=True),
-                )
-            }
-
->>>>>>> 2ae94022
         return {
             discord.OptionChoice(
                 name=(
