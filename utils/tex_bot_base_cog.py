--- conflicted
+++ resolved
@@ -23,16 +23,7 @@
 from utils.tex_bot import TeXBot
 from utils.tex_bot_contexts import TeXBotApplicationContext, TeXBotAutocompleteContext
 
-<<<<<<< HEAD
 type MentionableMember = discord.Member | discord.Role
-=======
-if TYPE_CHECKING:
-    from typing import TypeAlias
-
->>>>>>> 6232b6b1
-
-if TYPE_CHECKING:
-    MentionableMember: TypeAlias = discord.Member | discord.Role
 
 logger: Logger = logging.getLogger("TeX-Bot")
 
