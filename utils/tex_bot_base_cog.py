"""Custom cog subclass that stores a reference to the custom bot class."""

from collections.abc import Sequence

__all__: Sequence[str] = ("TeXBotBaseCog",)


import contextlib
import logging
import re
from collections.abc import Mapping, Set
from logging import Logger
from typing import TYPE_CHECKING, Final, override

import discord
from discord import Cog

from exceptions import CommitteeRoleDoesNotExistError, DiscordMemberNotInMainGuildError
from exceptions.base import (
    BaseDoesNotExistError,
)

from .message_sender_components import GenericResponderComponent, SenderResponseComponent
from .tex_bot import TeXBot
from .tex_bot_contexts import TeXBotApplicationContext, TeXBotAutocompleteContext

if TYPE_CHECKING:
    from typing import TypeAlias


if TYPE_CHECKING:
    MentionableMember: TypeAlias = discord.Member | discord.Role

logger: Final[Logger] = logging.getLogger("TeX-Bot")


class TeXBotBaseCog(Cog):
    """Base Cog subclass that stores a reference to the currently running TeXBot instance."""

    ERROR_ACTIVITIES: Final[Mapping[str, str]] = {
        "archive": "archive the selected category",
        "delete_all_reminders": (
            "delete all `DiscordReminder` objects from the backend database"
        ),
        "delete_all_group_made_members": (
            "delete all `GroupMadeMember` objects from the backend database"
        ),
        "edit_message": "edit the message",
        "induct": "induct user",
        "silent_induct": "silently induct user",
        "non_silent_induct": "induct user and send welcome message",
        "ensure_members_inducted": "ensure all members are inducted",
        "make_member": "make you a member",
        "opt_out_introduction_reminders": "opt-in/out of introduction reminders",
        "ping": "reply to ping",
        "remind_me": "remind you",
        "channel_stats": "display channel statistics",
        "server_stats": "display whole server statistics",
        "user_stats": "display your statistics",
        "left_member_stats": (
            "display statistics about the members that have left the server"
        ),
        "write_roles": "send messages",
    }

    @override
<<<<<<< HEAD
    def __init__(self, tex_bot: TeXBot) -> None:
        """
        Initialise a new cog instance.

        During initialisation, a reference to the currently running TeXBot instance is stored.
        """
        self.tex_bot: TeXBot = tex_bot
=======
    def __init__(self, bot: TeXBot) -> None:
        """Initialize a new cog instance, storing a reference to the bot object."""
        self.bot: TeXBot = bot
>>>>>>> 406d2e01

    async def command_send_error(self, ctx: TeXBotApplicationContext, *, error_code: str | None = None, message: str | None = None, logging_message: str | BaseException | None = None, is_fatal: bool = False, responder_component: GenericResponderComponent | None = None) -> None:  # noqa: E501
        """
        Construct & format an error message from the given details.

        The constructed error message is then sent as the response to the given
        application command context.
        If `is_fatal` is set to True, this suggests that the reason for the error is unknown
        and the bot will shortly close.
        """
        await self._respond_with_error(
            self.tex_bot,
            responder=(
                responder_component or SenderResponseComponent(ctx.interaction, ephemeral=True)
            ),
            interaction_name=(
                ctx.command.callback.__name__
                if (
                    hasattr(ctx.command, "callback")
                    and not ctx.command.callback.__name__.startswith("_")
                ) else ctx.command.qualified_name
            ),
            error_code=error_code,
            message=message,
            logging_message=logging_message,
            is_fatal=is_fatal,
        )

    @classmethod
    async def send_error(cls, tex_bot: TeXBot, interaction: discord.Interaction, *, interaction_name: str, error_code: str | None = None, message: str | None = None, logging_message: str | BaseException | None = None, is_fatal: bool = False) -> None:  # noqa: PLR0913,E501
        """
        Construct & format an error message from the given details.

        The constructed error message is then sent as the response to the given interaction.
        If `is_fatal` is set to True, this suggests that the reason for the error is unknown
        and the bot will shortly close.
        """
        await cls._respond_with_error(
            bot=tex_bot,
            responder=SenderResponseComponent(interaction, ephemeral=True),
            interaction_name=interaction_name,
            error_code=error_code,
            message=message,
            logging_message=logging_message,
            is_fatal=is_fatal,
        )

    @classmethod
    async def _respond_with_error(cls, tex_bot: TeXBot, responder: GenericResponderComponent, *, interaction_name: str, error_code: str | None = None, message: str | None = None, logging_message: str | BaseException | None = None, is_fatal: bool = False) -> None:  # noqa: PLR0913,E501
        construct_error_message: str = ":warning:"

        if is_fatal:
            # noinspection PyUnusedLocal
            fatal_committee_mention: str = "committee"

            with contextlib.suppress(CommitteeRoleDoesNotExistError):
                fatal_committee_mention = (await tex_bot.committee_role).mention

            construct_error_message += (
                "A fatal error occurred, "
                f"please **contact a {fatal_committee_mention} member**.:warning:"
            )

            if message:
                construct_error_message += message.strip()

        else:
            construct_error_message += "There was an error"

            if error_code:
                # noinspection PyUnusedLocal
                non_fatal_committee_mention: str = "committee"

                with contextlib.suppress(CommitteeRoleDoesNotExistError):
                    non_fatal_committee_mention = (await tex_bot.committee_role).mention

                construct_error_message = (
                    f"**Contact a {non_fatal_committee_mention} member, "
                    f"referencing error code: {error_code}**\n"
                    + construct_error_message
                )

            if interaction_name in cls.ERROR_ACTIVITIES:
                construct_error_message += (
                    f" when trying to {cls.ERROR_ACTIVITIES[interaction_name]}"
                )

            if message:
                construct_error_message += ":"
            else:
                construct_error_message += "."

            construct_error_message += ":warning:"

            if message:
                construct_error_message += (
                    f"\n`{
                        re.sub(
                            r"<([@&#]?|(@[&#])?)\d+>",
                            lambda match: f"`{match.group(0)!s}`",
                            message.strip(),
                        )
                    }`"
                )

        await responder.respond(content=construct_error_message, view=None)

        if logging_message:
            logger.error(
                " ".join(
                    message_part
                    for message_part
                    in (
                        error_code if error_code else "",
                        f"({interaction_name})",
                        str(logging_message),
                    )
                    if message_part
                ).rstrip(": ;"),
            )

        if is_fatal and error_code:
            FATAL_AND_ERROR_CODE_MESSAGE: Final[str] = (
                "Error message was requested to be sent with an error code, "
                "despite being marked as a fatal error."
            )
            raise ValueError(FATAL_AND_ERROR_CODE_MESSAGE)

    @staticmethod
    async def autocomplete_get_text_channels(ctx: TeXBotAutocompleteContext) -> Set[discord.OptionChoice] | Set[str]:  # noqa: E501
        """
        Autocomplete callable that generates the set of available selectable channels.

        The list of available selectable channels is unique to each member and is used in any
        slash-command options that have a channel input-type.
        """
        if not ctx.interaction.user:
            return set()

        try:
            main_guild: discord.Guild = ctx.tex_bot.main_guild
            # noinspection PyUnusedLocal
            channel_permissions_limiter: MentionableMember = await ctx.tex_bot.guest_role
        except BaseDoesNotExistError:
            return set()

        with contextlib.suppress(DiscordMemberNotInMainGuildError):
            channel_permissions_limiter = await ctx.tex_bot.get_main_guild_member(
                ctx.interaction.user,
            )

        return {
            discord.OptionChoice(
                name=(
                    f"#{channel.name}"
                    if not ctx.value or re.fullmatch(r"\A#.*\Z", ctx.value)
                    else channel.name
                ),
                value=str(channel.id),
            )
            for channel
            in main_guild.text_channels
            if channel.permissions_for(channel_permissions_limiter).is_superset(
                discord.Permissions(send_messages=True, view_channel=True),
            )
        }<|MERGE_RESOLUTION|>--- conflicted
+++ resolved
@@ -64,19 +64,13 @@
     }
 
     @override
-<<<<<<< HEAD
-    def __init__(self, tex_bot: TeXBot) -> None:
+    def __init__(self, bot: TeXBot) -> None:
         """
         Initialise a new cog instance.
 
         During initialisation, a reference to the currently running TeXBot instance is stored.
         """
-        self.tex_bot: TeXBot = tex_bot
-=======
-    def __init__(self, bot: TeXBot) -> None:
-        """Initialize a new cog instance, storing a reference to the bot object."""
         self.bot: TeXBot = bot
->>>>>>> 406d2e01
 
     async def command_send_error(self, ctx: TeXBotApplicationContext, *, error_code: str | None = None, message: str | None = None, logging_message: str | BaseException | None = None, is_fatal: bool = False, responder_component: GenericResponderComponent | None = None) -> None:  # noqa: E501
         """
