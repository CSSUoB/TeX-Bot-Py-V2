--- conflicted
+++ resolved
@@ -10,11 +10,7 @@
 import re
 from collections.abc import Mapping
 from logging import Logger
-<<<<<<< HEAD
-from typing import Final
-=======
-from typing import TYPE_CHECKING, Final, override
->>>>>>> f19d9f23
+from typing import Final, override
 
 import discord
 from discord import Cog
