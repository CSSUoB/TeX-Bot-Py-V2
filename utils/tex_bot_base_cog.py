"""Custom cog subclass that stores a reference to the custom bot class."""

import contextlib
import logging
import re
<<<<<<< HEAD
from collections.abc import Mapping, Set
from logging import Logger
from typing import Final, override
=======
from typing import TYPE_CHECKING, override
>>>>>>> 0611883e

import discord
from discord import Cog

from exceptions import CommitteeRoleDoesNotExistError, DiscordMemberNotInMainGuildError
from exceptions.base import (
    BaseDoesNotExistError,
)

<<<<<<< HEAD
from .tex_bot import TeXBot
from .tex_bot_contexts import TeXBotApplicationContext, TeXBotAutocompleteContext

type MentionableMember = discord.Member | discord.Role
=======
if TYPE_CHECKING:
    from collections.abc import Mapping, Sequence
    from collections.abc import Set as AbstractSet
    from logging import Logger
    from typing import Final

    from .tex_bot import TeXBot
    from .tex_bot_contexts import TeXBotApplicationContext, TeXBotAutocompleteContext


__all__: "Sequence[str]" = ("TeXBotBaseCog",)


if TYPE_CHECKING:
    type MentionableMember = discord.Member | discord.Role
>>>>>>> 0611883e

logger: "Final[Logger]" = logging.getLogger("TeX-Bot")


class TeXBotBaseCog(Cog):
    """Base Cog subclass that stores a reference to the currently running TeXBot instance."""

    ERROR_ACTIVITIES: "Final[Mapping[str, str]]" = {  # noqa: RUF012
        "archive": "archive the selected category",
        "delete_all_reminders": (
            "delete all `DiscordReminder` objects from the backend database"
        ),
        "delete_all_group_made_members": (
            "delete all `GroupMadeMember` objects from the backend database"
        ),
        "edit_message": "edit the message",
        "induct": "induct user",
        "silent_induct": "silently induct user",
        "non_silent_induct": "induct user and send welcome message",
        "ensure_members_inducted": "ensure all members are inducted",
        "make_member": "make you a member",
        "opt_out_introduction_reminders": "opt-in/out of introduction reminders",
        "ping": "reply to ping",
        "remind_me": "remind you",
        "channel_stats": "display channel statistics",
        "server_stats": "display whole server statistics",
        "user_stats": "display your statistics",
        "left_member_stats": (
            "display statistics about the members that have left the server"
        ),
        "write_roles": "send messages",
    }

    @override
    def __init__(self, bot: "TeXBot") -> None:
        """
        Initialise a new cog instance.

        During initialisation, a reference to the currently running TeXBot instance is stored.
        """
        self.bot: TeXBot = bot  # NOTE: See https://github.com/CSSUoB/TeX-Bot-Py-V2/issues/261

    async def command_send_error(
        self,
        ctx: "TeXBotApplicationContext",
        error_code: str | None = None,
        message: str | None = None,
        logging_message: str | BaseException | None = None,
    ) -> None:
        """
        Construct & format an error message from the given details.

        The constructed error message is then sent as the response to the given
        application command context.
        """
        COMMAND_NAME: Final[str] = (
            ctx.command.callback.__name__
            if (
                hasattr(ctx.command, "callback")
                and not ctx.command.callback.__name__.startswith("_")
            )
            else ctx.command.qualified_name
        )

        await self.send_error(
            self.bot,
            ctx.interaction,
            interaction_name=COMMAND_NAME,
            error_code=error_code,
            message=message,
            logging_message=logging_message,
        )

    @classmethod
    async def send_error(
        cls,
        bot: "TeXBot",
        interaction: discord.Interaction,
        interaction_name: str,
        error_code: str | None = None,
        message: str | None = None,
        logging_message: str | BaseException | None = None,
    ) -> None:
        """
        Construct & format an error message from the given details.

        The constructed error message is then sent as the response to the given interaction.
        """
        construct_error_message: str = ":warning:There was an error"

        if error_code:
            # noinspection PyUnusedLocal
            committee_mention: str = "committee"

            with contextlib.suppress(CommitteeRoleDoesNotExistError):
                committee_mention = (await bot.committee_role).mention

            construct_error_message = (
                f"**Contact a {committee_mention} member, referencing error code: "
                f"{error_code}**\n"
            ) + construct_error_message

        if interaction_name in cls.ERROR_ACTIVITIES:
            construct_error_message += (
                f" when trying to {cls.ERROR_ACTIVITIES[interaction_name]}"
            )

        if message:
            construct_error_message += ":"
        else:
            construct_error_message += "."

        construct_error_message += ":warning:"

        if message:
            message = re.sub(
                r"<([@&#]?|(@[&#])?)\d+>",
                lambda match: f"`{match.group(0)}`",
                message.strip(),
            )
            construct_error_message += f"\n`{message}`"

        await interaction.respond(construct_error_message, ephemeral=True)

        if logging_message:
            logger.error(
                " ".join(
                    message_part
                    for message_part in (
                        error_code if error_code else "",
                        f"({interaction_name})",
                        str(logging_message),
                    )
                    if message_part
                ).rstrip(": ;"),
            )

    @staticmethod
    async def autocomplete_get_text_channels(
        ctx: "TeXBotAutocompleteContext",
    ) -> "AbstractSet[discord.OptionChoice] | AbstractSet[str]":
        """
        Autocomplete callable that generates the set of available selectable channels.

        The list of available selectable channels is unique to each member and is used in any
        slash-command options that have a channel input-type.
        """
        if not ctx.interaction.user:
            return set()

        try:
            main_guild: discord.Guild = ctx.bot.main_guild
            # noinspection PyUnusedLocal
            channel_permissions_limiter: MentionableMember = await ctx.bot.guest_role
        except BaseDoesNotExistError:
            return set()

        with contextlib.suppress(DiscordMemberNotInMainGuildError):
            channel_permissions_limiter = await ctx.bot.get_main_guild_member(
                ctx.interaction.user,
            )

        if not ctx.value or re.fullmatch(r"\A#.*\Z", ctx.value):
            return {
                discord.OptionChoice(name=f"#{channel.name}", value=str(channel.id))
                for channel in main_guild.text_channels
                if channel.permissions_for(channel_permissions_limiter).is_superset(
                    discord.Permissions(send_messages=True, view_channel=True),
                )
            }

        return {
            discord.OptionChoice(name=channel.name, value=str(channel.id))
            for channel in main_guild.text_channels
            if channel.permissions_for(channel_permissions_limiter).is_superset(
                discord.Permissions(send_messages=True, view_channel=True),
            )
        }<|MERGE_RESOLUTION|>--- conflicted
+++ resolved
@@ -3,13 +3,7 @@
 import contextlib
 import logging
 import re
-<<<<<<< HEAD
-from collections.abc import Mapping, Set
-from logging import Logger
-from typing import Final, override
-=======
 from typing import TYPE_CHECKING, override
->>>>>>> 0611883e
 
 import discord
 from discord import Cog
@@ -19,12 +13,6 @@
     BaseDoesNotExistError,
 )
 
-<<<<<<< HEAD
-from .tex_bot import TeXBot
-from .tex_bot_contexts import TeXBotApplicationContext, TeXBotAutocompleteContext
-
-type MentionableMember = discord.Member | discord.Role
-=======
 if TYPE_CHECKING:
     from collections.abc import Mapping, Sequence
     from collections.abc import Set as AbstractSet
@@ -40,7 +28,6 @@
 
 if TYPE_CHECKING:
     type MentionableMember = discord.Member | discord.Role
->>>>>>> 0611883e
 
 logger: "Final[Logger]" = logging.getLogger("TeX-Bot")
 
