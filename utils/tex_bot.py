--- conflicted
+++ resolved
@@ -7,12 +7,8 @@
 
 import logging
 import re
-<<<<<<< HEAD
+from logging import Logger
 from typing import Final
-=======
-from logging import Logger
-from typing import Final, TypeAlias
->>>>>>> 6232b6b1
 
 import discord
 
