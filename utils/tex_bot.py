--- conflicted
+++ resolved
@@ -11,9 +11,8 @@
 
 from config import settings
 from exceptions import (
-<<<<<<< HEAD
     ArchivistRoleDoesNotExistError,
-    CommitteeRoleDoesNotExistError,
+    CommitteeRoleDoesNotExistError, DiscordMemberNotInMainGuildError,
     EveryoneRoleCouldNotBeRetrievedError,
     GeneralChannelDoesNotExistError,
     GuestRoleDoesNotExistError,
@@ -21,19 +20,6 @@
     MemberRoleDoesNotExistError,
     RolesChannelDoesNotExistError,
     RulesChannelDoesNotExistError,
-    UserNotInCSSDiscordServerError,
-=======
-    ArchivistRoleDoesNotExist,
-    CommitteeRoleDoesNotExist,
-    DiscordMemberNotInMainGuild,
-    EveryoneRoleCouldNotBeRetrieved,
-    GeneralChannelDoesNotExist,
-    GuestRoleDoesNotExist,
-    GuildDoesNotExist,
-    MemberRoleDoesNotExist,
-    RolesChannelDoesNotExist,
-    RulesChannelDoesNotExist,
->>>>>>> 1ab6edc7
 )
 
 ChannelTypes: TypeAlias = (
@@ -82,13 +68,8 @@
 
         Raises `GuildDoesNotExist` if the given ID does not link to a valid Discord guild.
         """
-<<<<<<< HEAD
-        if not self._css_guild or not self._bot_has_guild(settings["DISCORD_GUILD_ID"]):
+        if not self._main_guild or not self._bot_has_guild(settings["DISCORD_GUILD_ID"]):
             raise GuildDoesNotExistError(guild_id=settings["DISCORD_GUILD_ID"])
-=======
-        if not self._main_guild or not self._bot_has_guild(settings["DISCORD_GUILD_ID"]):
-            raise GuildDoesNotExist(guild_id=settings["DISCORD_GUILD_ID"])
->>>>>>> 1ab6edc7
 
         return self._main_guild
 
@@ -363,17 +344,10 @@
 
         Raises `DiscordMemberNotInMainGuild` if the user is not in your group's Discord guild.
         """
-<<<<<<< HEAD
-        css_user: discord.Member | None = self.css_guild.get_member(user.id)
-        if not css_user:
-            raise UserNotInCSSDiscordServerError(user_id=user.id)
-        return css_user
-=======
         main_guild_member: discord.Member | None = self.main_guild.get_member(user.id)
         if not main_guild_member:
-            raise DiscordMemberNotInMainGuild(user_id=user.id)
+            raise DiscordMemberNotInMainGuildError(user_id=user.id)
         return main_guild_member
->>>>>>> 1ab6edc7
 
     async def get_member_from_str_id(self, str_member_id: str) -> discord.Member:
         """
@@ -392,20 +366,12 @@
 
         user: discord.User | None = self.get_user(int(str_member_id))
         if not user:
-<<<<<<< HEAD
             raise ValueError(
-                UserNotInCSSDiscordServerError(user_id=int(str_member_id)).message
-            )
-
-        try:
-            member: discord.Member = await self.get_css_user(user)
-        except UserNotInCSSDiscordServerError as e:
-=======
-            raise ValueError(DiscordMemberNotInMainGuild(user_id=int(str_member_id)).message)
+                DiscordMemberNotInMainGuildError(user_id=int(str_member_id)).message
+            )
         try:
             member: discord.Member = await self.get_main_guild_member(user)
-        except DiscordMemberNotInMainGuild as e:
->>>>>>> 1ab6edc7
+        except DiscordMemberNotInMainGuildError as e:
             raise ValueError from e
 
         return member