"""Custom bot implementation to override the default bot class provided by Pycord."""

from collections.abc import Sequence

__all__: Sequence[str] = ("TeXBot", "TeXBotExitReason")


import logging
import re
from collections.abc import Collection
from enum import IntEnum
from logging import Logger
from typing import TYPE_CHECKING, Final, NoReturn, override

import aiohttp
import discord
from discord import Webhook

import utils
from config import settings
from exceptions import (
    ApplicantRoleDoesNotExistError,
    ArchivistRoleDoesNotExistError,
    CommitteeElectRoleDoesNotExistError,
    CommitteeRoleDoesNotExistError,
    DiscordMemberNotInMainGuildError,
    EveryoneRoleCouldNotBeRetrievedError,
    GeneralChannelDoesNotExistError,
    GuestRoleDoesNotExistError,
    GuildDoesNotExistError,
    MemberRoleDoesNotExistError,
    RolesChannelDoesNotExistError,
    RulesChannelDoesNotExistError,
)

if TYPE_CHECKING:
    from utils import AllChannelTypes

logger: Final[Logger] = logging.getLogger("TeX-Bot")


class TeXBotExitReason(IntEnum):
    """Enum flag for the reason for TeX-Bot exiting."""

    UNKNOWN_ERROR = -1
    KILL_COMMAND_USED = 0
    RESTART_REQUIRED_DUE_TO_CHANGED_CONFIG = 1


class TeXBot(discord.Bot):
    """
    Subclass of the default Bot class provided by Pycord.

    This subclass allows for storing commonly accessed roles & channels
    from your group's Discord guild, while also raising the correct errors
    if these objects do not exist.
    """

    @override
    def __init__(self, *args: object, **options: object) -> None:
        """Initialise a new discord.Bot subclass with empty shortcut accessors."""
        self._main_guild: discord.Guild | None = None
        self._committee_role: discord.Role | None = None
        self._committee_elect_role: discord.Role | None = None
        self._guest_role: discord.Role | None = None
        self._member_role: discord.Role | None = None
        self._archivist_role: discord.Role | None = None
        self._applicant_role: discord.Role | None = None
        self._roles_channel: discord.TextChannel | None = None
        self._general_channel: discord.TextChannel | None = None
        self._rules_channel: discord.TextChannel | None = None
        self._exit_reason: TeXBotExitReason = TeXBotExitReason.UNKNOWN_ERROR

        self._main_guild_set: bool = False

        super().__init__(*args, **options)  # type: ignore[no-untyped-call]

    @override
    async def close(self) -> NoReturn:  # type: ignore[misc]
        await super().close()

    # noinspection PyPep8Naming
    @property
    def EXIT_REASON(self) -> TeXBotExitReason:  # noqa: N802
        """Return the reason for TeX-Bot's last exit."""
        return self._exit_reason

    @property
    def main_guild(self) -> discord.Guild:
        """
        Shortcut accessor to your group's Discord guild object.

        This shortcut accessor provides a consistent way of accessing
        your group's Discord guild object without having to repeatedly search for it,
        in the bot's list of guilds, by its ID.

        Raises `GuildDoesNotExist` if the given ID does not link to a valid Discord guild.
        """
        if not self._main_guild or not self._bot_has_guild(settings["_DISCORD_MAIN_GUILD_ID"]):
            raise GuildDoesNotExistError(guild_id=settings["_DISCORD_MAIN_GUILD_ID"])

        return self._main_guild

    @property
    async def committee_role(self) -> discord.Role:
        """
        Shortcut accessor to the committee role.

        The committee role is the role held by elected members
        of your community group's committee.
        Many commands are limited to use by only committee members.

        Raises `CommitteeRoleDoesNotExist` if the role does not exist.
        """
        if not self._committee_role or not self._guild_has_role(self._committee_role):
            self._committee_role = discord.utils.get(
                await self.main_guild.fetch_roles(),
                name="Committee",
            )

        if not self._committee_role:
            raise CommitteeRoleDoesNotExistError

        return self._committee_role

    @property
    async def committee_elect_role(self) -> discord.Role:
        """
        Shortcut accessor to the "Committee-Elect" role.

        The "Committee-Elect" role is the role held by committee members
        after they have been elected, but before the handover period has concluded.

        Raises `CommitteeElectRoleDoesNotExist` if the role does not exist.
        """
        COMMITTEE_ELECT_ROLE_NEEDS_FETCHING: Final[bool] = bool(
            not self._committee_elect_role
            or not self._guild_has_role(self._committee_elect_role),
        )
        if COMMITTEE_ELECT_ROLE_NEEDS_FETCHING:
            self._committee_elect_role = discord.utils.get(
                await self.main_guild.fetch_roles(),
                name="Committee-Elect",
            )

        if not self._committee_elect_role:
            raise CommitteeElectRoleDoesNotExistError

        return self._committee_elect_role

    @property
    async def guest_role(self) -> discord.Role:
        """
        Shortcut accessor to the guest role.

        The guest role is the core role that provides members with access to talk in the
        main channels of your group's Discord guild.
        It is given to members only after they have sent a message with a short
        introduction about themselves.

        Raises `GuestRoleDoesNotExist` if the role does not exist.
        """
        if not self._guest_role or not self._guild_has_role(self._guest_role):
            self._guest_role = discord.utils.get(
                await self.main_guild.fetch_roles(),
                name="Guest",
            )

        if not self._guest_role:
            raise GuestRoleDoesNotExistError

        return self._guest_role

    @property
    async def member_role(self) -> discord.Role:
        """
        Shortcut accessor to the member role.

        The member role is the one only accessible to server members after they have
        verified a purchased membership to your community group.
        It provides bragging rights to other server members by showing the member's name in
        green!

        Raises `MemberRoleDoesNotExist` if the role does not exist.
        """
        if not self._member_role or not self._guild_has_role(self._member_role):
            self._member_role = discord.utils.get(self.main_guild.roles, name="Member")
            self._member_role = discord.utils.get(
                await self.main_guild.fetch_roles(),
                name="Member",
            )

        if not self._member_role:
            raise MemberRoleDoesNotExistError

        return self._member_role

    @property
    async def archivist_role(self) -> discord.Role:
        """
        Shortcut accessor to the archivist role.

        The archivist role is the one that allows members to see channels & categories
        that are no longer in use, which are hidden from all other members.

        Raises `ArchivistRoleDoesNotExist` if the role does not exist.
        """
        if not self._archivist_role or not self._guild_has_role(self._archivist_role):
            self._archivist_role = discord.utils.get(
                await self.main_guild.fetch_roles(),
                name="Archivist",
            )

        if not self._archivist_role:
            raise ArchivistRoleDoesNotExistError

        return self._archivist_role

    @property
    async def applicant_role(self) -> discord.Role:
        """
        Shortcut accessor to the applicant role.

        The applicant role allows users to see the specific applicant channels.
        """
        if not self._applicant_role or not self._guild_has_role(self._applicant_role):
            self._applicant_role = discord.utils.get(
                await self.main_guild.fetch_roles(),
                name="Applicant",
            )

        if not self._applicant_role:
            raise ApplicantRoleDoesNotExistError

        return self._applicant_role

    @property
    async def roles_channel(self) -> discord.TextChannel:
        """
        Shortcut accessor to the welcome text channel.

        The roles text channel is the one that contains the message declaring all the
        available opt-in roles to members.

        Raises `RolesChannelDoesNotExist` if the channel does not exist.
        """
        if not self._roles_channel or not self._guild_has_channel(self._roles_channel):
            self._roles_channel = await self._fetch_text_channel("roles")

        if not self._roles_channel:
            raise RolesChannelDoesNotExistError

        return self._roles_channel

    @property
    async def general_channel(self) -> discord.TextChannel:
        """
        Shortcut accessor to the general text channel.

        Raises `GeneralChannelDoesNotExist` if the channel does not exist.
        """
        if not self._general_channel or not self._guild_has_channel(self._general_channel):
            self._general_channel = await self._fetch_text_channel("general")

        if not self._general_channel:
            raise GeneralChannelDoesNotExistError

        return self._general_channel

    @property
    async def rules_channel(self) -> discord.TextChannel:
        """
        Shortcut accessor to the rules text channel.

        The rules text channel is the one that contains the welcome message & rules.

        Raises `RulesChannelDoesNotExist` if the channel does not exist.
        """
        if not self._rules_channel or not self._guild_has_channel(self._rules_channel):
            self._rules_channel = (
                    self.main_guild.rules_channel
                    or await self._fetch_text_channel("welcome")
            )

        if not self._rules_channel:
            raise RulesChannelDoesNotExistError

        return self._rules_channel

    @property
    def group_full_name(self) -> str:
        """
        The full name of your community group.

        This is substituted into many error/welcome messages sent into your Discord guild,
        by the bot.
        The group-full-name is either retrieved from the provided environment variable
        or automatically identified from the name of your group's Discord guild.
        """
        return (  # type: ignore[no-any-return]
            settings["_GROUP_FULL_NAME"]
            if settings["_GROUP_FULL_NAME"]
            else (
                "The Computer Science Society"
                if (
                    "computer science society" in self.main_guild.name.lower()
                    or "css" in self.main_guild.name.lower()
                )
                else self.main_guild.name
            )
        )

    @property
    def group_short_name(self) -> str:
        """
        The short colloquial name of your community group.

        This defaults to `TeXBot.group_full_name`,
        if no group-short-name is provided/could not be determined.
        """
        return (  # type: ignore[no-any-return]
            settings["_GROUP_SHORT_NAME"]
            if settings["_GROUP_SHORT_NAME"]
            else (
                "CSS"
                if (
                    "computer science society" in self.group_full_name.lower()
                    or "css" in self.group_full_name.lower()
                )
                else self.group_full_name
            )
        ).replace(
            "the",
            "",
        ).replace(
            "THE",
            "",
        ).replace(
            "The",
            "",
        ).strip()

    @property
    def group_member_id_type(self) -> str:
        """
        The type of IDs that users input to become members.

        This ID type that is retrieved from your members-list.
        """
        return (
            "UoB Student"
            if (
                "computer science society" in self.group_full_name.lower()
                or "css" in self.group_full_name.lower()
                or "uob" in self.group_full_name.lower()
                or "university of birmingham" in self.group_full_name.lower()
                or "uob" in self.group_full_name.lower()
                or (
                    "bham" in self.group_full_name.lower()
                    and "uni" in self.group_full_name.lower()
                )
            )
            else "community group"
        )

    @property
    def group_moderation_contact(self) -> str:
        """
        The name of the moderation group that Discord member bans will be reported to.

        This is used in the ban message sent to the user that committed the violation.
        """
        return (
            "the Guild of Students"
            if (
                "computer science society" in self.group_full_name.lower()
                or "css" in self.group_full_name.lower()
                or "uob" in self.group_full_name.lower()
                or "university of birmingham" in self.group_full_name.lower()
                or "uob" in self.group_full_name.lower()
                or (
                    "bham" in self.group_full_name.lower()
                    and "uni" in self.group_full_name.lower()
                )
            )
            else "our community moderators"
        )

    def _bot_has_guild(self, guild_id: int) -> bool:
        return bool(discord.utils.get(self.guilds, id=guild_id))

    def _guild_has_role(self, role: discord.Role) -> bool:
        return bool(discord.utils.get(self.main_guild.roles, id=role.id))

    def _guild_has_channel(self, channel: discord.TextChannel) -> bool:
        return bool(discord.utils.get(self.main_guild.text_channels, id=channel.id))

    async def _fetch_text_channel(self, name: str) -> discord.TextChannel | None:
        text_channel: AllChannelTypes | None = discord.utils.get(
            await self.main_guild.fetch_channels(),
            name=name,
            type=discord.ChannelType.text,
        )

        if text_channel is not None and not isinstance(text_channel, discord.TextChannel):
            INVALID_TEXT_CHANNEL_MESSAGE: Final[str] = (
                f"Received non text channel when attempting to fetch {name} text channel."
            )
            raise TypeError(INVALID_TEXT_CHANNEL_MESSAGE)

        return text_channel

    async def perform_kill_and_close(self, initiated_by_user: discord.User | discord.Member | None = None) -> NoReturn:  # noqa: E501
        """
        Shutdown TeX-Bot by using the "/kill" command.

        A log message will also be sent, announcing the user that requested the shutdown.
        """
        if self.EXIT_REASON is not TeXBotExitReason.UNKNOWN_ERROR:
            EXIT_REASON_ALREADY_SET_MESSAGE: Final[str] = (
                "The kill & close command has already been used. Invalid state."
            )
            raise RuntimeError(EXIT_REASON_ALREADY_SET_MESSAGE)

        if initiated_by_user:
            logger.info("Manual shutdown initiated by %s.", initiated_by_user)

        self._exit_reason = TeXBotExitReason.KILL_COMMAND_USED
        await self.close()

    async def perform_restart_after_config_changes(self) -> NoReturn:
        """Restart TeX-Bot after the config changes."""
        if self.EXIT_REASON is not TeXBotExitReason.UNKNOWN_ERROR:
            EXIT_REASON_ALREADY_SET_MESSAGE: Final[str] = (
                "TeX-Bot cannot be restarted as the exit reason has already been set. "
                "Invalid state."
            )
            raise RuntimeError(EXIT_REASON_ALREADY_SET_MESSAGE)

        self._exit_reason = TeXBotExitReason.RESTART_REQUIRED_DUE_TO_CHANGED_CONFIG
        await self.close()

    def reset_exit_reason(self) -> None:
        """Reset the exit reason of TeX-Bot back to `UNKNOWN_ERROR`."""
        if utils.is_running_in_async():
            TEX_BOT_STILL_RUNNING_MESSAGE: Final[str] = (
                "Cannot reset exit reason when TeX-Bot is currently running."
            )
            raise RuntimeError(TEX_BOT_STILL_RUNNING_MESSAGE)

        RESETABLE_EXIT_REASONS: Collection[TeXBotExitReason] = (
            TeXBotExitReason.UNKNOWN_ERROR,
            TeXBotExitReason.RESTART_REQUIRED_DUE_TO_CHANGED_CONFIG,
        )
        if self.EXIT_REASON not in RESETABLE_EXIT_REASONS:
            CURRENT_EXIT_REASON_IS_INVALID_MESSAGE: Final[str] = (
                "Cannot reset exit reason, due to incorrect current exit reason. "
                "Invalid state."
            )
            raise RuntimeError(CURRENT_EXIT_REASON_IS_INVALID_MESSAGE)

        self._exit_reason = TeXBotExitReason.UNKNOWN_ERROR

    async def get_everyone_role(self) -> discord.Role:
        """
        Util method to retrieve the "@everyone" role from your group's Discord guild.

        Raises `EveryoneRoleCouldNotBeRetrieved` if the @everyone role
        could not be retrieved.
        """
        everyone_role: discord.Role | None = discord.utils.get(
            self.main_guild.roles,
            name="@everyone",
        )
        if not everyone_role:
            raise EveryoneRoleCouldNotBeRetrievedError
        return everyone_role

    async def check_user_has_committee_role(self, user: discord.Member | discord.User) -> bool:
        """Util method to validate whether the given user has the "Committee" role."""
        return await self.committee_role in (await self.get_main_guild_member(user)).roles

    def set_main_guild(self, main_guild: discord.Guild) -> None:
        """
        Set the main_guild value that the bot will reference in the future.

        This can only be set once.
        """
        if self._main_guild_set:
            MAIN_GUILD_SET_MESSAGE: Final[str] = (
                "The bot's main_guild property has already been set, it cannot be changed."
            )
            raise RuntimeError(MAIN_GUILD_SET_MESSAGE)

        self._main_guild = main_guild
        self._main_guild_set = True

    async def _get_main_guild_member_from_user(self, user: discord.Member | discord.User) -> discord.Member:  # noqa: E501
        """
        Util method to retrieve a member of your group's Discord guild from their User object.

        Raises `DiscordMemberNotInMainGuild` if the user is not in your group's Discord guild.
        """
        main_guild_member: discord.Member | None = self.main_guild.get_member(user.id)
        if not main_guild_member:
            raise DiscordMemberNotInMainGuildError(user_id=user.id)
        return main_guild_member

    async def _get_main_guild_member_from_id(self, member_id: int) -> discord.Member:
        """
        Util method to retrieve a member of your group's Discord guild from their User ID.

        Raises `DiscordMemberNotInMainGuild` if the user is not in your group's Discord guild.
        Raises `ValueError` if the provided ID is not a valid user ID.
        """
        user: discord.User | None = self.get_user(member_id)
        if not user:
            raise ValueError(
                DiscordMemberNotInMainGuildError(user_id=member_id).message,
            )

        return await self.get_main_guild_member(user)

    async def get_main_guild_member(self, user: discord.Member | discord.User | str | int) -> discord.Member:  # noqa: E501
        """
        Util method to retrieve a member of your group's Discord guild from their ID or User.

        Raises `DiscordMemberNotInMainGuild` if the user is not in your group's Discord guild.
        Raises `ValueError` if the provided ID is not a valid user ID.
        """
        if isinstance(user, discord.Member | discord.User):
            return await self._get_main_guild_member_from_user(user)

        if isinstance(user, int):
            return await self._get_main_guild_member_from_id(user)

        str_member_id = user.replace("<@", "").replace(">", "")

        if not re.fullmatch(r"\A\d{17,20}\Z", str_member_id):
            INVALID_USER_ID_MESSAGE: Final[str] = (
                f"'{str_member_id}' is not a valid user ID."
            )
            raise ValueError(INVALID_USER_ID_MESSAGE)

<<<<<<< HEAD
        return await self._get_main_guild_member_from_id(int(user))
=======
        return member

    async def fetch_log_channel(self) -> discord.TextChannel:
        """
        Retrieve the Discord log channel.

        If no DISCORD_LOG_CHANNEL_WEBHOOK_URL is specified,
        a ValueError exception will be raised.
        """
        if not settings["DISCORD_LOG_CHANNEL_WEBHOOK_URL"]:
            NO_LOG_CHANNEL_MESSAGE: Final[str] = (
                "Cannot fetch log channel, "
                "when no DISCORD_LOG_CHANNEL_WEBHOOK_URL has been set."
            )
            raise ValueError(NO_LOG_CHANNEL_MESSAGE)
        session: aiohttp.ClientSession
        with aiohttp.ClientSession() as session:  # type: ignore[assignment]
            partial_webhook: Webhook = Webhook.from_url(
                settings["DISCORD_LOG_CHANNEL_WEBHOOK_URL"],
                session=session,
            )

            full_webhook: Webhook = await partial_webhook.fetch()
            if not full_webhook.channel:
                full_webhook = await self.fetch_webhook(partial_webhook.id)

            if not full_webhook.channel:
                LOG_CHANNEL_NOT_FOUND_MESSAGE: Final[str] = "Failed to fetch log channel."
                raise RuntimeError(LOG_CHANNEL_NOT_FOUND_MESSAGE)

            return full_webhook.channel
>>>>>>> 31817e42
<|MERGE_RESOLUTION|>--- conflicted
+++ resolved
@@ -542,10 +542,7 @@
             )
             raise ValueError(INVALID_USER_ID_MESSAGE)
 
-<<<<<<< HEAD
         return await self._get_main_guild_member_from_id(int(user))
-=======
-        return member
 
     async def fetch_log_channel(self) -> discord.TextChannel:
         """
@@ -575,5 +572,4 @@
                 LOG_CHANNEL_NOT_FOUND_MESSAGE: Final[str] = "Failed to fetch log channel."
                 raise RuntimeError(LOG_CHANNEL_NOT_FOUND_MESSAGE)
 
-            return full_webhook.channel
->>>>>>> 31817e42
+            return full_webhook.channel