"""Custom bot implementation to override the default bot class provided by Pycord."""

from collections.abc import Sequence

__all__: Sequence[str] = ("TeXBot",)

import re
<<<<<<< HEAD
from typing import Final
=======
from typing import Final, TypeAlias
>>>>>>> 5eaf3f4a

import discord

from config import settings
from exceptions import (
    ArchivistRoleDoesNotExistError,
    CommitteeRoleDoesNotExistError,
    DiscordMemberNotInMainGuildError,
    EveryoneRoleCouldNotBeRetrievedError,
    GeneralChannelDoesNotExistError,
    GuestRoleDoesNotExistError,
    GuildDoesNotExistError,
    MemberRoleDoesNotExistError,
    RolesChannelDoesNotExistError,
    RulesChannelDoesNotExistError,
)

type ChannelTypes = (
    discord.VoiceChannel
    | discord.StageChannel
    | discord.TextChannel
    | discord.ForumChannel
    | discord.CategoryChannel
    | None
)


class TeXBot(discord.Bot):
    """
    Subclass of the default Bot class provided by Pycord.

    This subclass allows for storing commonly accessed roles & channels
    from your group's Discord guild, while also raising the correct errors
    if these objects do not exist.
    """

    def __init__(self, *args: object, **options: object) -> None:
        """Initialize a new discord.Bot subclass with empty shortcut accessors."""
        self._main_guild: discord.Guild | None = None
        self._committee_role: discord.Role | None = None
        self._guest_role: discord.Role | None = None
        self._member_role: discord.Role | None = None
        self._archivist_role: discord.Role | None = None
        self._applicant_role: discord.Role | None = None
        self._roles_channel: discord.TextChannel | None = None
        self._general_channel: discord.TextChannel | None = None
        self._rules_channel: discord.TextChannel | None = None

        self._main_guild_set: bool = False

        super().__init__(*args, **options)  # type: ignore[no-untyped-call]

    @property
    def main_guild(self) -> discord.Guild:
        """
        Shortcut accessor to your group's Discord guild object.

        This shortcut accessor provides a consistent way of accessing
        your group's Discord guild object without having to repeatedly search for it,
        in the bot's list of guilds, by its ID.

        Raises `GuildDoesNotExist` if the given ID does not link to a valid Discord guild.
        """
        if not self._main_guild or not self._bot_has_guild(settings["DISCORD_GUILD_ID"]):
            raise GuildDoesNotExistError(guild_id=settings["DISCORD_GUILD_ID"])

        return self._main_guild

    @property
    async def committee_role(self) -> discord.Role:
        """
        Shortcut accessor to the committee role.

        The committee role is the role held by elected members
        of your community group's committee.
        Many commands are limited to use by only committee members.

        Raises `CommitteeRoleDoesNotExist` if the role does not exist.
        """
        if not self._committee_role or not self._guild_has_role(self._committee_role):
            self._committee_role = discord.utils.get(
                await self.main_guild.fetch_roles(),
                name="Committee"
            )

        if not self._committee_role:
            raise CommitteeRoleDoesNotExistError

        return self._committee_role

    @property
    async def guest_role(self) -> discord.Role:
        """
        Shortcut accessor to the guest role.

        The guest role is the core role that provides members with access to talk in the
        main channels of your group's Discord guild.
        It is given to members only after they have sent a message with a short
        introduction about themselves.

        Raises `GuestRoleDoesNotExist` if the role does not exist.
        """
        if not self._guest_role or not self._guild_has_role(self._guest_role):
            self._guest_role = discord.utils.get(
                await self.main_guild.fetch_roles(),
                name="Guest"
            )

        if not self._guest_role:
            raise GuestRoleDoesNotExistError

        return self._guest_role

    @property
    async def member_role(self) -> discord.Role:
        """
        Shortcut accessor to the member role.

        The member role is the one only accessible to server members after they have
        verified a purchased membership to your community group.
        It provides bragging rights to other server members by showing the member's name in
        green!

        Raises `MemberRoleDoesNotExist` if the role does not exist.
        """
        if not self._member_role or not self._guild_has_role(self._member_role):
            self._member_role = discord.utils.get(self.main_guild.roles, name="Member")
            self._member_role = discord.utils.get(
                await self.main_guild.fetch_roles(),
                name="Member"
            )

        if not self._member_role:
            raise MemberRoleDoesNotExistError

        return self._member_role

    @property
    async def archivist_role(self) -> discord.Role:
        """
        Shortcut accessor to the archivist role.

        The archivist role is the one that allows members to see channels & categories
        that are no longer in use, which are hidden to all other members.

        Raises `ArchivistRoleDoesNotExist` if the role does not exist.
        """
        if not self._archivist_role or not self._guild_has_role(self._archivist_role):
            self._archivist_role = discord.utils.get(
                await self.main_guild.fetch_roles(),
                name="Archivist"
            )

        if not self._archivist_role:
            raise ArchivistRoleDoesNotExistError

        return self._archivist_role

    @property
    async def roles_channel(self) -> discord.TextChannel:
        """
        Shortcut accessor to the welcome text channel.

        The roles text channel is the one that contains the message declaring all the
        available opt-in roles to members.

        Raises `RolesChannelDoesNotExist` if the channel does not exist.
        """
        if not self._roles_channel or not self._guild_has_channel(self._roles_channel):
            self._roles_channel = await self._fetch_text_channel("roles")

        if not self._roles_channel:
            raise RolesChannelDoesNotExistError

        return self._roles_channel

    @property
    async def general_channel(self) -> discord.TextChannel:
        """
        Shortcut accessor to the general text channel.

        Raises `GeneralChannelDoesNotExist` if the channel does not exist.
        """
        if not self._general_channel or not self._guild_has_channel(self._general_channel):
            self._general_channel = await self._fetch_text_channel("general")

        if not self._general_channel:
            raise GeneralChannelDoesNotExistError

        return self._general_channel

    @property
    async def rules_channel(self) -> discord.TextChannel:
        """
        Shortcut accessor to the rules text channel.

        The rules text channel is the one that contains the welcome message & rules.

        Raises `RulesChannelDoesNotExist` if the channel does not exist.
        """
        if not self._rules_channel or not self._guild_has_channel(self._rules_channel):
            self._rules_channel = (
                    self.main_guild.rules_channel
                    or await self._fetch_text_channel("welcome")
            )

        if not self._rules_channel:
            raise RulesChannelDoesNotExistError

        return self._rules_channel

    @property
    def group_full_name(self) -> str:
        """
        The full name of your community group.

        This is substituted into many error/welcome messages sent into your Discord guild,
        by the bot.
        The group-full-name is either retrieved from the provided environment variable,
        or automatically identified from the name of your group's Discord guild.
        """
        return (  # type: ignore[no-any-return]
            settings["_GROUP_FULL_NAME"]
            if settings["_GROUP_FULL_NAME"]
            else (
                "The Computer Science Society"
                if (
                    "computer science society" in self.main_guild.name.lower()
                    or "css" in self.main_guild.name.lower()
                )
                else self.main_guild.name
            )
        )

    @property
    def group_short_name(self) -> str:
        """
        The short colloquial name of your community group.

        This defaults to `TeXBot.group_full_name`,
        if no group-short-name is provided/could not be determined.
        """
        return (  # type: ignore[no-any-return]
            settings["_GROUP_SHORT_NAME"]
            if settings["_GROUP_SHORT_NAME"]
            else (
                "CSS"
                if (
                    "computer science society" in self.group_full_name.lower()
                    or "css" in self.group_full_name.lower()
                )
                else self.group_full_name
            )
        ).replace(
            "the",
            ""
        ).replace(
            "THE",
            ""
        ).replace(
            "The",
            ""
        ).strip()

    @property
    def group_member_id_type(self) -> str:
        """
        The type of IDs that users input to become members.

        This ID type that is retrieved from your members-list.
        """
        return (
            "UoB Student"
            if (
                "computer science society" in self.group_full_name.lower()
                or "css" in self.group_full_name.lower()
                or "uob" in self.group_full_name.lower()
                or "university of birmingham" in self.group_full_name.lower()
                or "uob" in self.group_full_name.lower()
                or (
                    "bham" in self.group_full_name.lower()
                    and "uni" in self.group_full_name.lower()
                )
            )
            else "community group"
        )

    @property
    def group_moderation_contact(self) -> str:
        """
        The name of the moderation group that Discord member bans will be reported to.

        This is used in the ban message sent to the user that committed the violation.
        """
        return (
            "the Guild of Students"
            if (
                "computer science society" in self.group_full_name.lower()
                or "css" in self.group_full_name.lower()
                or "uob" in self.group_full_name.lower()
                or "university of birmingham" in self.group_full_name.lower()
                or "uob" in self.group_full_name.lower()
                or (
                    "bham" in self.group_full_name.lower()
                    and "uni" in self.group_full_name.lower()
                )
            )
            else "our community moderators"
        )

    def _bot_has_guild(self, guild_id: int) -> bool:
        return bool(discord.utils.get(self.guilds, id=guild_id))

    def _guild_has_role(self, role: discord.Role) -> bool:
        return bool(discord.utils.get(self.main_guild.roles, id=role.id))

    def _guild_has_channel(self, channel: discord.TextChannel) -> bool:
        return bool(discord.utils.get(self.main_guild.text_channels, id=channel.id))

    async def _fetch_text_channel(self, name: str) -> discord.TextChannel | None:
        text_channel: ChannelTypes = discord.utils.get(
            await self.main_guild.fetch_channels(),
            name=name,
            type=discord.ChannelType.text
        )

        if text_channel is not None and not isinstance(text_channel, discord.TextChannel):
            INVALID_TEXT_CHANNEL_MESSAGE: Final[str] = (
                f"Received non text channel when attempting to fetch {name} text channel."
            )
            raise TypeError(INVALID_TEXT_CHANNEL_MESSAGE)

        return text_channel

    async def get_everyone_role(self) -> discord.Role:
        """
        Util method to retrieve the "@everyone" role from your group's Discord guild.

        Raises `EveryoneRoleCouldNotBeRetrieved` if the @everyone role
        could not be retrieved.
        """
        everyone_role: discord.Role | None = discord.utils.get(
            self.main_guild.roles,
            name="@everyone"
        )
        if not everyone_role:
            raise EveryoneRoleCouldNotBeRetrievedError
        return everyone_role

    async def check_user_has_committee_role(self, user: discord.Member | discord.User) -> bool:
        """Util method to validate whether the given user has the "Committee" role."""
        return await self.committee_role in (await self.get_main_guild_member(user)).roles

    def set_main_guild(self, main_guild: discord.Guild) -> None:
        """
        Set the main_guild value that the bot will reference in the future.

        This can only be set once.
        """
        if self._main_guild_set:
            MAIN_GUILD_SET_MESSAGE: Final[str] = (
                "The bot's main_guild property has already been set, it cannot be changed."
            )
            raise RuntimeError(MAIN_GUILD_SET_MESSAGE)

        self._main_guild = main_guild
        self._main_guild_set = True

    async def get_main_guild_member(self, user: discord.Member | discord.User) -> discord.Member:  # noqa: E501
        """
        Util method to retrieve a member of your group's Discord guild from their User object.

        Raises `DiscordMemberNotInMainGuild` if the user is not in your group's Discord guild.
        """
        main_guild_member: discord.Member | None = self.main_guild.get_member(user.id)
        if not main_guild_member:
            raise DiscordMemberNotInMainGuildError(user_id=user.id)
        return main_guild_member

    async def get_member_from_str_id(self, str_member_id: str) -> discord.Member:
        """
        Retrieve a member of your group's Discord guild by their ID.

        Raises `ValueError` if the provided ID does not represent any member
        of your group's Discord guild.
        """
        str_member_id = str_member_id.replace("<@", "").replace(">", "")

        if not re.match(r"\A\d{17,20}\Z", str_member_id):
            INVALID_USER_ID_MESSAGE: Final[str] = (
                f"\"{str_member_id}\" is not a valid user ID."
            )
            raise ValueError(INVALID_USER_ID_MESSAGE)

        user: discord.User | None = self.get_user(int(str_member_id))
        if not user:
            raise ValueError(
                DiscordMemberNotInMainGuildError(user_id=int(str_member_id)).message
            )
        try:
            member: discord.Member = await self.get_main_guild_member(user)
        except DiscordMemberNotInMainGuildError as e:
            raise ValueError from e

        return member<|MERGE_RESOLUTION|>--- conflicted
+++ resolved
@@ -5,11 +5,7 @@
 __all__: Sequence[str] = ("TeXBot",)
 
 import re
-<<<<<<< HEAD
 from typing import Final
-=======
-from typing import Final, TypeAlias
->>>>>>> 5eaf3f4a
 
 import discord
 
