"""
Common decorator utilities to capture & suppress errors.

Capturing errors is necessary in contexts where exceptions are not already suppressed.
"""

import functools
import logging
<<<<<<< HEAD
from collections.abc import Callable, Coroutine
from logging import Logger
from typing import Concatenate, Final

from exceptions import GuildDoesNotExistError, StrikeTrackingError

from .tex_bot_base_cog import TeXBotBaseCog

type WrapperInputFunc[**P, T_ret] = (
    Callable[Concatenate[TeXBotBaseCog, P], Coroutine[object, object, T_ret]]
    | Callable[P, Coroutine[object, object, T_ret]]
)
type WrapperOutputFunc[**P, T_ret] = Callable[P, Coroutine[object, object, T_ret | None]]
type DecoratorInputFunc[T_cog: TeXBotBaseCog, **P, T_ret] = (
    Callable[Concatenate[T_cog, P], Coroutine[object, object, T_ret]]
)
=======
from typing import TYPE_CHECKING

from exceptions import GuildDoesNotExistError, StrikeTrackingError

if TYPE_CHECKING:
    from collections.abc import Callable, Coroutine, Sequence
    from logging import Logger
    from typing import Concatenate, Final

    from .tex_bot_base_cog import TeXBotBaseCog

__all__: "Sequence[str]" = (
    "ErrorCaptureDecorators",
    "capture_guild_does_not_exist_error",
    "capture_strike_tracking_error",
)

if TYPE_CHECKING:
    type WrapperInputFunc[**P, T_ret] = (
        Callable[Concatenate[TeXBotBaseCog, P], Coroutine[object, object, T_ret]]
        | Callable[
            P,
            Coroutine[object, object, T_ret],
        ]
    )
    type WrapperOutputFunc[**P, T_ret] = Callable[P, Coroutine[object, object, T_ret | None]]
    type DecoratorInputFunc[**P, T_cog: TeXBotBaseCog, T_ret] = Callable[
        Concatenate[T_cog, P], Coroutine[object, object, T_ret]
    ]
>>>>>>> 0611883e

logger: "Final[Logger]" = logging.getLogger("TeX-Bot")


class ErrorCaptureDecorators:
    """
    Common decorator utilities to capture & suppress errors.

    Capturing errors is necessary in contexts where exceptions are not already suppressed.
    """

    @staticmethod
<<<<<<< HEAD
    def capture_error_and_close[T_cog: TeXBotBaseCog, **P, T_ret](func: DecoratorInputFunc[T_cog, P, T_ret], error_type: type[BaseException], close_func: Callable[[BaseException], None]) -> WrapperOutputFunc[P, T_ret]:  # noqa: E501
=======
    def capture_error_and_close[**P, T_ret, T_cog: TeXBotBaseCog](
        func: "DecoratorInputFunc[P, T_cog, T_ret]",
        error_type: type[BaseException],
        close_func: "Callable[[BaseException], None]",
    ) -> "WrapperOutputFunc[P, T_ret]":
>>>>>>> 0611883e
        """
        Decorator to send an error message to the user when the given exception type is raised.

        The raised exception is then suppressed.
        """  # noqa: D401

        @functools.wraps(func)
        async def wrapper(self: T_cog, /, *args: P.args, **kwargs: P.kwargs) -> T_ret | None:  # type: ignore[misc]
            try:
                return await func(self, *args, **kwargs)
            except error_type as error:
                close_func(error)
                await self.bot.close()

        return wrapper  # type: ignore[return-value]

    @staticmethod
    def critical_error_close_func(error: BaseException) -> None:
        """Component function to send logging messages when a critical error is encountered."""
        logger.critical(str(error).rstrip(".:"))

    @classmethod
    def strike_tracking_error_close_func(cls, error: BaseException) -> None:
        """Component function to send logging messages when a StrikeTrackingError is raised."""
        cls.critical_error_close_func(error)
        logger.warning("Critical errors are likely to lead to untracked moderation actions")


<<<<<<< HEAD
def capture_guild_does_not_exist_error[**P, T_ret](func: WrapperInputFunc[P, T_ret]) -> WrapperOutputFunc[P, T_ret]:  # noqa: E501
=======
def capture_guild_does_not_exist_error[**P, T_ret](
    func: "WrapperInputFunc[P, T_ret]",
) -> "WrapperOutputFunc[P, T_ret]":
>>>>>>> 0611883e
    """
    Decorator to send an error message to the Discord user when a GuildDoesNotExist is raised.

    The raised exception is then suppressed.
    """  # noqa: D401
    return ErrorCaptureDecorators.capture_error_and_close(
        func,  # type: ignore[arg-type]
        error_type=GuildDoesNotExistError,
        close_func=ErrorCaptureDecorators.critical_error_close_func,
    )


<<<<<<< HEAD
def capture_strike_tracking_error[**P, T_ret](func: WrapperInputFunc[P, T_ret]) -> WrapperOutputFunc[P, T_ret]:  # noqa: E501
=======
def capture_strike_tracking_error[**P, T_ret](
    func: "WrapperInputFunc[P, T_ret]",
) -> "WrapperOutputFunc[P, T_ret]":
>>>>>>> 0611883e
    """
    Decorator to send an error message to the user when a StrikeTrackingError is raised.

    The raised exception is then suppressed.
    """  # noqa: D401
    return ErrorCaptureDecorators.capture_error_and_close(
        func,  # type: ignore[arg-type]
        error_type=StrikeTrackingError,
        close_func=ErrorCaptureDecorators.strike_tracking_error_close_func,
    )<|MERGE_RESOLUTION|>--- conflicted
+++ resolved
@@ -6,24 +6,6 @@
 
 import functools
 import logging
-<<<<<<< HEAD
-from collections.abc import Callable, Coroutine
-from logging import Logger
-from typing import Concatenate, Final
-
-from exceptions import GuildDoesNotExistError, StrikeTrackingError
-
-from .tex_bot_base_cog import TeXBotBaseCog
-
-type WrapperInputFunc[**P, T_ret] = (
-    Callable[Concatenate[TeXBotBaseCog, P], Coroutine[object, object, T_ret]]
-    | Callable[P, Coroutine[object, object, T_ret]]
-)
-type WrapperOutputFunc[**P, T_ret] = Callable[P, Coroutine[object, object, T_ret | None]]
-type DecoratorInputFunc[T_cog: TeXBotBaseCog, **P, T_ret] = (
-    Callable[Concatenate[T_cog, P], Coroutine[object, object, T_ret]]
-)
-=======
 from typing import TYPE_CHECKING
 
 from exceptions import GuildDoesNotExistError, StrikeTrackingError
@@ -53,7 +35,6 @@
     type DecoratorInputFunc[**P, T_cog: TeXBotBaseCog, T_ret] = Callable[
         Concatenate[T_cog, P], Coroutine[object, object, T_ret]
     ]
->>>>>>> 0611883e
 
 logger: "Final[Logger]" = logging.getLogger("TeX-Bot")
 
@@ -66,15 +47,11 @@
     """
 
     @staticmethod
-<<<<<<< HEAD
-    def capture_error_and_close[T_cog: TeXBotBaseCog, **P, T_ret](func: DecoratorInputFunc[T_cog, P, T_ret], error_type: type[BaseException], close_func: Callable[[BaseException], None]) -> WrapperOutputFunc[P, T_ret]:  # noqa: E501
-=======
     def capture_error_and_close[**P, T_ret, T_cog: TeXBotBaseCog](
         func: "DecoratorInputFunc[P, T_cog, T_ret]",
         error_type: type[BaseException],
         close_func: "Callable[[BaseException], None]",
     ) -> "WrapperOutputFunc[P, T_ret]":
->>>>>>> 0611883e
         """
         Decorator to send an error message to the user when the given exception type is raised.
 
@@ -103,13 +80,9 @@
         logger.warning("Critical errors are likely to lead to untracked moderation actions")
 
 
-<<<<<<< HEAD
-def capture_guild_does_not_exist_error[**P, T_ret](func: WrapperInputFunc[P, T_ret]) -> WrapperOutputFunc[P, T_ret]:  # noqa: E501
-=======
 def capture_guild_does_not_exist_error[**P, T_ret](
     func: "WrapperInputFunc[P, T_ret]",
 ) -> "WrapperOutputFunc[P, T_ret]":
->>>>>>> 0611883e
     """
     Decorator to send an error message to the Discord user when a GuildDoesNotExist is raised.
 
@@ -122,13 +95,9 @@
     )
 
 
-<<<<<<< HEAD
-def capture_strike_tracking_error[**P, T_ret](func: WrapperInputFunc[P, T_ret]) -> WrapperOutputFunc[P, T_ret]:  # noqa: E501
-=======
 def capture_strike_tracking_error[**P, T_ret](
     func: "WrapperInputFunc[P, T_ret]",
 ) -> "WrapperOutputFunc[P, T_ret]":
->>>>>>> 0611883e
     """
     Decorator to send an error message to the user when a StrikeTrackingError is raised.
 
