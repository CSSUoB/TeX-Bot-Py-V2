--- conflicted
+++ resolved
@@ -22,7 +22,6 @@
 from exceptions import GuildDoesNotExistError, StrikeTrackingError
 from utils.tex_bot_base_cog import TeXBotBaseCog
 
-<<<<<<< HEAD
 type WrapperInputFunc[**P, T] = (
     Callable[Concatenate[TeXBotBaseCog, P], Coroutine[object, object, T]]
     | Callable[P, Coroutine[object, object, T]]
@@ -31,24 +30,6 @@
 type DecoratorInputFunc[**P, T] = (
     Callable[Concatenate[TeXBotBaseCog, P], Coroutine[object, object, T]]
 )
-=======
-if TYPE_CHECKING:
-    from typing import Concatenate, TypeAlias
-
-
-P = ParamSpec("P")
-T = TypeVar("T")
-
-if TYPE_CHECKING:
-    WrapperInputFunc: TypeAlias = (
-        Callable[Concatenate[TeXBotBaseCog, P], Coroutine[object, object, T]]
-        | Callable[P, Coroutine[object, object, T]]
-    )
-    WrapperOutputFunc: TypeAlias = Callable[P, Coroutine[object, object, T | None]]
-    DecoratorInputFunc: TypeAlias = (
-        Callable[Concatenate[TeXBotBaseCog, P], Coroutine[object, object, T]]
-    )
->>>>>>> 6232b6b1
 
 logger: Logger = logging.getLogger("TeX-Bot")
 
