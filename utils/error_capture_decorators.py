"""
Common decorator utilities to capture & suppress errors.

Capturing errors is necessary in contexts where exceptions are not already suppressed.
"""

from collections.abc import Sequence

__all__: Sequence[str] = (
    "ErrorCaptureDecorators",
    "capture_guild_does_not_exist_error",
    "capture_strike_tracking_error",
)


import functools
import logging
from collections.abc import Callable, Coroutine
from logging import Logger
from typing import TYPE_CHECKING, Final, ParamSpec, TypeVar

from exceptions import GuildDoesNotExistError, StrikeTrackingError

from .tex_bot_base_cog import TeXBotBaseCog

if TYPE_CHECKING:
    from typing import Concatenate, TypeAlias


P = ParamSpec("P")
T_ret = TypeVar("T_ret")
T_cog = TypeVar("T_cog", bound=TeXBotBaseCog)

if TYPE_CHECKING:
    WrapperInputFunc: TypeAlias = (
        Callable[Concatenate[TeXBotBaseCog, P], Coroutine[object, object, T_ret]]
        | Callable[P, Coroutine[object, object, T_ret]]
    )
    WrapperOutputFunc: TypeAlias = Callable[P, Coroutine[object, object, T_ret | None]]
    DecoratorInputFunc: TypeAlias = (
        Callable[Concatenate[T_cog, P], Coroutine[object, object, T_ret]]
    )

logger: Final[Logger] = logging.getLogger("TeX-Bot")


class ErrorCaptureDecorators:
    """
    Common decorator utilities to capture & suppress errors.

    Capturing errors is necessary in contexts where exceptions are not already suppressed.
    """

    @staticmethod
    def capture_error_and_close(func: "DecoratorInputFunc[T_cog, P, T_ret]", error_type: type[BaseException], close_func: Callable[[BaseException], None]) -> "WrapperOutputFunc[P, T_ret]":  # noqa: E501
        """
        Decorator to send an error message to the user when the given exception type is raised.

        The raised exception is then suppressed.
        """  # noqa: D401

        @functools.wraps(func)
<<<<<<< HEAD
        async def wrapper(self: object, /, *args: P.args, **kwargs: P.kwargs) -> T | None:  # type: ignore[misc]
            if not isinstance(self, TeXBotBaseCog):
                INVALID_METHOD_TYPE_MESSAGE: Final[str] = (
                    f"Parameter '{getattr(self, "__name__", None) or "self"}' "
                    "of any 'capture_error decorator "
                    f"must be an instance of {TeXBotBaseCog.__name__!r}/one of its subclasses."
                )
                raise TypeError(INVALID_METHOD_TYPE_MESSAGE)
=======
        async def wrapper(self: T_cog, /, *args: P.args, **kwargs: P.kwargs) -> T_ret | None:  # type: ignore[misc]
>>>>>>> e88de3b8
            try:
                return await func(self, *args, **kwargs)
            except error_type as error:
                close_func(error)
                await self.bot.close()

        return wrapper  # type: ignore[return-value]

    @staticmethod
    def critical_error_close_func(error: BaseException) -> None:
        """Component function to send logging messages when a critical error is encountered."""
        logger.critical(str(error).rstrip(".:"))

    @classmethod
    def strike_tracking_error_close_func(cls, error: BaseException) -> None:
        """Component function to send logging messages when a StrikeTrackingError is raised."""
        cls.critical_error_close_func(error)
        logger.warning("Critical errors are likely to lead to untracked moderation actions")


def capture_guild_does_not_exist_error(func: "WrapperInputFunc[P, T_ret]") -> "WrapperOutputFunc[P, T_ret]":  # noqa: E501
    """
    Decorator to send an error message to the Discord user when a GuildDoesNotExist is raised.

    The raised exception is then suppressed.
    """  # noqa: D401
    return ErrorCaptureDecorators.capture_error_and_close(
        func,  # type: ignore[arg-type]
        error_type=GuildDoesNotExistError,
        close_func=ErrorCaptureDecorators.critical_error_close_func,
    )


def capture_strike_tracking_error(func: "WrapperInputFunc[P, T_ret]") -> "WrapperOutputFunc[P, T_ret]":  # noqa: E501
    """
    Decorator to send an error message to the user when a StrikeTrackingError is raised.

    The raised exception is then suppressed.
    """  # noqa: D401
    return ErrorCaptureDecorators.capture_error_and_close(
        func,  # type: ignore[arg-type]
        error_type=StrikeTrackingError,
        close_func=ErrorCaptureDecorators.strike_tracking_error_close_func,
    )<|MERGE_RESOLUTION|>--- conflicted
+++ resolved
@@ -60,18 +60,7 @@
         """  # noqa: D401
 
         @functools.wraps(func)
-<<<<<<< HEAD
-        async def wrapper(self: object, /, *args: P.args, **kwargs: P.kwargs) -> T | None:  # type: ignore[misc]
-            if not isinstance(self, TeXBotBaseCog):
-                INVALID_METHOD_TYPE_MESSAGE: Final[str] = (
-                    f"Parameter '{getattr(self, "__name__", None) or "self"}' "
-                    "of any 'capture_error decorator "
-                    f"must be an instance of {TeXBotBaseCog.__name__!r}/one of its subclasses."
-                )
-                raise TypeError(INVALID_METHOD_TYPE_MESSAGE)
-=======
         async def wrapper(self: T_cog, /, *args: P.args, **kwargs: P.kwargs) -> T_ret | None:  # type: ignore[misc]
->>>>>>> e88de3b8
             try:
                 return await func(self, *args, **kwargs)
             except error_type as error:
