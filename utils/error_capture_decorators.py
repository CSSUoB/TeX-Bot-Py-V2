--- conflicted
+++ resolved
@@ -23,34 +23,14 @@
 
 from .tex_bot_base_cog import TeXBotBaseCog
 
-<<<<<<< HEAD
-type WrapperInputFunc[**P, T] = (
-    Callable[Concatenate[TeXBotBaseCog, P], Coroutine[object, object, T]]
-    | Callable[P, Coroutine[object, object, T]]
+type WrapperInputFunc[**P, T_ret] = (
+    Callable[Concatenate[TeXBotBaseCog, P], Coroutine[object, object, T_ret]]
+    | Callable[P, Coroutine[object, object, T_ret]]
 )
-type WrapperOutputFunc[**P, T] = Callable[P, Coroutine[object, object, T | None]]
-type DecoratorInputFunc[**P, T] = (
-    Callable[Concatenate[TeXBotBaseCog, P], Coroutine[object, object, T]]
+type WrapperOutputFunc[**P, T_ret] = Callable[P, Coroutine[object, object, T_ret | None]]
+type DecoratorInputFunc[T_cog: TeXBotBaseCog, **P, T_ret] = (
+    Callable[Concatenate[T_cog, P], Coroutine[object, object, T_ret]]
 )
-=======
-if TYPE_CHECKING:
-    from typing import Concatenate, TypeAlias
-
-
-P = ParamSpec("P")
-T_ret = TypeVar("T_ret")
-T_cog = TypeVar("T_cog", bound=TeXBotBaseCog)
-
-if TYPE_CHECKING:
-    WrapperInputFunc: TypeAlias = (
-        Callable[Concatenate[TeXBotBaseCog, P], Coroutine[object, object, T_ret]]
-        | Callable[P, Coroutine[object, object, T_ret]]
-    )
-    WrapperOutputFunc: TypeAlias = Callable[P, Coroutine[object, object, T_ret | None]]
-    DecoratorInputFunc: TypeAlias = (
-        Callable[Concatenate[T_cog, P], Coroutine[object, object, T_ret]]
-    )
->>>>>>> e88de3b8
 
 logger: Final[Logger] = logging.getLogger("TeX-Bot")
 
@@ -63,11 +43,7 @@
     """
 
     @staticmethod
-<<<<<<< HEAD
-    def capture_error_and_close[**P, T](func: DecoratorInputFunc[P, T], error_type: type[BaseException], close_func: Callable[[BaseException], None]) -> WrapperOutputFunc[P, T]:  # noqa: E501
-=======
-    def capture_error_and_close(func: "DecoratorInputFunc[T_cog, P, T_ret]", error_type: type[BaseException], close_func: Callable[[BaseException], None]) -> "WrapperOutputFunc[P, T_ret]":  # noqa: E501
->>>>>>> e88de3b8
+    def capture_error_and_close[T_cog: TeXBotBaseCog, **P, T_ret](func: DecoratorInputFunc[T_cog, P, T_ret], error_type: type[BaseException], close_func: Callable[[BaseException], None]) -> WrapperOutputFunc[P, T_ret]:  # noqa: E501
         """
         Decorator to send an error message to the user when the given exception type is raised.
 
@@ -96,11 +72,7 @@
         logger.warning("Critical errors are likely to lead to untracked moderation actions")
 
 
-<<<<<<< HEAD
-def capture_guild_does_not_exist_error[**P, T](func: WrapperInputFunc[P, T]) -> WrapperOutputFunc[P, T]:  # noqa: E501
-=======
-def capture_guild_does_not_exist_error(func: "WrapperInputFunc[P, T_ret]") -> "WrapperOutputFunc[P, T_ret]":  # noqa: E501
->>>>>>> e88de3b8
+def capture_guild_does_not_exist_error[**P, T_ret](func: WrapperInputFunc[P, T_ret]) -> WrapperOutputFunc[P, T_ret]:  # noqa: E501
     """
     Decorator to send an error message to the Discord user when a GuildDoesNotExist is raised.
 
@@ -113,11 +85,7 @@
     )
 
 
-<<<<<<< HEAD
-def capture_strike_tracking_error[**P, T](func: WrapperInputFunc[P, T]) -> WrapperOutputFunc[P, T]:
-=======
-def capture_strike_tracking_error(func: "WrapperInputFunc[P, T_ret]") -> "WrapperOutputFunc[P, T_ret]":  # noqa: E501
->>>>>>> e88de3b8
+def capture_strike_tracking_error[**P, T_ret](func: WrapperInputFunc[P, T_ret]) -> WrapperOutputFunc[P, T_ret]:
     """
     Decorator to send an error message to the user when a StrikeTrackingError is raised.
 
