--- conflicted
+++ resolved
@@ -69,11 +69,7 @@
                 return await func(self, *args, **kwargs)
             except error_type as error:
                 close_func(error)
-<<<<<<< HEAD
-                await self.tex_bot.close()
-=======
                 await self.bot.close()
->>>>>>> 406d2e01
         return wrapper  # type: ignore[return-value]
 
     @staticmethod
