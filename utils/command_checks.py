--- conflicted
+++ resolved
@@ -12,11 +12,7 @@
 # noinspection PyProtectedMember
 from discord.ext.commands.core import T
 
-<<<<<<< HEAD
-from exceptions import UserNotInCSSDiscordServerError
-=======
-from exceptions import DiscordMemberNotInMainGuild
->>>>>>> 1ab6edc7
+from exceptions import DiscordMemberNotInMainGuildError
 from utils.tex_bot_contexts import TeXBotApplicationContext
 
 
@@ -26,13 +22,8 @@
     @staticmethod
     async def _check_interaction_user_in_main_guild(ctx: TeXBotApplicationContext) -> bool:
         try:
-<<<<<<< HEAD
-            await ctx.bot.get_css_user(ctx.user)
-        except UserNotInCSSDiscordServerError:
-=======
             await ctx.bot.get_main_guild_member(ctx.user)
-        except DiscordMemberNotInMainGuild:
->>>>>>> 1ab6edc7
+        except DiscordMemberNotInMainGuildError:
             return False
         return True
 
