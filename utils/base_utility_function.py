"""Base component definition of a generic Utility Function."""

from collections.abc import Sequence

__all__: Sequence[str] = ["UtilityFunction"]

import abc
import logging
from argparse import ArgumentParser, Namespace
<<<<<<< HEAD
from typing import Any, Protocol
=======
from collections.abc import Sequence
from typing import Any, ClassVar, Protocol
>>>>>>> 2f9665ee


class UtilityFunction(abc.ABC):
    """
    Abstract component of a utility function.

    Subclasses declare the actual execution logic of each utility function.
    """

    class SubParserAction(Protocol):
        """One possible action for a given subparser argument."""

        def add_parser(self,  # noqa: PLR0913
                       name: str,
                       *,
                       help: str | None = ...,  # noqa: A002
                       aliases: Sequence[str] = ...,
                       prog: str | None = ...,
                       usage: str | None = ...,
                       description: str | None = ...,
                       epilog: str | None = ...,
                       prefix_chars: str = ...,
                       fromfile_prefix_chars: str | None = ...,
                       argument_default: Any = ...,
                       conflict_handler: str = ...,
                       add_help: bool = ...,
                       allow_abbrev: bool = ...,
                       exit_on_error: bool = ...,
                       **kwargs: Any) -> ArgumentParser:
            """Create a new subparser from this SubParserAction."""

    NAME: str
    DESCRIPTION: str
    _function_subparsers: ClassVar[dict[SubParserAction, ArgumentParser]] = {}

    @classmethod
    def attach_to_parser(cls, parser: SubParserAction) -> None:
        """
        Add a subparser to the provided argument parser.

        This allows the subparser to retrieve arguments specific to this utility function.
        """
        if parser in cls._function_subparsers:
            logging.warning(
                "This UtilityFunction has already been attached to the given parser."
            )
        else:
            cls._function_subparsers[parser] = parser.add_parser(
                cls.NAME,
                description=cls.DESCRIPTION
            )

    @classmethod
    @abc.abstractmethod
<<<<<<< HEAD
    def run(self, parsed_args: Namespace) -> int:
        """Execute the logic that this util function provides."""
=======
    def run(cls, parsed_args: Namespace, parser: SubParserAction) -> int:
        """Execute the logic that this util function provides."""
        raise NotImplementedError
>>>>>>> 2f9665ee
<|MERGE_RESOLUTION|>--- conflicted
+++ resolved
@@ -7,12 +7,7 @@
 import abc
 import logging
 from argparse import ArgumentParser, Namespace
-<<<<<<< HEAD
-from typing import Any, Protocol
-=======
-from collections.abc import Sequence
 from typing import Any, ClassVar, Protocol
->>>>>>> 2f9665ee
 
 
 class UtilityFunction(abc.ABC):
@@ -67,11 +62,5 @@
 
     @classmethod
     @abc.abstractmethod
-<<<<<<< HEAD
-    def run(self, parsed_args: Namespace) -> int:
-        """Execute the logic that this util function provides."""
-=======
     def run(cls, parsed_args: Namespace, parser: SubParserAction) -> int:
-        """Execute the logic that this util function provides."""
-        raise NotImplementedError
->>>>>>> 2f9665ee
+        """Execute the logic that this util function provides."""