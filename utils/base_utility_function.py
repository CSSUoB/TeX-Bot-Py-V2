"""Base component definition of a generic Utility Function."""

import abc
import logging
from argparse import ArgumentParser, Namespace
<<<<<<< HEAD
from typing import TYPE_CHECKING

if TYPE_CHECKING:
    # noinspection PyProtectedMember
    from argparse import _SubParserAction as SubParserAction
=======
from collections.abc import Sequence
from typing import Any, ClassVar, Protocol
>>>>>>> 2f9665ee


class UtilityFunction(abc.ABC):
    """
    Abstract component of a utility function.

    Subclasses declare the actual execution logic of each utility function.
    """

    NAME: str
    DESCRIPTION: str
    _function_subparsers: ClassVar[dict[SubParserAction, ArgumentParser]] = {}

    @classmethod
    def attach_to_parser(cls, parser: SubParserAction) -> None:
        """
        Add a subparser to the provided argument parser.

        This allows the subparser to retrieve arguments specific to this utility function.
        """
        if parser in cls._function_subparsers:
            logging.warning(
                "This UtilityFunction has already been attached to the given parser."
            )
        else:
            cls._function_subparsers[parser] = parser.add_parser(
                cls.NAME,
                description=cls.DESCRIPTION
            )

    @classmethod
    @abc.abstractmethod
    def run(cls, parsed_args: Namespace, parser: SubParserAction) -> int:
        """Execute the logic that this util function provides."""
        raise NotImplementedError<|MERGE_RESOLUTION|>--- conflicted
+++ resolved
@@ -3,16 +3,11 @@
 import abc
 import logging
 from argparse import ArgumentParser, Namespace
-<<<<<<< HEAD
 from typing import TYPE_CHECKING
 
 if TYPE_CHECKING:
     # noinspection PyProtectedMember
     from argparse import _SubParserAction as SubParserAction
-=======
-from collections.abc import Sequence
-from typing import Any, ClassVar, Protocol
->>>>>>> 2f9665ee
 
 
 class UtilityFunction(abc.ABC):
