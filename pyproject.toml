[project]  # TODO: Remove [project] table once https://github.com/astral-sh/uv/issues/8582 is completed
name = "TeX-Bot-Py-V2"
version = "0.1.0"
requires-python = "==3.13.*"  # TODO: Make minimum version Python 3.14, once Pycord makes a new release with support for it

[dependency-groups]
dev = [
    { include-group = "lint-format" },
    { include-group = "pre-commit" },
    { include-group = "test" },
    { include-group = "type-check" }
]
lint-format = ["pymarkdownlnt>=0.9.28", "ruff>=0.12"]
main = [
    "asyncstdlib>=3.13",
    "audioop-lts; python_version > '3.12'",
    "beautifulsoup4>=4.12",
    "django>=5.1",
    "django-stubs-ext>=5.2",
    "emoji>=2.14",
    "matplotlib>=3.10",
    "mplcyberpunk>=0.7",
    "parsedatetime>=2.6",
    "py-cord>=2.6",
    "python-dotenv>=1.0",
    "python-logging-discord-handler>=0.1",
    "typed_classproperties>=1.2",
    "validators>=0.34"
]
pre-commit = ["pre-commit>=4.0", { include-group = "lint-format" }]
test = ["pytest-cov>=7", { include-group = "test-core" }]
test-core = ["gitpython>=3.1.45", "pytest>=9"]
type-check = [
    "django-stubs[compatible-mypy]>=5.1",
    "mypy>=1.18.2",
<<<<<<< HEAD
    "types-beautifulsoup4>=4.12",
    { include-group = "test-core" },
=======
    "types-beautifulsoup4>=4.12"
>>>>>>> f4011bdd
]

[tool.coverage.report]
exclude_also = ["if TYPE_CHECKING:"]
skip_covered = true
sort = "cover"

[tool.django-stubs]
django_settings_module = "db._settings"

[tool.mypy]
check_untyped_defs = true
disallow_any_decorated = true
disallow_any_explicit = true
disallow_any_generics = true
disallow_any_unimported = true
disallow_incomplete_defs = true
disallow_subclassing_any = true
disallow_untyped_calls = true
disallow_untyped_decorators = true
disallow_untyped_defs = true
enable_error_code = [
    "deprecated",
    "explicit-override",
    "ignore-without-code",
    "mutable-override",
    "narrowed-type-not-subtype",
    "possibly-undefined",
    "redundant-expr",
    "redundant-self",
    "truthy-bool",
    "truthy-iterable",
    "unused-awaitable"
]
extra_checks = true
mypy_path = "stubs"
no_implicit_reexport = true
plugins = ["mypy_django_plugin.main"]
strict_bytes = true
strict_equality = true
strict_equality_for_none = true
warn_redundant_casts = true
warn_return_any = true
warn_unreachable = true
warn_unused_configs = true
warn_unused_ignores = true
warn_incomplete_stub = true

[[tool.mypy.overrides]]
ignore_errors = true
module = ["db.core.migrations.*"]

[tool.pymarkdown]
extensions.front-matter.enabled = true
mode.strict-config = true
plugins.code-block-style.style = "fenced"
plugins.code-fence-style.style = "backtick"
plugins.heading-style.style = "atx"
plugins.hr-style.style = "---"
plugins.line-length.enabled = false
plugins.no-inline-html.allow_first_image_element = false
plugins.no-inline-html.allowed_elements = "!--,br"
plugins.no-trailing-spaces.strict = true
plugins.ol-prefix.style = "ordered"
plugins.ul-indent.indent = 4
plugins.ul-start-left.enabled = true
plugins.ul-style.style = "asterisk"

[tool.pytest]
filterwarnings = ["ignore:'audioop':DeprecationWarning"]
strict = true

[tool.ruff]
extend-exclude = ["db/**/migrations/"]
indent-width = 4
line-length = 95
output-format = "concise"

[tool.ruff.format]
docstring-code-format = true
indent-style = "space"
line-ending = "lf"
quote-style = "double"

[tool.ruff.lint]
allowed-confusables = [
    "s",
    "x",
    "ǫ",
    "ɢ",
    "ɪ",
    "ɴ",
    "ʀ",
    "ʏ",
    "ʙ",
    "ʜ",
    "ʟ",
    "ғ",
    "ᴀ",
    "ᴄ",
    "ᴅ",
    "ᴇ",
    "ᴊ",
    "ᴋ",
    "ᴍ",
    "ᴏ",
    "ᴘ",
    "ᴛ",
    "ᴜ",
    "ᴠ",
    "ᴡ",
    "ᴢ"
]
external = ["CAR", "TXB"]
ignore = [
    "C90",
    "COM812",
    "COM819",
    "CPY",
    "D206",
    "D212",
    "D300",
    "E111",
    "E114",
    "E117",
    "FA",
    "ICN001",
    "INP001",
    "ISC001",
    "ISC002",
    "N806",
    "PIE808",
    "Q000",
    "Q001",
    "Q002",
    "Q003",
    "S603",
    "SIM910",
    "TD002",
    "TD003",
    "W191"
]
select = ["ALL", "D204", "D213", "D401"]
task-tags = ["BUG", "DONE", "FIXME", "HACK", "IDEA", "ISSUE", "NOBUG", "NOTE", "REQ", "TODO"]

[tool.ruff.lint.flake8-import-conventions]
aliases = {  }
banned-aliases = { "regex" = ["re"], "numpy" = ["np"], "matplotlib" = ["mpl"], "matplotlib.pyplot" = [
    "plt"
] }
banned-from = ["abc", "date", "datetime", "re", "regex"]

[tool.ruff.lint.flake8-self]
extend-ignore-names = ["_base_manager", "_default_manager", "_get_wrap_line_width", "_meta"]

[tool.ruff.lint.flake8-type-checking]
exempt-modules = []
quote-annotations = true
strict = true

[tool.ruff.lint.isort]
known-first-party = ["cogs", "config", "db", "exceptions", "main", "tests", "utils"]

[tool.ruff.lint.pep8-naming]
classmethod-decorators = ["typed_classproperties.classproperty"]
extend-ignore-names = ["BROKEN_*_MESSAGE", "INVALID_*_MESSAGE", "NO_*_MESSAGE"]

[tool.ruff.lint.per-file-ignores]
"stubs/**.pyi" = ["N"]
"stubs/discord/**/*.pyi" = ["F403"]
"stubs/discord/commands/__init__.pyi" = ["F405"]
"tests/**/test_*.py" = ["S101", "S311", "SLF001"]

[tool.ruff.lint.pycodestyle]
ignore-overlong-task-comments = true
max-doc-length = 95

[tool.ruff.lint.pydocstyle]
convention = "google"
property-decorators = ["typed_classproperties.classproperty"]

[tool.ruff.lint.pylint]
allow-magic-value-types = ["bytes", "int", "str"]
max-args = 8
max-branches = 19
max-returns = 10

[tool.ruff.lint.flake8-pytest-style]
fixture-parentheses = true
mark-parentheses = true
parametrize-values-type = "tuple"

[tool.ruff.lint.pyupgrade]
keep-runtime-typing = true

[tool.tombi.format.rules]
indent-width = 4
line-width = 95

[tool.uv]
default-groups = ["dev", "main"]
no-build = true
package = false
required-version = ">=0.6.10"<|MERGE_RESOLUTION|>--- conflicted
+++ resolved
@@ -33,12 +33,7 @@
 type-check = [
     "django-stubs[compatible-mypy]>=5.1",
     "mypy>=1.18.2",
-<<<<<<< HEAD
-    "types-beautifulsoup4>=4.12",
-    { include-group = "test-core" },
-=======
     "types-beautifulsoup4>=4.12"
->>>>>>> f4011bdd
 ]
 
 [tool.coverage.report]
