--- conflicted
+++ resolved
@@ -49,16 +49,10 @@
 pre-commit = "^3.7"
 mypy = "~1.7"
 django-stubs = {extras = ["compatible-mypy"], version = "~4.2"}
-<<<<<<< HEAD
-types-beautifulsoup4 = "^4.12"
+types-beautifulsoup4 = "^4.12.0"
 types-regex = "^2023.12"
-pytest = "^7.4"
-ruff = "^0.1"
-=======
-types-beautifulsoup4 = "^4.12.0"
 pytest = "^8.1"
 ruff = "^0.4"
->>>>>>> d1e4ba72
 gitpython = "^3.1"
 pymarkdownlnt = "^0.9"
 
