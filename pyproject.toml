[project]  # TODO: Remove [project] table once https://github.com/astral-sh/uv/issues/8582 is completed
name = "TeX-Bot-Py-V2"
version = "0.1.0"
requires-python = "==3.13.*"  # TODO: Make minimum version Python 3.14, once Pycord makes a new release with support for it

[dependency-groups]
dev = [
    { include-group = "lint-format" },
    { include-group = "pre-commit" },
    { include-group = "test" },
    { include-group = "type-check" }
]
lint-format = ["pymarkdownlnt>=0.9.28", "ruff>=0.12"]
main = [
    "asyncstdlib>=3.13",
    "audioop-lts; python_version > '3.12'",
    "beautifulsoup4>=4.12",
    "django>=5.1",
    "django-stubs-ext>=5.2",
    "emoji>=2.14",
    "matplotlib>=3.10",
    "mplcyberpunk>=0.7",
    "parsedatetime>=2.6",
    "py-cord>=2.6",
    "python-dotenv>=1.0",
    "python-logging-discord-handler>=0.1",
    "typed_classproperties>=1.2",
    "validators>=0.34"
]
pre-commit = ["pre-commit>=4.0"]
<<<<<<< HEAD
test = ["pytest-cov>=6.1.1", { include-group = "test-core" }]
test-core = ["gitpython>=3.1.44", "pytest>=8.3"]
type-check = [
    "django-stubs[compatible-mypy]>=5.1",
    "mypy>=1.18.2",
    "types-beautifulsoup4>=4.12",
    { include-group = "test-core" },
=======
test = ["pytest>=9", "pytest-cov>=6.1"]
type-check = [
    "django-stubs[compatible-mypy]>=5.1",
    "mypy>=1.18.2",
    "types-beautifulsoup4>=4.12"
>>>>>>> 6bd8dfe2
]

[tool.coverage.report]
exclude_also = ["if TYPE_CHECKING:"]
skip_covered = true
sort = "cover"

[tool.django-stubs]
django_settings_module = "db._settings"

[tool.mypy]
check_untyped_defs = true
disallow_any_decorated = true
disallow_any_explicit = true
disallow_any_generics = true
disallow_any_unimported = true
disallow_incomplete_defs = true
disallow_subclassing_any = true
disallow_untyped_calls = true
disallow_untyped_decorators = true
disallow_untyped_defs = true
enable_error_code = [
    "deprecated",
    "explicit-override",
    "ignore-without-code",
    "mutable-override",
    "narrowed-type-not-subtype",
    "possibly-undefined",
    "redundant-expr",
    "redundant-self",
    "truthy-bool",
    "truthy-iterable",
    "unused-awaitable"
]
extra_checks = true
mypy_path = "stubs"
no_implicit_reexport = true
plugins = ["mypy_django_plugin.main"]
strict_bytes = true
strict_equality = true
strict_equality_for_none = true  # tombi: lint.rules.key-not-allowed.disabled = true
warn_redundant_casts = true
warn_return_any = true
warn_unreachable = true
warn_unused_configs = true
warn_unused_ignores = true
warn_incomplete_stub = true

[[tool.mypy.overrides]]
ignore_errors = true
module = ["db.core.migrations.*"]

[tool.pymarkdown]
extensions.front-matter.enabled = true
mode.strict-config = true
plugins.code-block-style.style = "fenced"
plugins.code-fence-style.style = "backtick"
plugins.heading-style.style = "atx"
plugins.hr-style.style = "---"
plugins.line-length.enabled = false
plugins.no-inline-html.allow_first_image_element = false
plugins.no-inline-html.allowed_elements = "!--,br"
plugins.no-trailing-spaces.strict = true
plugins.ol-prefix.style = "ordered"
plugins.ul-indent.indent = 4
plugins.ul-start-left.enabled = true
plugins.ul-style.style = "asterisk"

[tool.pytest]
filterwarnings = ["ignore:'audioop':DeprecationWarning"]
strict = true

[tool.ruff]
extend-exclude = ["db/**/migrations/"]
indent-width = 4
line-length = 95
output-format = "concise"

[tool.ruff.format]
docstring-code-format = true
indent-style = "space"
line-ending = "lf"
quote-style = "double"

[tool.ruff.lint]
allowed-confusables = [
    "s",
    "x",
    "ǫ",
    "ɢ",
    "ɪ",
    "ɴ",
    "ʀ",
    "ʏ",
    "ʙ",
    "ʜ",
    "ʟ",
    "ғ",
    "ᴀ",
    "ᴄ",
    "ᴅ",
    "ᴇ",
    "ᴊ",
    "ᴋ",
    "ᴍ",
    "ᴏ",
    "ᴘ",
    "ᴛ",
    "ᴜ",
    "ᴠ",
    "ᴡ",
    "ᴢ"
]
external = ["CAR", "TXB"]
ignore = [
    "C90",
    "COM812",
    "COM819",
    "CPY",
    "D206",
    "D212",
    "D300",
    "E111",
    "E114",
    "E117",
    "FA",
    "ICN001",
    "INP001",
    "ISC001",
    "ISC002",
    "N806",
    "PIE808",
    "Q000",
    "Q001",
    "Q002",
    "Q003",
    "S603",
    "SIM910",
    "TD002",
    "TD003",
    "W191"
]
select = ["ALL", "D204", "D213", "D401"]
task-tags = ["BUG", "DONE", "FIXME", "HACK", "IDEA", "ISSUE", "NOBUG", "NOTE", "REQ", "TODO"]

[tool.ruff.lint.flake8-import-conventions]
aliases = {  }
banned-aliases = { "regex" = ["re"], "numpy" = ["np"], "matplotlib" = ["mpl"], "matplotlib.pyplot" = [
    "plt"
] }
banned-from = ["abc", "date", "datetime", "re", "regex"]

[tool.ruff.lint.flake8-self]
extend-ignore-names = ["_base_manager", "_default_manager", "_get_wrap_line_width", "_meta"]

[tool.ruff.lint.flake8-type-checking]
exempt-modules = []
quote-annotations = true
strict = true

[tool.ruff.lint.isort]
known-first-party = ["cogs", "config", "db", "exceptions", "main", "tests", "utils"]

[tool.ruff.lint.pep8-naming]
classmethod-decorators = ["typed_classproperties.classproperty"]
extend-ignore-names = ["BROKEN_*_MESSAGE", "INVALID_*_MESSAGE", "NO_*_MESSAGE"]

[tool.ruff.lint.per-file-ignores]
"stubs/**.pyi" = ["N"]
"stubs/discord/**/*.pyi" = ["F403"]
"stubs/discord/commands/__init__.pyi" = ["F405"]
"tests/**/test_*.py" = ["S101", "S311", "SLF001"]

[tool.ruff.lint.pycodestyle]
ignore-overlong-task-comments = true
max-doc-length = 95

[tool.ruff.lint.pydocstyle]
convention = "google"
property-decorators = ["typed_classproperties.classproperty"]

[tool.ruff.lint.pylint]
allow-magic-value-types = ["bytes", "int", "str"]
max-args = 8
max-branches = 19
max-returns = 10

[tool.ruff.lint.flake8-pytest-style]
fixture-parentheses = true
mark-parentheses = true
parametrize-values-type = "tuple"

[tool.ruff.lint.pyupgrade]
keep-runtime-typing = true

[tool.tombi.format.rules]
indent-width = 4
line-width = 95

[[tool.tombi.schemas]]
root = "tool.pytest"
path = "https://raw.githubusercontent.com/CarrotManMatt/schemastore/refs/heads/fix-tombi-implementation/src/schemas/json/partial-pytest.json"
include = ["pyproject.toml"]

[tool.uv]
default-groups = ["dev", "main"]
no-build = true
package = false
required-version = ">=0.6.10"<|MERGE_RESOLUTION|>--- conflicted
+++ resolved
@@ -28,7 +28,6 @@
     "validators>=0.34"
 ]
 pre-commit = ["pre-commit>=4.0"]
-<<<<<<< HEAD
 test = ["pytest-cov>=6.1.1", { include-group = "test-core" }]
 test-core = ["gitpython>=3.1.44", "pytest>=8.3"]
 type-check = [
@@ -36,13 +35,6 @@
     "mypy>=1.18.2",
     "types-beautifulsoup4>=4.12",
     { include-group = "test-core" },
-=======
-test = ["pytest>=9", "pytest-cov>=6.1"]
-type-check = [
-    "django-stubs[compatible-mypy]>=5.1",
-    "mypy>=1.18.2",
-    "types-beautifulsoup4>=4.12"
->>>>>>> 6bd8dfe2
 ]
 
 [tool.coverage.report]
