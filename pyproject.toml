--- conflicted
+++ resolved
@@ -21,11 +21,7 @@
     "validators>=0.34",
 ]
 pre-commit = ["pre-commit>=4.0"]
-<<<<<<< HEAD
 test = ["gitpython>=3.1.44", "pytest-cov>=6.1.1", "pytest>=8.3"]
-=======
-test = ["pytest-cov>=6.1", "pytest>=8.3"]
->>>>>>> 93c22fd6
 type-check = ["django-stubs[compatible-mypy]>=5.1", "mypy>=1.13", "types-beautifulsoup4>=4.12"]
 
 [project] # TODO: Remove [project] table once https://github.com/astral-sh/uv/issues/8582 is completed
@@ -210,6 +206,7 @@
 [tool.ruff.lint.pyupgrade]
 keep-runtime-typing = true
 
+
 [tool.coverage.report]
 exclude_also = ["if TYPE_CHECKING:"]
 skip_covered = true
@@ -219,7 +216,6 @@
 exclude_also = ["if TYPE_CHECKING:"]
 skip_covered = true
 sort = "cover"
-
 
 [tool.pymarkdown]
 extensions.front-matter.enabled = true
