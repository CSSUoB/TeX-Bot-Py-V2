[dependency-groups]
dev = [
    { include-group = "lint-format" },
    { include-group = "pre-commit" },
    { include-group = "test" },
    { include-group = "type-check" },
]
lint-format = ["pymarkdownlnt>=0.9.28", "ruff>=0.12"]
main = [
    "asyncstdlib>=3.13",
    "beautifulsoup4>=4.12",
    "django-stubs-ext>=5.2",
    "django>=5.1",
    "emoji>=2.14",
    "matplotlib>=3.10",
    "mplcyberpunk>=0.7",
    "parsedatetime>=2.6",
    "py-cord>=2.6",
    "python-dotenv>=1.0",
    "python-logging-discord-handler>=0.1",
    "typed_classproperties>=1.2",
    "validators>=0.34",
]
pre-commit = ["pre-commit>=4.0"]
<<<<<<< HEAD
test = ["pytest-cov>=6.1.1", { include-group = "test-core" }]
test-core = ["gitpython>=3.1.44", "pytest>=8.3"]
type-check = [
    "django-stubs[compatible-mypy]>=5.1",
    "mypy>=1.13",
    "types-beautifulsoup4>=4.12",
    { include-group = "test-core" },
=======
test = ["pytest-cov>=6.1", "pytest>=8.3"]
type-check = [
    "django-stubs[compatible-mypy]>=5.1",
    "mypy>=1.18.2",
    "types-beautifulsoup4>=4.12",
>>>>>>> 71b9658d
]

[project] # TODO: Remove [project] table once https://github.com/astral-sh/uv/issues/8582 is completed
name = "TeX-Bot-Py-V2"
requires-python = ">=3.12,<3.13" # TODO: Allow Python 3.13 once py-cord makes a new release with support for it
version = "0.1.0"


[tool.pytest.ini_options]
filterwarnings = ["ignore:'audioop':DeprecationWarning"]


[tool.mypy]
check_untyped_defs = true
disallow_any_decorated = true
disallow_any_explicit = true
disallow_any_generics = true
disallow_any_unimported = true
disallow_incomplete_defs = true
disallow_subclassing_any = true
disallow_untyped_calls = true
disallow_untyped_decorators = true
disallow_untyped_defs = true
enable_error_code = [
    "deprecated",
    "explicit-override",
    "ignore-without-code",
    "mutable-override",
    "narrowed-type-not-subtype",
    "possibly-undefined",
    "redundant-expr",
    "redundant-self",
    "truthy-bool",
    "truthy-iterable",
    "unused-awaitable",
]
extra_checks = true
mypy_path = "stubs"
no_implicit_reexport = true
plugins = ["mypy_django_plugin.main"]
strict_equality = true
warn_redundant_casts = true
warn_return_any = true
warn_unreachable = true
warn_unused_configs = true
warn_unused_ignores = true

[[tool.mypy.overrides]]
ignore_missing_imports = true
module = ["discord_logging.handler", "mplcyberpunk", "parsedatetime", "validators"]

[[tool.mypy.overrides]]
ignore_errors = true
module = ["db.core.migrations.*"]


[tool.django-stubs]
django_settings_module = "db._settings"


[tool.ruff]
extend-exclude = ["db/**/migrations/"]
indent-width = 4
line-length = 95
output-format = "concise"

[tool.ruff.format]
docstring-code-format = true
indent-style = "space"
line-ending = "lf"
quote-style = "double"

[tool.ruff.lint]
allowed-confusables = [
    "s",
    "x",
    "ǫ",
    "ɢ",
    "ɪ",
    "ɴ",
    "ʀ",
    "ʏ",
    "ʙ",
    "ʜ",
    "ʟ",
    "ғ",
    "ᴀ",
    "ᴄ",
    "ᴅ",
    "ᴇ",
    "ᴊ",
    "ᴋ",
    "ᴍ",
    "ᴏ",
    "ᴘ",
    "ᴛ",
    "ᴜ",
    "ᴠ",
    "ᴡ",
    "ᴢ",
]
external = ["CAR", "TXB"]
ignore = [
    "C90",
    "COM812",
    "COM819",
    "CPY",
    "D206",
    "D212",
    "D300",
    "E111",
    "E114",
    "E117",
    "FA",
    "ICN001",
    "INP001",
    "ISC001",
    "ISC002",
    "N806",
    "PIE808",
    "Q000",
    "Q001",
    "Q002",
    "Q003",
    "S603",
    "SIM910",
    "TD002",
    "TD003",
    "W191",
]
select = ["ALL", "D204", "D213", "D401"]
task-tags = ["BUG", "DONE", "FIXME", "HACK", "IDEA", "ISSUE", "NOBUG", "NOTE", "REQ", "TODO"]

[tool.ruff.lint.flake8-import-conventions]
aliases = {}
banned-aliases = { "regex" = [
    "re",
], "numpy" = [
    "np",
], "matplotlib" = [
    "mpl",
], "matplotlib.pyplot" = [
    "plt",
] }
<<<<<<< HEAD
banned-from = ["abc", "re", "regex"]

[tool.ruff.lint.per-file-ignores]
"tests/**/test_*.py" = ["S101", "S311", "SLF001"]
=======
banned-from = ["abc", "date", "datetime", "re", "regex"]
>>>>>>> 71b9658d

[tool.ruff.lint.flake8-self]
extend-ignore-names = ["_base_manager", "_default_manager", "_get_wrap_line_width", "_meta"]

[tool.ruff.lint.flake8-type-checking]
exempt-modules = []
quote-annotations = true
strict = true

[tool.ruff.lint.isort]
known-first-party = ["cogs", "config", "db", "exceptions", "main", "tests", "utils"]

[tool.ruff.lint.pep8-naming]
classmethod-decorators = ["typed_classproperties.classproperty"]
extend-ignore-names = ["BROKEN_*_MESSAGE", "INVALID_*_MESSAGE", "NO_*_MESSAGE"]

[tool.ruff.lint.per-file-ignores]
"stubs/discord/**/*.pyi" = ["F403"]
"stubs/discord/commands/__init__.pyi" = ["F405"]
"tests/**/test_*.py" = ["S101"]

[tool.ruff.lint.pycodestyle]
ignore-overlong-task-comments = true
max-doc-length = 95

[tool.ruff.lint.pydocstyle]
convention = "google"
property-decorators = ["typed_classproperties.classproperty"]

[tool.ruff.lint.pylint]
allow-magic-value-types = ["bytes", "int", "str"]
max-args = 8
max-branches = 19
max-returns = 10

[tool.ruff.lint.flake8-pytest-style]
fixture-parentheses = true
mark-parentheses = true
parametrize-values-type = "tuple"

[tool.ruff.lint.pyupgrade]
keep-runtime-typing = true

[tool.coverage.report]
exclude_also = ["if TYPE_CHECKING:"]
skip_covered = true
sort = "cover"

[tool.pymarkdown]
extensions.front-matter.enabled = true
mode.strict-config = true
plugins.code-block-style.style = "fenced"
plugins.code-fence-style.style = "backtick"
plugins.heading-style.style = "atx"
plugins.hr-style.style = "---"
plugins.line-length.enabled = false
plugins.no-inline-html.allow_first_image_element = false
plugins.no-inline-html.allowed_elements = "!--,br"
plugins.no-trailing-spaces.strict = true
plugins.ol-prefix.style = "ordered"
plugins.ul-indent.indent = 4
plugins.ul-start-left.enabled = true
plugins.ul-style.style = "asterisk"


[tool.uv]
default-groups = ["dev", "main"]
no-build = true
package = false
required-version = ">=0.6.10"<|MERGE_RESOLUTION|>--- conflicted
+++ resolved
@@ -22,7 +22,6 @@
     "validators>=0.34",
 ]
 pre-commit = ["pre-commit>=4.0"]
-<<<<<<< HEAD
 test = ["pytest-cov>=6.1.1", { include-group = "test-core" }]
 test-core = ["gitpython>=3.1.44", "pytest>=8.3"]
 type-check = [
@@ -30,13 +29,6 @@
     "mypy>=1.13",
     "types-beautifulsoup4>=4.12",
     { include-group = "test-core" },
-=======
-test = ["pytest-cov>=6.1", "pytest>=8.3"]
-type-check = [
-    "django-stubs[compatible-mypy]>=5.1",
-    "mypy>=1.18.2",
-    "types-beautifulsoup4>=4.12",
->>>>>>> 71b9658d
 ]
 
 [project] # TODO: Remove [project] table once https://github.com/astral-sh/uv/issues/8582 is completed
@@ -181,14 +173,10 @@
 ], "matplotlib.pyplot" = [
     "plt",
 ] }
-<<<<<<< HEAD
 banned-from = ["abc", "re", "regex"]
 
 [tool.ruff.lint.per-file-ignores]
 "tests/**/test_*.py" = ["S101", "S311", "SLF001"]
-=======
-banned-from = ["abc", "date", "datetime", "re", "regex"]
->>>>>>> 71b9658d
 
 [tool.ruff.lint.flake8-self]
 extend-ignore-names = ["_base_manager", "_default_manager", "_get_wrap_line_width", "_meta"]
