--- conflicted
+++ resolved
@@ -39,16 +39,10 @@
 matplotlib = "^3.10"
 mplcyberpunk = "^0.7"
 python-logging-discord-handler = "^0.1"
-<<<<<<< HEAD
-classproperties = {git = "https://github.com/hottwaj/classproperties.git"}
-asyncstdlib = "~3.12"
-setuptools = "^70.3"
-anyio = "^4.4.0"
-=======
 typed_classproperties = "^1"
 asyncstdlib = "~3.13"
 setuptools = "^75.6"
->>>>>>> b744144f
+anyio = "^4.4.0"
 
 [tool.poetry.group.dev.dependencies]
 pre-commit = "^4.0"
