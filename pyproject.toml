--- conflicted
+++ resolved
@@ -105,16 +105,11 @@
 
 [tool.ruff.lint]
 ignore = [
-<<<<<<< HEAD
-    "N806",
-    "D203",
-=======
     "C90",
     "COM812",
     "COM819",
     "CPY",
     "D206",
->>>>>>> 0611883e
     "D212",
     "FA",
     "FAST",
@@ -132,25 +127,7 @@
     "SIM910",
     "TD002",
     "TD003",
-<<<<<<< HEAD
-    "S311",
-    "PT009",
-    "PT027",
-]
-task-tags = [
-    "TODO",
-    "FIXME",
-    "HACK",
-    "BUG",
-    "NOBUG",
-    "REQ",
-    "IDEA",
-    "NOTE",
-    "ISSUE",
-    "DONE",
-=======
     "W191",
->>>>>>> 0611883e
 ]
 select = ["ALL", "D204", "D213", "D401"]
 task-tags = ["BUG", "DONE", "FIXME", "HACK", "IDEA", "ISSUE", "NOBUG", "NOTE", "REQ", "TODO"]
