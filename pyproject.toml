--- conflicted
+++ resolved
@@ -41,12 +41,8 @@
 python-logging-discord-handler = "^0.1"
 typed_classproperties = "^1"
 asyncstdlib = "~3.13"
-<<<<<<< HEAD
-setuptools = "^75.6"
+setuptools = "^75.8"
 anyio = "^4.4.0"
-=======
-setuptools = "^75.8"
->>>>>>> 2a15ffab
 
 [tool.poetry.group.dev.dependencies]
 pre-commit = "^4.0"
