--- conflicted
+++ resolved
@@ -1099,10 +1099,6 @@
     { name = "django-stubs", extra = ["compatible-mypy"] },
     { name = "gitpython" },
     { name = "mypy" },
-<<<<<<< HEAD
-    { name = "pytest" },
-=======
->>>>>>> f4011bdd
     { name = "types-beautifulsoup4" },
 ]
 
@@ -1158,10 +1154,6 @@
     { name = "django-stubs", extras = ["compatible-mypy"], specifier = ">=5.1" },
     { name = "gitpython", specifier = ">=3.1.45" },
     { name = "mypy", specifier = ">=1.18.2" },
-<<<<<<< HEAD
-    { name = "pytest", specifier = ">=9" },
-=======
->>>>>>> f4011bdd
     { name = "types-beautifulsoup4", specifier = ">=4.12" },
 ]
 
