--- conflicted
+++ resolved
@@ -377,21 +377,6 @@
         cls._settings["ROLES_MESSAGES"] = set(messages_dict["roles_messages"])  # type: ignore[call-overload]
 
     @classmethod
-<<<<<<< HEAD
-    def _setup_msl_organisation_id(cls) -> None:
-        raw_msl_organisation_id: str | None = os.getenv("MSL_ORGANISATION_ID")
-
-        MSL_ORGANISATION_ID_IS_VALID: Final[bool] = bool(
-            raw_msl_organisation_id
-            and re.fullmatch(r"\A\d{4}\Z", raw_msl_organisation_id),
-        )
-        if not MSL_ORGANISATION_ID_IS_VALID:
-            raise ImproperlyConfiguredError(
-                message="MSL_ORGANISATION_ID must be a 4-digit number.",
-            )
-
-        cls._settings["MSL_ORGANISATION_ID"] = raw_msl_organisation_id
-=======
     def _setup_organisation_id(cls) -> None:
         raw_organisation_id: str | None = os.getenv("ORGANISATION_ID")
 
@@ -406,7 +391,6 @@
             raise ImproperlyConfiguredError(message=INVALID_ORGANISATION_ID_MESSAGE)
 
         cls._settings["ORGANISATION_ID"] = raw_organisation_id
->>>>>>> 2a15ffab
 
     @classmethod
     def _setup_members_list_auth_session_cookie(cls) -> None:
@@ -718,11 +702,7 @@
         cls._setup_ping_command_easter_egg_probability()
         cls._setup_welcome_messages()
         cls._setup_roles_messages()
-<<<<<<< HEAD
-        cls._setup_msl_organisation_id()
-=======
         cls._setup_organisation_id()
->>>>>>> 2a15ffab
         cls._setup_members_list_auth_session_cookie()
         cls._setup_membership_perks_url()
         cls._setup_purchase_membership_url()
