--- conflicted
+++ resolved
@@ -5,10 +5,6 @@
 These values are used to configure the functionality of the bot at run-time.
 """
 
-<<<<<<< HEAD
-import abc
-import functools
-=======
 from collections.abc import Sequence
 
 __all__: Sequence[str] = (
@@ -22,16 +18,13 @@
     "setup_django"
 )
 
->>>>>>> 1ab6edc7
+import abc
+import functools
 import json
 import logging
 import os
 import re
-<<<<<<< HEAD
-from collections.abc import Iterable, Mapping, Sequence
-=======
-from collections.abc import Callable
->>>>>>> 1ab6edc7
+from collections.abc import Iterable, Mapping
 from datetime import timedelta
 from logging import Logger
 from pathlib import Path
@@ -93,7 +86,6 @@
     Settings values can be accessed via key (like a dictionary) or via class attribute.
     """
 
-<<<<<<< HEAD
     _is_env_variables_setup: ClassVar[bool]
     _settings: ClassVar[dict[str, object]]
 
@@ -101,26 +93,6 @@
     def get_invalid_settings_key_message(cls, item: str) -> str:
         """Return the message to state that the given settings key is invalid."""
         return f"{item!r} is not a valid settings key."
-=======
-    _instance: "Settings | None" = None
-
-    def __new__(cls, *args: object, **kwargs: object) -> "Settings":
-        """
-        Return the singleton settings container instance.
-
-        If no singleton instance exists, a new one is created, then stored as a class variable.
-        """
-        if not cls._instance:
-            cls._instance = super().__new__(cls, *args, **kwargs)
-
-        return cls._instance
-
-    def __init__(self) -> None:
-        """Instantiate a new settings container with False is_setup flags."""
-        self._is_env_variables_setup: bool = False
-        self._is_django_setup: bool = False
-        self._settings: dict[str, object] = {}
->>>>>>> 1ab6edc7
 
     def __getattr__(self, item: str) -> Any:
         """Retrieve settings value by attribute lookup."""
@@ -156,7 +128,6 @@
             if self.get_invalid_settings_key_message(item) in str(e):
                 key_error_message = str(e)
 
-<<<<<<< HEAD
             raise KeyError(key_error_message) from None
 
     @staticmethod
@@ -213,54 +184,10 @@
             or (
                 validators.url(raw_discord_log_channel_webhook_url)
                 and raw_discord_log_channel_webhook_url.startswith(
-=======
-        Environment values are loaded from the .env file/the current environment variables and
-        are only stored after the input values have been validated.
-        """
-        if self._is_env_variables_setup:
-            return
-
-        dotenv.load_dotenv()
-
-        discord_bot_token: str = os.getenv("DISCORD_BOT_TOKEN", "")
-        discord_bot_token_is_valid: bool = bool(
-            bool(discord_bot_token)
-            and bool(
-                re.match(
-                    r"\A([A-Za-z0-9]{24,26})\.([A-Za-z0-9]{6})\.([A-Za-z0-9_-]{27,38})\Z",
-                    discord_bot_token
-                )
-            )
-        )
-        if not discord_bot_token_is_valid:
-            INVALID_BOT_TOKEN_MESSAGE: Final[str] = (
-                "DISCORD_BOT_TOKEN must be a valid Discord bot token "
-                "(see https://discord.com/developers/docs/topics/oauth2#bot-vs-user-accounts)."
-            )
-            raise ImproperlyConfigured(INVALID_BOT_TOKEN_MESSAGE)
-        self._settings["DISCORD_BOT_TOKEN"] = discord_bot_token
-
-        discord_guild_id: str = os.getenv("DISCORD_GUILD_ID", "")
-        if not discord_guild_id or not re.match(r"\A\d{17,20}\Z", discord_guild_id):
-            INVALID_GUILD_ID_MESSAGE: Final[str] = (
-                "DISCORD_GUILD_ID must be a valid Discord guild ID "
-                "(see https://docs.pycord.dev/en/stable/api/abcs.html#discord.abc.Snowflake.id)."
-            )
-            raise ImproperlyConfigured(INVALID_GUILD_ID_MESSAGE)
-        self._settings["DISCORD_GUILD_ID"] = int(discord_guild_id)
-
-        discord_log_channel_webhook_url: str = os.getenv("DISCORD_LOG_CHANNEL_WEBHOOK_URL", "")
-        discord_log_channel_webhook_url_is_valid: bool = bool(
-            not discord_log_channel_webhook_url
-            or (
-                validators.url(discord_log_channel_webhook_url)
-                and discord_log_channel_webhook_url.startswith(
->>>>>>> 1ab6edc7
                     "https://discord.com/api/webhooks/"
                 )
             )
         )
-<<<<<<< HEAD
         if not DISCORD_LOG_CHANNEL_WEBHOOK_URL_IS_VALID:
             INVALID_DISCORD_LOG_CHANNEL_WEBHOOK_URL_MESSAGE: Final[str] = (
                 "DISCORD_LOG_CHANNEL_WEBHOOK_URL must be a valid webhook URL "
@@ -271,7 +198,7 @@
         cls._settings["DISCORD_LOG_CHANNEL_WEBHOOK_URL"] = raw_discord_log_channel_webhook_url
 
     @classmethod
-    def _setup_guild_id(cls) -> None:
+    def _setup_discord_guild_id(cls) -> None:
         raw_discord_guild_id: str | None = os.getenv("DISCORD_GUILD_ID")
 
         DISCORD_GUILD_ID_IS_VALID: Final[bool] = bool(
@@ -288,6 +215,52 @@
         cls._settings["DISCORD_GUILD_ID"] = int(raw_discord_guild_id)  # type: ignore[arg-type]
 
     @classmethod
+    def _setup_group_name(cls) -> None:
+        raw_group_name: str | None = os.getenv("GROUP_NAME")
+
+        GROUP_NAME_IS_VALID: Final[bool] = bool(
+            not raw_group_name
+            or re.match(r"\A[A-Za-z0-9 '&!?:,.#%\"-]+\Z", group_name)
+        )
+        if not GROUP_NAME_IS_VALID:
+            INVALID_GROUP_NAME_MESSAGE: Final[str] = ("GROUP_NAME must not contain any invalid characters.")
+            raise ImproperlyConfiguredError(INVALID_GROUP_NAME_MESSAGE)
+
+        cls._settings["_GROUP_NAME"] = raw_group_name
+
+    @classmethod
+    def _setup_purchase_membership_url(cls) -> None:
+        raw_purchase_membership_url: str | None = os.getenv("PURCHASE_MEMBERSHIP_URL")
+
+        PURCHASE_MEMBERSHIP_URL_IS_VALID: Final[bool] = bool(
+            not raw_purchase_membership_url
+            or validators.url(raw_purchase_membership_url)
+        )
+        if not PURCHASE_MEMBERSHIP_URL_IS_VALID:
+            INVALID_PURCHASE_MEMBERSHIP_URL_MESSAGE: Final[str] = (
+                "PURCHASE_MEMBERSHIP_URL must be a valid URL."
+            )
+            raise ImproperlyConfiguredError(INVALID_PURCHASE_MEMBERSHIP_URL_MESSAGE)
+
+        cls._settings["PURCHASE_MEMBERSHIP_URL"] = raw_purchase_membership_url
+
+    @classmethod
+    def _setup_membership_perks_url(cls) -> None:
+        raw_membership_perks_url: str | None = os.getenv("MEMBERSHIP_PERKS_URL")
+
+        MEMBERSHIP_PERKS_URL_IS_VALID: Final[bool] = bool(
+            not raw_membership_perks_url
+            or validators.url(raw_membership_perks_url)
+        )
+        if not MEMBERSHIP_PERKS_URL_IS_VALID:
+            INVALID_MEMBERSHIP_PERKS_URL_MESSAGE: Final[str] = (
+                "MEMBERSHIP_PERKS_URL must be a valid URL."
+            )
+            raise ImproperlyConfiguredError(INVALID_MEMBERSHIP_PERKS_URL_MESSAGE)
+
+        cls._settings["MEMBERSHIP_PERKS_URL"] = raw_membership_perks_url
+
+    @classmethod
     def _setup_ping_command_easter_egg_probability(cls) -> None:
         INVALID_PING_COMMAND_EASTER_EGG_PROBABILITY_MESSAGE: Final[str] = (
             "PING_COMMAND_EASTER_EGG_PROBABILITY must be a float between & including 1 & 0."
@@ -314,14 +287,15 @@
 
     @staticmethod
     @functools.lru_cache(maxsize=5)
-    def _get_messages_dict(messages_file_path: Path | None) -> Mapping[str, object]:
+    def _get_messages_dict(raw_messages_file_path: str | None) -> Mapping[str, object]:
         JSON_DECODING_ERROR_MESSAGE: Final[str] = (
             "Messages JSON file must contain a JSON string that can be decoded "
             "into a Python dict object."
         )
 
-        if not messages_file_path:
-            messages_file_path = Path("messages.json")
+        messages_file_path: Path = (
+            Path(raw_messages_file_path) if raw_messages_file_path else Path("messages.json")
+        )
 
         if not messages_file_path.is_file():
             MESSAGES_FILE_PATH_DOES_NOT_EXIST_MESSAGE: Final[str] = (
@@ -384,36 +358,38 @@
         cls._settings["ROLES_MESSAGES"] = set(messages_dict["roles_messages"])  # type: ignore[call-overload]
 
     @classmethod
-    def _setup_members_page_url(cls) -> None:
-        raw_members_page_url: str | None = os.getenv("MEMBERS_PAGE_URL")
-
-        MEMBERS_PAGE_URL_IS_VALID: Final[bool] = bool(
-            raw_members_page_url
-            and validators.url(raw_members_page_url)
-        )
-        if not MEMBERS_PAGE_URL_IS_VALID:
-            INVALID_MEMBERS_PAGE_URL_MESSAGE: Final[str] = (
-                "MEMBERS_PAGE_URL must be a valid URL."
-            )
-            raise ImproperlyConfiguredError(INVALID_MEMBERS_PAGE_URL_MESSAGE)
-
-        cls._settings["MEMBERS_PAGE_URL"] = raw_members_page_url
-
-    @classmethod
-    def _setup_members_page_cookie(cls) -> None:
-        raw_members_page_cookie: str | None = os.getenv("MEMBERS_PAGE_COOKIE")
-
-        MEMBERS_PAGE_COOKIE_IS_VALID: Final[bool] = bool(
-            raw_members_page_cookie
-            and re.match(r"\A[A-Fa-f\d]{128,256}\Z", raw_members_page_cookie)
-        )
-        if not MEMBERS_PAGE_COOKIE_IS_VALID:
-            INVALID_MEMBERS_PAGE_COOKIE_MESSAGE: Final[str] = (
-                "MEMBERS_PAGE_COOKIE must be a valid .ASPXAUTH cookie."
-            )
-            raise ImproperlyConfiguredError(INVALID_MEMBERS_PAGE_COOKIE_MESSAGE)
-
-        cls._settings["MEMBERS_PAGE_COOKIE"] = raw_members_page_cookie
+    def _setup_members_list_url(cls) -> None:
+        raw_members_list_url: str | None = os.getenv("MEMBERS_LIST_URL")
+
+        MEMBERS_LIST_URL_IS_VALID: Final[bool] = bool(
+            raw_members_list_url
+            and validators.url(raw_members_list_url)
+        )
+        if not MEMBERS_LIST_URL_IS_VALID:
+            INVALID_MEMBERS_LIST_URL_MESSAGE: Final[str] = (
+                "MEMBERS_LIST_URL must be a valid URL."
+            )
+            raise ImproperlyConfiguredError(INVALID_MEMBERS_LIST_URL_MESSAGE)
+
+        cls._settings["MEMBERS_LIST_URL"] = raw_members_list_url
+
+    @classmethod
+    def _setup_members_list_url_session_cookie(cls) -> None:
+        raw_members_list_url_session_cookie: str | None = os.getenv(
+            "MEMBERS_LIST_URL_SESSION_COOKIE"
+        )
+
+        MEMBERS_LIST_URL_SESSION_COOKIE_IS_VALID: Final[bool] = bool(
+            raw_members_list_url_session_cookie
+            and re.match(r"\A[A-Fa-f\d]{128,256}\Z", raw_members_list_url_session_cookie)
+        )
+        if not MEMBERS_LIST_URL_SESSION_COOKIE_IS_VALID:
+            INVALID_MEMBERS_LIST_URL_SESSION_COOKIE_MESSAGE: Final[str] = (
+                "MEMBERS_LIST_URL_SESSION_COOKIE must be a valid .ASPXAUTH cookie."
+            )
+            raise ImproperlyConfiguredError(INVALID_MEMBERS_LIST_URL_SESSION_COOKIE_MESSAGE)
+
+        cls._settings["MEMBERS_LIST_URL_SESSION_COOKIE"] = raw_members_list_url_session_cookie
 
     @classmethod
     def _setup_send_introduction_reminders(cls) -> None:
@@ -437,103 +413,107 @@
         cls._settings["SEND_INTRODUCTION_REMINDERS"] = raw_send_introduction_reminders
 
     @classmethod
-    def _setup_introduction_reminder_interval(cls) -> None:
+    def _setup_send_introduction_reminders_interval(cls) -> None:
         if "SEND_INTRODUCTION_REMINDERS" not in cls._settings:
             INVALID_SETUP_ORDER_MESSAGE: Final[str] = (
                 "Invalid setup order: SEND_INTRODUCTION_REMINDERS must be set up "
-                "before INTRODUCTION_REMINDER_INTERVAL can be set up."
+                "before SEND_INTRODUCTION_REMINDERS_INTERVAL can be set up."
             )
             raise RuntimeError(INVALID_SETUP_ORDER_MESSAGE)
 
-        raw_introduction_reminder_interval: Match[str] | None = re.match(
+        raw_send_introduction_reminders_interval: Match[str] | None = re.match(
             r"\A(?:(?P<seconds>(?:\d*\.)?\d+)s)?(?:(?P<minutes>(?:\d*\.)?\d+)m)?(?:(?P<hours>(?:\d*\.)?\d+)h)?\Z",
-            str(os.getenv("INTRODUCTION_REMINDER_INTERVAL", "6h"))
-        )
-
-        raw_timedelta_details_introduction_reminder_interval: Mapping[str, float] = {
+            str(os.getenv("SEND_INTRODUCTION_REMINDERS_INTERVAL", "6h"))
+        )
+
+        raw_timedelta_details_send_introduction_reminders_interval: Mapping[str, float] = {
             "hours": 6
         }
 
         if cls._settings["SEND_INTRODUCTION_REMINDERS"]:
-            if not raw_introduction_reminder_interval:
-                INVALID_INTRODUCTION_REMINDER_INTERVAL_MESSAGE: Final[str] = (
-                    "INTRODUCTION_REMINDER_INTERVAL must contain the interval "
+            if not raw_send_introduction_reminders_interval:
+                INVALID_SEND_INTRODUCTION_REMINDERS_INTERVAL_MESSAGE: Final[str] = (
+                    "SEND_INTRODUCTION_REMINDERS_INTERVAL must contain the interval "
                     "in any combination of seconds, minutes or hours."
                 )
-                raise ImproperlyConfiguredError(INVALID_INTRODUCTION_REMINDER_INTERVAL_MESSAGE)
-
-            raw_timedelta_details_introduction_reminder_interval = {
+                raise ImproperlyConfiguredError(
+                    INVALID_SEND_INTRODUCTION_REMINDERS_INTERVAL_MESSAGE
+                )
+
+            raw_timedelta_details_send_introduction_reminders_interval = {
                 key: float(value)
                 for key, value
-                in raw_introduction_reminder_interval.groupdict().items()
+                in raw_send_introduction_reminders_interval.groupdict().items()
                 if value
             }
 
-        cls._settings["INTRODUCTION_REMINDER_INTERVAL"] = (
-            raw_timedelta_details_introduction_reminder_interval
-        )
-
-    @classmethod
-    def _setup_kick_no_introduction_members(cls) -> None:
-        raw_kick_no_introduction_members: str = str(
-            os.getenv("KICK_NO_INTRODUCTION_MEMBERS", "False")
+        cls._settings["SEND_INTRODUCTION_REMINDERS_INTERVAL"] = (
+            raw_timedelta_details_send_introduction_reminders_interval
+        )
+
+    @classmethod
+    def _setup_kick_no_introduction_discord_members(cls) -> None:
+        raw_kick_no_introduction_discord_members: str = str(
+            os.getenv("KICK_NO_INTRODUCTION_DISCORD_MEMBERS", "False")
         ).lower()
 
-        if raw_kick_no_introduction_members not in TRUE_VALUES | FALSE_VALUES:
-            INVALID_KICK_NO_INTRODUCTION_MEMBERS_MESSAGE: Final[str] = (
-                "KICK_NO_INTRODUCTION_MEMBERS must be a boolean value."
-            )
-            raise ImproperlyConfiguredError(INVALID_KICK_NO_INTRODUCTION_MEMBERS_MESSAGE)
+        if raw_kick_no_introduction_discord_members not in TRUE_VALUES | FALSE_VALUES:
+            INVALID_KICK_NO_INTRODUCTION_DISCORD_MEMBERS_MESSAGE: Final[str] = (
+                "KICK_NO_INTRODUCTION_DISCORD_MEMBERS must be a boolean value."
+            )
+            raise ImproperlyConfiguredError(
+                INVALID_KICK_NO_INTRODUCTION_DISCORD_MEMBERS_MESSAGE
+            )
 
         cls._settings["KICK_NO_INTRODUCTION_MEMBERS"] = (
-            raw_kick_no_introduction_members in TRUE_VALUES
-        )
-
-    @classmethod
-    def _setup_kick_no_introduction_members_delay(cls) -> None:
-        if "KICK_NO_INTRODUCTION_MEMBERS" not in cls._settings:
+            raw_kick_no_introduction_discord_members in TRUE_VALUES
+        )
+
+    @classmethod
+    def _setup_kick_no_introduction_discord_members_delay(cls) -> None:
+        if "KICK_NO_INTRODUCTION_DISCORD_MEMBERS" not in cls._settings:
             INVALID_SETUP_ORDER_MESSAGE: Final[str] = (
-                "Invalid setup order: KICK_NO_INTRODUCTION_MEMBERS must be set up "
-                "before KICK_NO_INTRODUCTION_MEMBERS_DELAY can be set up."
+                "Invalid setup order: KICK_NO_INTRODUCTION_DISCORD_MEMBERS must be set up "
+                "before KICK_NO_INTRODUCTION_DISCORD_MEMBERS_DELAY can be set up."
             )
             raise RuntimeError(INVALID_SETUP_ORDER_MESSAGE)
 
-        raw_kick_no_introduction_members_delay: Match[str] | None = re.match(
+        raw_kick_no_introduction_discord_members_delay: Match[str] | None = re.match(
             r"\A(?:(?P<seconds>(?:\d*\.)?\d+)s)?(?:(?P<minutes>(?:\d*\.)?\d+)m)?(?:(?P<hours>(?:\d*\.)?\d+)h)?(?:(?P<days>(?:\d*\.)?\d+)d)?(?:(?P<weeks>(?:\d*\.)?\d+)w)?\Z",
-            str(os.getenv("KICK_NO_INTRODUCTION_MEMBERS_DELAY", "5d"))
-        )
-
-        raw_timedelta_kick_no_introduction_members_delay: timedelta = timedelta()
-
-        if cls._settings["KICK_NO_INTRODUCTION_MEMBERS"]:
-            if not raw_kick_no_introduction_members_delay:
-                INVALID_KICK_NO_INTRODUCTION_MEMBERS_DELAY_MESSAGE: Final[str] = (
-                    "KICK_NO_INTRODUCTION_MEMBERS_DELAY must contain the delay "
+            str(os.getenv("KICK_NO_INTRODUCTION_DISCORD_MEMBERS_DELAY", "5d"))
+        )
+
+        raw_timedelta_kick_no_introduction_discord_members_delay: timedelta = timedelta()
+
+        if cls._settings["KICK_NO_INTRODUCTION_DISCORD_MEMBERS"]:
+            if not raw_kick_no_introduction_discord_members_delay:
+                INVALID_KICK_NO_INTRODUCTION_DISCORD_MEMBERS_DELAY_MESSAGE: Final[str] = (
+                    "KICK_NO_INTRODUCTION_DISCORD_MEMBERS_DELAY must contain the delay "
                     "in any combination of seconds, minutes, hours, days or weeks."
                 )
                 raise ImproperlyConfiguredError(
-                    INVALID_KICK_NO_INTRODUCTION_MEMBERS_DELAY_MESSAGE
-                )
-
-            raw_timedelta_kick_no_introduction_members_delay = timedelta(
+                    INVALID_KICK_NO_INTRODUCTION_DISCORD_MEMBERS_DELAY_MESSAGE
+                )
+
+            raw_timedelta_kick_no_introduction_discord_members_delay = timedelta(
                 **{
                     key: float(value)
                     for key, value
-                    in raw_kick_no_introduction_members_delay.groupdict().items()
+                    in raw_kick_no_introduction_discord_members_delay.groupdict().items()
                     if value
                 }
             )
 
-            if raw_timedelta_kick_no_introduction_members_delay <= timedelta(days=1):
-                TOO_SMALL_KICK_NO_INTRODUCTION_MEMBERS_DELAY_MESSAGE: Final[str] = (
-                    "KICK_NO_INTRODUCTION_MEMBERS_DELAY must be greater than 1 day."
+            if raw_timedelta_kick_no_introduction_discord_members_delay <= timedelta(days=1):
+                TOO_SMALL_KICK_NO_INTRODUCTION_DISCORD_MEMBERS_DELAY_MESSAGE: Final[str] = (
+                    "KICK_NO_INTRODUCTION_DISCORD_MEMBERS_DELAY must be greater than 1 day."
                 )
                 raise ImproperlyConfiguredError(
-                    TOO_SMALL_KICK_NO_INTRODUCTION_MEMBERS_DELAY_MESSAGE
-                )
-
-        cls._settings["KICK_NO_INTRODUCTION_MEMBERS_DELAY"] = (
-            raw_timedelta_kick_no_introduction_members_delay
+                    TOO_SMALL_KICK_NO_INTRODUCTION_DISCORD_MEMBERS_DELAY_MESSAGE
+                )
+
+        cls._settings["KICK_NO_INTRODUCTION_DISCORD_MEMBERS_DELAY"] = (
+            RAW_TIMEDELTA_KICK_NO_INTRODUCTION_DISCORD_MEMBERS_DELAY
         )
 
     @classmethod
@@ -553,38 +533,42 @@
         )
 
     @classmethod
-    def _setup_get_roles_reminders_interval(cls) -> None:
+    def _setup_send_get_roles_reminders_interval(cls) -> None:
         if "SEND_GET_ROLES_REMINDERS" not in cls._settings:
             INVALID_SETUP_ORDER_MESSAGE: Final[str] = (
                 "Invalid setup order: SEND_GET_ROLES_REMINDERS must be set up "
-                "before GET_ROLES_REMINDER_INTERVAL can be set up."
+                "before SEND_GET_ROLES_REMINDERS_INTERVAL can be set up."
             )
             raise RuntimeError(INVALID_SETUP_ORDER_MESSAGE)
 
-        raw_get_roles_reminder_interval: Match[str] | None = re.match(
+        raw_send_get_roles_reminders_interval: Match[str] | None = re.match(
             r"\A(?:(?P<seconds>(?:\d*\.)?\d+)s)?(?:(?P<minutes>(?:\d*\.)?\d+)m)?(?:(?P<hours>(?:\d*\.)?\d+)h)?\Z",
-            str(os.getenv("GET_ROLES_REMINDER_INTERVAL", "24h"))
-        )
-
-        raw_timedelta_details_get_roles_reminder_interval: Mapping[str, float] = {"hours": 24}
+            str(os.getenv("SEND_GET_ROLES_REMINDERS_INTERVAL", "24h"))
+        )
+
+        raw_timedelta_details_send_get_roles_reminders_interval: Mapping[str, float] = {
+            "hours": 24
+        }
 
         if cls._settings["SEND_GET_ROLES_REMINDERS"]:
-            if not raw_get_roles_reminder_interval:
-                INVALID_GET_ROLES_REMINDER_INTERVAL_MESSAGE: Final[str] = (
-                    "GET_ROLES_REMINDER_INTERVAL must contain the interval "
+            if not raw_send_get_roles_reminders_interval:
+                INVALID_SEND_GET_ROLES_REMINDERS_INTERVAL_MESSAGE: Final[str] = (
+                    "SEND_GET_ROLES_REMINDERS_INTERVAL must contain the interval "
                     "in any combination of seconds, minutes or hours."
                 )
-                raise ImproperlyConfiguredError(INVALID_GET_ROLES_REMINDER_INTERVAL_MESSAGE)
-
-            raw_timedelta_details_get_roles_reminder_interval = {
+                raise ImproperlyConfiguredError(
+                    INVALID_SEND_GET_ROLES_REMINDERS_INTERVAL_MESSAGE
+                )
+
+            raw_timedelta_details_send_get_roles_reminders_interval = {
                 key: float(value)
                 for key, value
-                in raw_get_roles_reminder_interval.groupdict().items()
+                in raw_send_get_roles_reminders_interval.groupdict().items()
                 if value
             }
 
-        cls._settings["GET_ROLES_REMINDER_INTERVAL"] = (
-            raw_timedelta_details_get_roles_reminder_interval
+        cls._settings["SEND_GET_ROLES_REMINDERS_INTERVAL"] = (
+            raw_timedelta_details_send_get_roles_reminders_interval
         )
 
     @classmethod
@@ -614,326 +598,6 @@
                 in raw_statistics_roles.split(",")
                 if raw_statistics_role
             }
-=======
-        if not discord_log_channel_webhook_url_is_valid:
-            INVALID_WEBHOOK_URL_MESSAGE: Final[str] = (
-                "DISCORD_LOG_CHANNEL_WEBHOOK_URL must be a valid webhook URL "
-                "that points to a discord channel where logs should be displayed."
-            )
-            raise ImproperlyConfigured(INVALID_WEBHOOK_URL_MESSAGE)
-        self._settings["DISCORD_LOG_CHANNEL_WEBHOOK_URL"] = discord_log_channel_webhook_url
-
-        group_name: str = os.getenv("GROUP_NAME", "")
-        group_name_is_valid: bool = bool(
-            not group_name
-            or re.match(r"\A[A-Za-z0-9 '&!?:,.#%\"-]+\Z", group_name)
-        )
-        if not group_name_is_valid:
-            INVALID_GROUP_NAME: Final[str] = (
-                "GROUP_NAME must not contain any invalid characters."
-            )
-            raise ImproperlyConfigured(INVALID_GROUP_NAME)
-        self._settings["_GROUP_NAME"] = group_name
-
-        purchase_membership_url: str = os.getenv("PURCHASE_MEMBERSHIP_URL", "")
-        purchase_membership_url_is_valid: bool = bool(
-            not purchase_membership_url
-            or validators.url(purchase_membership_url)
-        )
-        if not purchase_membership_url_is_valid:
-            INVALID_PURCHASE_MEMBERSHIP_URL_MESSAGE: Final[str] = (
-                "PURCHASE_MEMBERSHIP_URL must be a valid URL."
-            )
-            raise ImproperlyConfigured(INVALID_PURCHASE_MEMBERSHIP_URL_MESSAGE)
-        self._settings["PURCHASE_MEMBERSHIP_URL"] = purchase_membership_url
-
-        membership_perks_url: str = os.getenv("MEMBERSHIP_PERKS_URL", "")
-        membership_perks_url_is_valid: bool = bool(
-            not membership_perks_url
-            or validators.url(membership_perks_url)
-        )
-        if not membership_perks_url_is_valid:
-            INVALID_MEMBERSHIP_PERKS_URL_MESSAGE: Final[str] = (
-                "MEMBERSHIP_PERKS_URL must be a valid URL."
-            )
-            raise ImproperlyConfigured(INVALID_MEMBERSHIP_PERKS_URL_MESSAGE)
-        self._settings["MEMBERSHIP_PERKS_URL"] = membership_perks_url
-
-        try:
-            ping_command_easter_egg_probability: float = 100 * float(
-                os.getenv("PING_COMMAND_EASTER_EGG_PROBABILITY", "0.01")
-            )
-        except ValueError as ping_command_easter_egg_probability_error:
-            PROBABILITY_IS_NOT_FLOAT_MESSAGE: Final[str] = (
-                "PING_COMMAND_EASTER_EGG_PROBABILITY must be a float."
-            )
-            raise ImproperlyConfigured(
-                PROBABILITY_IS_NOT_FLOAT_MESSAGE
-            ) from ping_command_easter_egg_probability_error
-        if not 100 >= ping_command_easter_egg_probability >= 0:
-            PROBABILITY_IS_NOT_IN_RANGE_MESSAGE: Final[str] = (
-                "PING_COMMAND_EASTER_EGG_PROBABILITY must be a value "
-                "between & including 1 & 0."
-            )
-            raise ImproperlyConfigured(PROBABILITY_IS_NOT_IN_RANGE_MESSAGE)
-        self._settings["PING_COMMAND_EASTER_EGG_PROBABILITY"] = (
-            ping_command_easter_egg_probability
-        )
-
-        messages_file_path: Path = Path(os.getenv("MESSAGES_FILE_PATH", "messages.json"))
-        if not messages_file_path.is_file():
-            NO_FILE_PATH_MESSAGE: Final[str] = (
-                "MESSAGES_FILE_PATH must be a path to a file that exists."
-            )
-            raise ImproperlyConfigured(NO_FILE_PATH_MESSAGE)
-        if messages_file_path.suffix != ".json":
-            NOT_JSON_FILE_MESSAGE: Final[str] = (
-                "MESSAGES_FILE_PATH must be a path to a JSON file."
-            )
-            raise ImproperlyConfigured(NOT_JSON_FILE_MESSAGE)
-
-        with messages_file_path.open(encoding="utf8") as messages_file:
-            try:
-                messages_dict: dict[object, object] = json.load(messages_file)
-            except json.JSONDecodeError as messages_file_error:
-                JSON_DECODING_ERROR_MESSAGE: Final[str] = (
-                    "Messages JSON file must contain a JSON string that can be decoded "
-                    "into a Python dict object."
-                )
-                raise ImproperlyConfigured(
-                    JSON_DECODING_ERROR_MESSAGE
-                ) from messages_file_error
-
-        if "welcome_messages" not in messages_dict:
-            raise MessagesJSONFileMissingKey(missing_key="welcome_messages")
-        welcome_messages_key_is_valid: bool = bool(
-            isinstance(messages_dict["welcome_messages"], list)
-            and messages_dict["welcome_messages"]
-        )
-        if not welcome_messages_key_is_valid:
-            raise MessagesJSONFileValueError(
-                dict_key="welcome_messages",
-                invalid_value=messages_dict["welcome_messages"]
-            )
-        self._settings["WELCOME_MESSAGES"] = messages_dict["welcome_messages"]
-
-        if "roles_messages" not in messages_dict:
-            raise MessagesJSONFileMissingKey(missing_key="roles_messages")
-        roles_messages_key_is_valid: bool = bool(
-            isinstance(messages_dict["roles_messages"], list)
-            and messages_dict["roles_messages"]
-        )
-        if not roles_messages_key_is_valid:
-            raise MessagesJSONFileValueError(
-                dict_key="roles_messages",
-                invalid_value=messages_dict["roles_messages"]
-            )
-        self._settings["ROLES_MESSAGES"] = messages_dict["roles_messages"]
-
-        members_list_url: str = os.getenv("MEMBERS_LIST_URL", "")
-        members_list_url_is_valid: bool = bool(
-            members_list_url
-            and validators.url(members_list_url)
-        )
-        if not members_list_url_is_valid:
-            INVALID_MEMBERS_LIST_URL_MESSAGE: Final[str] = (
-                "MEMBERS_LIST_URL must be a valid URL."
-            )
-            raise ImproperlyConfigured(INVALID_MEMBERS_LIST_URL_MESSAGE)
-        self._settings["MEMBERS_LIST_URL"] = members_list_url
-
-        members_list_url_session_cookie: str = os.getenv("MEMBERS_LIST_URL_SESSION_COOKIE", "")
-        members_list_url_session_cookie_is_valid: bool = bool(
-            members_list_url_session_cookie
-            and re.match(r"\A[A-Fa-f\d]{128,256}\Z", members_list_url_session_cookie)
-        )
-        if not members_list_url_session_cookie_is_valid:
-            INVALID_MEMBERS_LIST_URL_SESSION_COOKIE_MESSAGE: Final[str] = (
-                "MEMBERS_LIST_URL_SESSION_COOKIE must be a valid .ASPXAUTH cookie."
-            )
-            raise ImproperlyConfigured(INVALID_MEMBERS_LIST_URL_SESSION_COOKIE_MESSAGE)
-        self._settings["MEMBERS_LIST_URL_SESSION_COOKIE"] = members_list_url_session_cookie
-
-        send_introduction_reminders: str = str(
-            os.getenv("SEND_INTRODUCTION_REMINDERS", "Once")
-        ).lower()
-        if send_introduction_reminders not in VALID_SEND_INTRODUCTION_REMINDERS_VALUES:
-            INVALID_SEND_INTRODUCTION_REMINDERS_MESSAGE: Final[str] = (
-                "SEND_INTRODUCTION_REMINDERS must be one of: "
-                "\"Once\", \"Interval\" or \"False\"."
-            )
-            raise ImproperlyConfigured(INVALID_SEND_INTRODUCTION_REMINDERS_MESSAGE)
-        if send_introduction_reminders in ("once", "interval"):
-            self._settings["SEND_INTRODUCTION_REMINDERS"] = send_introduction_reminders
-        elif send_introduction_reminders in TRUE_VALUES:
-            self._settings["SEND_INTRODUCTION_REMINDERS"] = "once"
-        else:
-            self._settings["SEND_INTRODUCTION_REMINDERS"] = False
-
-        raw_send_introduction_reminders_interval: Match[str] | None = re.match(
-            r"\A(?:(?P<seconds>(?:\d*\.)?\d+)s)?(?:(?P<minutes>(?:\d*\.)?\d+)m)?(?:(?P<hours>(?:\d*\.)?\d+)h)?\Z",
-            str(os.getenv("SEND_INTRODUCTION_REMINDERS_INTERVAL", "6h"))
-        )
-        if self._settings["SEND_INTRODUCTION_REMINDERS"]:
-            if not raw_send_introduction_reminders_interval:
-                INVALID_SEND_INTRODUCTION_REMINDERS_INTERVAL_MESSAGE: Final[str] = (
-                    "SEND_INTRODUCTION_REMINDERS_INTERVAL must contain the interval "
-                    "in any combination of seconds, minutes or hours."
-                )
-                raise ImproperlyConfigured(
-                    INVALID_SEND_INTRODUCTION_REMINDERS_INTERVAL_MESSAGE
-                )
-            self._settings["SEND_INTRODUCTION_REMINDERS_INTERVAL"] = {
-                key: float(value)
-                for key, value
-                in raw_send_introduction_reminders_interval.groupdict().items()
-                if value
-            }
-        else:
-            self._settings["SEND_INTRODUCTION_REMINDERS_INTERVAL"] = {"hours": 6}
-
-        kick_no_introduction_discord_members: str = str(
-            os.getenv("KICK_NO_INTRODUCTION_DISCORD_MEMBERS", "False")
-        ).lower()
-        if kick_no_introduction_discord_members not in TRUE_VALUES | FALSE_VALUES:
-            INVALID_KICK_NO_INTRODUCTION_DISCORD_MEMBERS_MESSAGE: Final[str] = (
-                "KICK_NO_INTRODUCTION_DISCORD_MEMBERS must be a boolean value."
-            )
-            raise ImproperlyConfigured(
-                INVALID_KICK_NO_INTRODUCTION_DISCORD_MEMBERS_MESSAGE
-            )
-        self._settings["KICK_NO_INTRODUCTION_DISCORD_MEMBERS"] = (
-            kick_no_introduction_discord_members in TRUE_VALUES
-        )
-
-        raw_kick_no_introduction_discord_members_delay: Match[str] | None = re.match(
-            r"\A(?:(?P<seconds>(?:\d*\.)?\d+)s)?(?:(?P<minutes>(?:\d*\.)?\d+)m)?(?:(?P<hours>(?:\d*\.)?\d+)h)?(?:(?P<days>(?:\d*\.)?\d+)d)?(?:(?P<weeks>(?:\d*\.)?\d+)w)?\Z",
-            str(os.getenv("KICK_NO_INTRODUCTION_DISCORD_MEMBERS_DELAY", "5d"))
-        )
-        if self._settings["KICK_NO_INTRODUCTION_DISCORD_MEMBERS"]:
-            if not raw_kick_no_introduction_discord_members_delay:
-                INVALID_KICK_NO_INTRODUCTION_DISCORD_MEMBERS_DELAY_MESSAGE: Final[str] = (
-                    "KICK_NO_INTRODUCTION_DISCORD_MEMBERS_DELAY must contain the delay "
-                    "in any combination of seconds, minutes, hours, days or weeks."
-                )
-                raise ImproperlyConfigured(
-                    INVALID_KICK_NO_INTRODUCTION_DISCORD_MEMBERS_DELAY_MESSAGE
-                )
-            kick_no_introduction_discord_members_delay: timedelta = timedelta(
-                **{
-                    key: float(value)
-                    for key, value
-                    in raw_kick_no_introduction_discord_members_delay.groupdict().items()
-                    if value
-                }
-            )
-            if kick_no_introduction_discord_members_delay <= timedelta(days=1):
-                TOO_SMALL_KICK_NO_INTRODUCTION_DISCORD_MEMBERS_DELAY_MESSAGE: Final[str] = (
-                    "KICK_NO_INTRODUCTION_DISCORD_MEMBERS_DELAY "
-                    "must be greater than 1 day."
-                )
-                raise ImproperlyConfigured(
-                    TOO_SMALL_KICK_NO_INTRODUCTION_DISCORD_MEMBERS_DELAY_MESSAGE
-                )
-            self._settings["KICK_NO_INTRODUCTION_DISCORD_MEMBERS_DELAY"] = (
-                kick_no_introduction_discord_members_delay
-            )
-        else:
-            self._settings["KICK_NO_INTRODUCTION_DISCORD_MEMBERS_DELAY"] = timedelta()
-
-        send_get_roles_reminders: str = str(
-            os.getenv("SEND_GET_ROLES_REMINDERS", "True")
-        ).lower()
-        if send_get_roles_reminders not in TRUE_VALUES | FALSE_VALUES:
-            INVALID_SEND_GET_ROLES_REMINDERS_MESSAGE: Final[str] = (
-                "SEND_GET_ROLES_REMINDERS must be a boolean value."
-            )
-            raise ImproperlyConfigured(INVALID_SEND_GET_ROLES_REMINDERS_MESSAGE)
-        self._settings["SEND_GET_ROLES_REMINDERS"] = (
-                send_get_roles_reminders in TRUE_VALUES
-        )
-
-        raw_send_get_roles_reminders_interval: Match[str] | None = re.match(
-            r"\A(?:(?P<seconds>(?:\d*\.)?\d+)s)?(?:(?P<minutes>(?:\d*\.)?\d+)m)?(?:(?P<hours>(?:\d*\.)?\d+)h)?\Z",
-            str(os.getenv("SEND_GET_ROLES_REMINDERS_INTERVAL", "24h"))
-        )
-        if self._settings["SEND_GET_ROLES_REMINDERS"]:
-            if not raw_send_get_roles_reminders_interval:
-                INVALID_SEND_GET_ROLES_REMINDERS_INTERVAL_MESSAGE: Final[str] = (
-                    "SEND_GET_ROLES_REMINDERS_INTERVAL must contain the interval "
-                    "in any combination of seconds, minutes or hours."
-                )
-                raise ImproperlyConfigured(
-                    INVALID_SEND_GET_ROLES_REMINDERS_INTERVAL_MESSAGE
-                )
-            self._settings["SEND_GET_ROLES_REMINDERS_INTERVAL"] = {
-                key: float(value)
-                for key, value
-                in raw_send_get_roles_reminders_interval.groupdict().items()
-                if value
-            }
-        else:
-            self._settings["SEND_GET_ROLES_REMINDERS_INTERVAL"] = {"hours": 24}
-
-        try:
-            statistics_days: float = float(os.getenv("STATISTICS_DAYS", "30"))
-        except ValueError as statistics_days_error:
-            INVALID_STATISTICS_DAYS_MESSAGE: Final[str] = (
-                "STATISTICS_DAYS must contain the statistics period in days."
-            )
-            raise ImproperlyConfigured(
-                INVALID_STATISTICS_DAYS_MESSAGE
-            ) from statistics_days_error
-        self._settings["STATISTICS_DAYS"] = timedelta(days=statistics_days)
-
-        self._settings["STATISTICS_ROLES"] = set(
-            filter(None, os.getenv("STATISTICS_ROLES", "").split(","))
-        ) or DEFAULT_STATISTICS_ROLES
-
-        console_log_level: str = str(os.getenv("CONSOLE_LOG_LEVEL", "INFO")).upper()
-        if console_log_level not in LOG_LEVEL_CHOICES:
-            INVALID_LOG_LEVEL_MESSAGE: Final[str] = f"""LOG_LEVEL must be one of {
-                ",".join(f"{log_level_choice!r}"
-                for log_level_choice
-                in LOG_LEVEL_CHOICES[:-1])
-            } or {LOG_LEVEL_CHOICES[-1]!r}."""
-            raise ImproperlyConfigured(INVALID_LOG_LEVEL_MESSAGE)
-        # noinspection SpellCheckingInspection
-        logging.basicConfig(
-            level=getattr(logging, console_log_level),
-            format="%(levelname)s: %(message)s"
-        )
-
-        moderation_document_url: str = os.getenv("MODERATION_DOCUMENT_URL", "")
-        moderation_document_url_is_valid: bool = bool(
-            moderation_document_url
-            and validators.url(moderation_document_url)
-        )
-        if not moderation_document_url_is_valid:
-            INVALID_MODERATION_DOCUMENT_URL_MESSAGE: Final[str] = (
-                "MODERATION_DOCUMENT_URL must be a valid URL."
-            )
-            raise ImproperlyConfigured(INVALID_MODERATION_DOCUMENT_URL_MESSAGE)
-        self._settings["MODERATION_DOCUMENT_URL"] = moderation_document_url
-
-        manual_moderation_warning_message_location: str = os.getenv(
-            "MANUAL_MODERATION_WARNING_MESSAGE_LOCATION",
-            "DM"
-        )
-        if not manual_moderation_warning_message_location:
-            INVALID_MANUAL_MODERATION_WARNING_MESSAGE_LOCATION_MESSAGE: Final[str] = (
-                "MANUAL_MODERATION_WARNING_MESSAGE_LOCATION must be a valid name "
-                "of a channel in the your group's Discord guild."
-            )
-            raise ImproperlyConfigured(
-                INVALID_MANUAL_MODERATION_WARNING_MESSAGE_LOCATION_MESSAGE
-            )
-        self._settings["MANUAL_MODERATION_WARNING_MESSAGE_LOCATION"] = (
-            manual_moderation_warning_message_location
-        )
-
-        self._is_env_variables_setup = True
->>>>>>> 1ab6edc7
 
     @classmethod
     def _setup_moderation_document_url(cls) -> None:
@@ -960,7 +624,7 @@
         if not cls._settings["MANUAL_MODERATION_WARNING_MESSAGE_LOCATION"]:
             MANUAL_MODERATION_WARNING_MESSAGE_LOCATION_MESSAGE: Final[str] = (
                 "MANUAL_MODERATION_WARNING_MESSAGE_LOCATION must be a valid name "
-                "of a channel in the CSS Discord server."
+                "of a channel in your group's Discord guild."
             )
             raise ImproperlyConfiguredError(MANUAL_MODERATION_WARNING_MESSAGE_LOCATION_MESSAGE)
 
