"""
Contains settings values and import & setup functions.

Settings values are imported from the .env file or the current environment variables.
These values are used to configure the functionality of the bot at run-time.
"""

import abc
import functools
import importlib
import json
import logging
import os
import re
from collections.abc import Iterable, Mapping
from datetime import timedelta
from pathlib import Path
from typing import TYPE_CHECKING, final

import dotenv
import validators

from exceptions import (
    ImproperlyConfiguredError,
    MessagesJSONFileMissingKeyError,
    MessagesJSONFileValueError,
)

if TYPE_CHECKING:
    from collections.abc import Sequence
    from logging import Logger
    from re import Match
    from typing import IO, Any, ClassVar, Final

__all__: "Sequence[str]" = (
    "DEFAULT_STATISTICS_ROLES",
    "FALSE_VALUES",
    "LOG_LEVEL_CHOICES",
    "TRUE_VALUES",
    "VALID_SEND_INTRODUCTION_REMINDERS_VALUES",
    "run_setup",
    "settings",
)

PROJECT_ROOT: "Final[Path]" = Path(__file__).parent.resolve()

TRUE_VALUES: "Final[frozenset[str]]" = frozenset({"true", "1", "t", "y", "yes", "on"})
FALSE_VALUES: "Final[frozenset[str]]" = frozenset({"false", "0", "f", "n", "no", "off"})
VALID_SEND_INTRODUCTION_REMINDERS_VALUES: "Final[frozenset[str]]" = frozenset(
    {"once"} | TRUE_VALUES | FALSE_VALUES,
)
DEFAULT_STATISTICS_ROLES: "Final[frozenset[str]]" = frozenset(
    {
        "Committee",
        "Committee-Elect",
        "Student Rep",
        "Member",
        "Guest",
        "Server Booster",
        "Foundation Year",
        "First Year",
        "Second Year",
        "Final Year",
        "Year In Industry",
        "Year Abroad",
        "PGT",
        "PGR",
        "Alumnus/Alumna",
        "Postdoc",
        "Quiz Victor",
    },
)
LOG_LEVEL_CHOICES: "Final[Sequence[str]]" = (
    "DEBUG",
    "INFO",
    "WARNING",
    "ERROR",
    "CRITICAL",
)

logger: "Final[Logger]" = logging.getLogger("TeX-Bot")


class Settings(abc.ABC):
    """
    Settings class that provides access to all settings values.

    Settings values can be accessed via key (like a dictionary) or via class attribute.
    """

    _is_env_variables_setup: "ClassVar[bool]"
    _settings: "ClassVar[dict[str, object]]"

    @classmethod
    def get_invalid_settings_key_message(cls, item: str) -> str:
        """Return the message to state that the given settings key is invalid."""
        return f"{item!r} is not a valid settings key."

    def __getattr__(self, item: str) -> "Any":  # type: ignore[misc]  # noqa: ANN401
        """Retrieve settings value by attribute lookup."""
        MISSING_ATTRIBUTE_MESSAGE: Final[str] = (
            f"{type(self).__name__!r} object has no attribute {item!r}"
        )

        if (
            "_pytest" in item or item in ("__bases__", "__test__")
        ):  # NOTE: Overriding __getattr__() leads to many edge-case issues where external libraries will attempt to call getattr() with peculiar values
            raise AttributeError(MISSING_ATTRIBUTE_MESSAGE)

        if not self._is_env_variables_setup:
            self._setup_env_variables()

        if item in self._settings:
            return self._settings[item]

        if re.fullmatch(r"\A[A-Z](?:[A-Z_]*[A-Z])?\Z", item):
            INVALID_SETTINGS_KEY_MESSAGE: Final[str] = self.get_invalid_settings_key_message(
                item,
            )
            raise AttributeError(INVALID_SETTINGS_KEY_MESSAGE)

        raise AttributeError(MISSING_ATTRIBUTE_MESSAGE)

    def __getitem__(self, item: str) -> "Any":  # type: ignore[misc]  # noqa: ANN401
        """Retrieve settings value by key lookup."""
        attribute_not_exist_error: AttributeError
        try:
            return getattr(self, item)
        except AttributeError as attribute_not_exist_error:
            key_error_message: str = item

            if self.get_invalid_settings_key_message(item) in str(attribute_not_exist_error):
                key_error_message = str(attribute_not_exist_error)

            raise KeyError(key_error_message) from None

    @staticmethod
    def _setup_logging() -> None:
        raw_console_log_level: str = str(os.getenv("CONSOLE_LOG_LEVEL", "INFO")).upper()

        if raw_console_log_level not in LOG_LEVEL_CHOICES:
            INVALID_LOG_LEVEL_MESSAGE: Final[str] = f"""LOG_LEVEL must be one of {
                ",".join(f"{log_level_choice!r}"
                    for log_level_choice
                    in LOG_LEVEL_CHOICES[:-1])
                } or {LOG_LEVEL_CHOICES[-1]!r}."""
            raise ImproperlyConfiguredError(INVALID_LOG_LEVEL_MESSAGE)

        logger.setLevel(getattr(logging, raw_console_log_level))

        console_logging_handler: logging.Handler = logging.StreamHandler()
        # noinspection SpellCheckingInspection
        console_logging_handler.setFormatter(
            logging.Formatter("{asctime} | {name} | {levelname:^8} - {message}", style="{"),
        )

        logger.addHandler(console_logging_handler)
        logger.propagate = False

    @classmethod
    def _setup_discord_bot_token(cls) -> None:
        raw_discord_bot_token: str | None = os.getenv("DISCORD_BOT_TOKEN")

        DISCORD_BOT_TOKEN_IS_VALID: Final[bool] = bool(
            raw_discord_bot_token
            and re.fullmatch(
                r"\A([A-Za-z0-9_-]{24,26})\.([A-Za-z0-9_-]{6})\.([A-Za-z0-9_-]{27,38})\Z",
                raw_discord_bot_token,
            ),
        )
        if not DISCORD_BOT_TOKEN_IS_VALID:
            INVALID_DISCORD_BOT_TOKEN_MESSAGE: Final[str] = (
                "DISCORD_BOT_TOKEN must be a valid Discord bot token "  # noqa: S105
                "(see https://discord.com/developers/docs/topics/oauth2#bot-vs-user-accounts)."
            )
            raise ImproperlyConfiguredError(INVALID_DISCORD_BOT_TOKEN_MESSAGE)

        cls._settings["DISCORD_BOT_TOKEN"] = raw_discord_bot_token

    @classmethod
    def _setup_discord_log_channel_webhook_url(cls) -> None:
        raw_discord_log_channel_webhook_url: str = os.getenv(
            "DISCORD_LOG_CHANNEL_WEBHOOK_URL",
            "",
        )

        DISCORD_LOG_CHANNEL_WEBHOOK_URL_IS_VALID: Final[bool] = bool(
            not raw_discord_log_channel_webhook_url
            or (
                validators.url(raw_discord_log_channel_webhook_url)
                and raw_discord_log_channel_webhook_url.startswith(
                    "https://discord.com/api/webhooks/",
                )
            ),
        )
        if not DISCORD_LOG_CHANNEL_WEBHOOK_URL_IS_VALID:
            INVALID_DISCORD_LOG_CHANNEL_WEBHOOK_URL_MESSAGE: Final[str] = (
                "DISCORD_LOG_CHANNEL_WEBHOOK_URL must be a valid webhook URL "
                "that points to a discord channel where logs should be displayed."
            )
            raise ImproperlyConfiguredError(INVALID_DISCORD_LOG_CHANNEL_WEBHOOK_URL_MESSAGE)

        cls._settings["DISCORD_LOG_CHANNEL_WEBHOOK_URL"] = raw_discord_log_channel_webhook_url

    @classmethod
    def _setup_discord_guild_id(cls) -> None:
        raw_discord_guild_id: str | None = os.getenv("DISCORD_GUILD_ID")

        DISCORD_GUILD_ID_IS_VALID: Final[bool] = bool(
            raw_discord_guild_id and re.fullmatch(r"\A\d{17,20}\Z", raw_discord_guild_id),
        )
        if not DISCORD_GUILD_ID_IS_VALID:
            INVALID_DISCORD_GUILD_ID_MESSAGE: Final[str] = (
                "DISCORD_GUILD_ID must be a valid Discord guild ID "
                "(see https://docs.pycord.dev/en/stable/api/abcs.html#discord.abc.Snowflake.id)."
            )
            raise ImproperlyConfiguredError(INVALID_DISCORD_GUILD_ID_MESSAGE)

        cls._settings["_DISCORD_MAIN_GUILD_ID"] = int(raw_discord_guild_id)  # type: ignore[arg-type]

    @classmethod
    def _setup_group_full_name(cls) -> None:
        raw_group_full_name: str | None = os.getenv("GROUP_NAME")

        GROUP_FULL_NAME_IS_VALID: Final[bool] = bool(
            not raw_group_full_name
            or re.fullmatch(r"\A[A-Za-z0-9 '&!?:,.#%\"-]+\Z", raw_group_full_name),
        )
        if not GROUP_FULL_NAME_IS_VALID:
            INVALID_GROUP_FULL_NAME: Final[str] = (
                "GROUP_NAME must not contain any invalid characters."
            )
            raise ImproperlyConfiguredError(INVALID_GROUP_FULL_NAME)
        cls._settings["_GROUP_FULL_NAME"] = raw_group_full_name

    @classmethod
    def _setup_group_short_name(cls) -> None:
        raw_group_short_name: str | None = os.getenv("GROUP_SHORT_NAME")

        GROUP_SHORT_NAME_IS_VALID: Final[bool] = bool(
            not raw_group_short_name
            or re.fullmatch(r"\A[A-Za-z0-9'&!?:,.#%\"-]+\Z", raw_group_short_name),
        )
        if not GROUP_SHORT_NAME_IS_VALID:
            INVALID_GROUP_SHORT_NAME: Final[str] = (
                "GROUP_SHORT_NAME must not contain any invalid characters."
            )
            raise ImproperlyConfiguredError(INVALID_GROUP_SHORT_NAME)
        cls._settings["_GROUP_SHORT_NAME"] = raw_group_short_name

    @classmethod
    def _setup_purchase_membership_url(cls) -> None:
        raw_purchase_membership_url: str | None = os.getenv("PURCHASE_MEMBERSHIP_URL")

        PURCHASE_MEMBERSHIP_URL_IS_VALID: Final[bool] = bool(
            not raw_purchase_membership_url or validators.url(raw_purchase_membership_url),
        )
        if not PURCHASE_MEMBERSHIP_URL_IS_VALID:
            INVALID_PURCHASE_MEMBERSHIP_URL_MESSAGE: Final[str] = (
                "PURCHASE_MEMBERSHIP_URL must be a valid URL."
            )
            raise ImproperlyConfiguredError(INVALID_PURCHASE_MEMBERSHIP_URL_MESSAGE)

        cls._settings["PURCHASE_MEMBERSHIP_URL"] = raw_purchase_membership_url

    @classmethod
    def _setup_membership_perks_url(cls) -> None:
        raw_membership_perks_url: str | None = os.getenv("MEMBERSHIP_PERKS_URL")

        MEMBERSHIP_PERKS_URL_IS_VALID: Final[bool] = bool(
            not raw_membership_perks_url or validators.url(raw_membership_perks_url),
        )
        if not MEMBERSHIP_PERKS_URL_IS_VALID:
            INVALID_MEMBERSHIP_PERKS_URL_MESSAGE: Final[str] = (
                "MEMBERSHIP_PERKS_URL must be a valid URL."
            )
            raise ImproperlyConfiguredError(INVALID_MEMBERSHIP_PERKS_URL_MESSAGE)

        cls._settings["MEMBERSHIP_PERKS_URL"] = raw_membership_perks_url

    @classmethod
    def _setup_ping_command_easter_egg_probability(cls) -> None:
        INVALID_PING_COMMAND_EASTER_EGG_PROBABILITY_MESSAGE: Final[str] = (
            "PING_COMMAND_EASTER_EGG_PROBABILITY must be a float between & including 1 & 0."
        )

        e: ValueError
        try:
            raw_ping_command_easter_egg_probability: float = 100 * float(
                os.getenv("PING_COMMAND_EASTER_EGG_PROBABILITY", "0.01"),
            )
        except ValueError as e:
            raise (
                ImproperlyConfiguredError(INVALID_PING_COMMAND_EASTER_EGG_PROBABILITY_MESSAGE)
            ) from e

        if not 0 <= raw_ping_command_easter_egg_probability <= 100:
            raise ImproperlyConfiguredError(
                INVALID_PING_COMMAND_EASTER_EGG_PROBABILITY_MESSAGE,
            )

        cls._settings["PING_COMMAND_EASTER_EGG_PROBABILITY"] = (
            raw_ping_command_easter_egg_probability
        )

    @classmethod
    @functools.lru_cache(maxsize=5)
    def _get_messages_dict(cls, raw_messages_file_path: str | None) -> Mapping[str, object]:
        JSON_DECODING_ERROR_MESSAGE: Final[str] = (
            "Messages JSON file must contain a JSON string that can be decoded "
            "into a Python dict object."
        )

        messages_file_path: Path = (
            Path(raw_messages_file_path)
            if raw_messages_file_path
            else PROJECT_ROOT / Path("messages.json")
        )

        if not messages_file_path.is_file():
            MESSAGES_FILE_PATH_DOES_NOT_EXIST_MESSAGE: Final[str] = (
                "MESSAGES_FILE_PATH must be a path to a file that exists."
            )
            raise ImproperlyConfiguredError(MESSAGES_FILE_PATH_DOES_NOT_EXIST_MESSAGE)

        messages_file: IO[str]
        with messages_file_path.open(encoding="utf8") as messages_file:
            e: json.JSONDecodeError
            try:
                messages_dict: object = json.load(messages_file)
            except json.JSONDecodeError as e:
                raise ImproperlyConfiguredError(JSON_DECODING_ERROR_MESSAGE) from e

        if not isinstance(messages_dict, Mapping):
            raise ImproperlyConfiguredError(JSON_DECODING_ERROR_MESSAGE)

        return messages_dict

    @classmethod
    def _setup_welcome_messages(cls) -> None:
        messages_dict: Mapping[str, object] = cls._get_messages_dict(
            os.getenv("MESSAGES_FILE_PATH"),
        )

        if "welcome_messages" not in messages_dict:
            raise MessagesJSONFileMissingKeyError(missing_key="welcome_messages")

        WELCOME_MESSAGES_KEY_IS_VALID: Final[bool] = bool(
            isinstance(messages_dict["welcome_messages"], Iterable)
            and messages_dict["welcome_messages"],
        )
        if not WELCOME_MESSAGES_KEY_IS_VALID:
            raise MessagesJSONFileValueError(
                dict_key="welcome_messages",
                invalid_value=messages_dict["welcome_messages"],
            )

        cls._settings["WELCOME_MESSAGES"] = set(messages_dict["welcome_messages"])  # type: ignore[call-overload]

    @classmethod
    def _setup_roles_messages(cls) -> None:
        messages_dict: Mapping[str, object] = cls._get_messages_dict(
            os.getenv("MESSAGES_FILE_PATH"),
        )

        if "roles_messages" not in messages_dict:
            raise MessagesJSONFileMissingKeyError(missing_key="roles_messages")

        ROLES_MESSAGES_KEY_IS_VALID: Final[bool] = isinstance(
            messages_dict["roles_messages"], Iterable
        ) and bool(messages_dict["roles_messages"])
        if not ROLES_MESSAGES_KEY_IS_VALID:
            raise MessagesJSONFileValueError(
                dict_key="roles_messages",
                invalid_value=messages_dict["roles_messages"],
            )
        cls._settings["ROLES_MESSAGES"] = set(messages_dict["roles_messages"])  # type: ignore[call-overload]

    @classmethod
    def _setup_msl_organisation_id(cls) -> None:
        raw_msl_organisation_id: str | None = os.getenv("MSL_ORGANISATION_ID")

<<<<<<< HEAD
        MSL_ORGANISATION_ID_IS_VALID: Final[bool] = bool(
            raw_msl_organisation_id
            and re.fullmatch(r"\A\d{4}\Z", raw_msl_organisation_id),
=======
        MEMBERS_LIST_URL_IS_VALID: Final[bool] = bool(
            raw_members_list_url and validators.url(raw_members_list_url),
>>>>>>> b744144f
        )
        if not MSL_ORGANISATION_ID_IS_VALID:
            raise ImproperlyConfiguredError(
                message="MSL_ORGANISATION_ID must be a 4-digit number.",
            )

        cls._settings["MSL_ORGANISATION_ID"] = raw_msl_organisation_id

    @classmethod
    def _setup_members_list_auth_session_cookie(cls) -> None:
        raw_members_list_auth_session_cookie: str | None = os.getenv(
            "MEMBERS_LIST_URL_SESSION_COOKIE",
        )

        MEMBERS_LIST_AUTH_SESSION_COOKIE_IS_VALID: Final[bool] = bool(
            raw_members_list_auth_session_cookie
            and re.fullmatch(r"\A[A-Fa-f\d]{128,256}\Z", raw_members_list_auth_session_cookie),
        )
        if not MEMBERS_LIST_AUTH_SESSION_COOKIE_IS_VALID:
            INVALID_MEMBERS_LIST_AUTH_SESSION_COOKIE_MESSAGE: Final[str] = (
                "MEMBERS_LIST_URL_SESSION_COOKIE must be a valid .ASPXAUTH cookie."
            )
            raise ImproperlyConfiguredError(INVALID_MEMBERS_LIST_AUTH_SESSION_COOKIE_MESSAGE)

        cls._settings["MEMBERS_LIST_AUTH_SESSION_COOKIE"] = (
            raw_members_list_auth_session_cookie
        )

    @classmethod
    def _setup_send_introduction_reminders(cls) -> None:
        raw_send_introduction_reminders: str | bool = str(
            os.getenv("SEND_INTRODUCTION_REMINDERS", "Once"),
        ).lower()

        if raw_send_introduction_reminders not in VALID_SEND_INTRODUCTION_REMINDERS_VALUES:
            INVALID_SEND_INTRODUCTION_REMINDERS_MESSAGE: Final[str] = (
                "SEND_INTRODUCTION_REMINDERS must be one of: " '"Once", "Interval" or "False".'
            )
            raise ImproperlyConfiguredError(INVALID_SEND_INTRODUCTION_REMINDERS_MESSAGE)

        if raw_send_introduction_reminders in TRUE_VALUES:
            raw_send_introduction_reminders = "once"

        elif raw_send_introduction_reminders not in ("once", "interval"):
            raw_send_introduction_reminders = False

        cls._settings["SEND_INTRODUCTION_REMINDERS"] = raw_send_introduction_reminders

    @classmethod
    def _setup_send_introduction_reminders_delay(cls) -> None:
        if "SEND_INTRODUCTION_REMINDERS" not in cls._settings:
            INVALID_SETUP_ORDER_MESSAGE: Final[str] = (
                "Invalid setup order: SEND_INTRODUCTION_REMINDERS must be set up "
                "before SEND_INTRODUCTION_REMINDERS_DELAY can be set up."
            )
            raise RuntimeError(INVALID_SETUP_ORDER_MESSAGE)

        raw_send_introduction_reminders_delay: Match[str] | None = re.fullmatch(
            r"\A(?:(?P<seconds>(?:\d*\.)?\d+)s)?(?:(?P<minutes>(?:\d*\.)?\d+)m)?(?:(?P<hours>(?:\d*\.)?\d+)h)?(?:(?P<days>(?:\d*\.)?\d+)d)?(?:(?P<weeks>(?:\d*\.)?\d+)w)?\Z",
            str(os.getenv("SEND_INTRODUCTION_REMINDERS_DELAY", "40h")),
        )

        raw_timedelta_send_introduction_reminders_delay: timedelta = timedelta()

        if cls._settings["SEND_INTRODUCTION_REMINDERS"]:
            if not raw_send_introduction_reminders_delay:
                INVALID_SEND_INTRODUCTION_REMINDERS_DELAY_MESSAGE: Final[str] = (
                    "SEND_INTRODUCTION_REMINDERS_DELAY must contain the delay "
                    "in any combination of seconds, minutes, hours, days or weeks."
                )
                raise ImproperlyConfiguredError(
                    INVALID_SEND_INTRODUCTION_REMINDERS_DELAY_MESSAGE,
                )

            raw_timedelta_send_introduction_reminders_delay = timedelta(
                **{
                    key: float(value)
                    for key, value in raw_send_introduction_reminders_delay.groupdict().items()
                    if value
                },
            )

            if raw_timedelta_send_introduction_reminders_delay < timedelta(days=1):
                TOO_SMALL_SEND_INTRODUCTION_REMINDERS_DELAY_MESSAGE: Final[str] = (
                    "SEND_INTRODUCTION_REMINDERS_DELAY must be longer than or equal to 1 day "
                    "(in any allowed format)."
                )
                raise ImproperlyConfiguredError(
                    TOO_SMALL_SEND_INTRODUCTION_REMINDERS_DELAY_MESSAGE,
                )

        cls._settings["SEND_INTRODUCTION_REMINDERS_DELAY"] = (
            raw_timedelta_send_introduction_reminders_delay
        )

    @classmethod
    def _setup_send_introduction_reminders_interval(cls) -> None:
        if "SEND_INTRODUCTION_REMINDERS" not in cls._settings:
            INVALID_SETUP_ORDER_MESSAGE: Final[str] = (
                "Invalid setup order: SEND_INTRODUCTION_REMINDERS must be set up "
                "before SEND_INTRODUCTION_REMINDERS_INTERVAL can be set up."
            )
            raise RuntimeError(INVALID_SETUP_ORDER_MESSAGE)

        raw_send_introduction_reminders_interval: Match[str] | None = re.fullmatch(
            r"\A(?:(?P<seconds>(?:\d*\.)?\d+)s)?(?:(?P<minutes>(?:\d*\.)?\d+)m)?(?:(?P<hours>(?:\d*\.)?\d+)h)?\Z",
            str(os.getenv("SEND_INTRODUCTION_REMINDERS_INTERVAL", "6h")),
        )

        raw_timedelta_details_send_introduction_reminders_interval: Mapping[str, float] = {
            "hours": 6,
        }

        if cls._settings["SEND_INTRODUCTION_REMINDERS"]:
            if not raw_send_introduction_reminders_interval:
                INVALID_SEND_INTRODUCTION_REMINDERS_INTERVAL_MESSAGE: Final[str] = (
                    "SEND_INTRODUCTION_REMINDERS_INTERVAL must contain the interval "
                    "in any combination of seconds, minutes or hours."
                )
                raise ImproperlyConfiguredError(
                    INVALID_SEND_INTRODUCTION_REMINDERS_INTERVAL_MESSAGE,
                )

            raw_timedelta_details_send_introduction_reminders_interval = {
                key: float(value)
                for key, value in raw_send_introduction_reminders_interval.groupdict().items()
                if value
            }

        cls._settings["SEND_INTRODUCTION_REMINDERS_INTERVAL"] = (
            raw_timedelta_details_send_introduction_reminders_interval
        )

    @classmethod
    def _setup_send_get_roles_reminders(cls) -> None:
        raw_send_get_roles_reminders: str = str(
            os.getenv("SEND_GET_ROLES_REMINDERS", "True"),
        ).lower()

        if raw_send_get_roles_reminders not in TRUE_VALUES | FALSE_VALUES:
            INVALID_SEND_GET_ROLES_REMINDERS_MESSAGE: Final[str] = (
                "SEND_GET_ROLES_REMINDERS must be a boolean value."
            )
            raise ImproperlyConfiguredError(INVALID_SEND_GET_ROLES_REMINDERS_MESSAGE)

        cls._settings["SEND_GET_ROLES_REMINDERS"] = raw_send_get_roles_reminders in TRUE_VALUES

    @classmethod
    def _setup_send_get_roles_reminders_delay(cls) -> None:
        if "SEND_GET_ROLES_REMINDERS" not in cls._settings:
            INVALID_SETUP_ORDER_MESSAGE: Final[str] = (
                "Invalid setup order: SEND_GET_ROLES_REMINDERS must be set up "
                "before SEND_GET_ROLES_REMINDERS_DELAY can be set up."
            )
            raise RuntimeError(INVALID_SETUP_ORDER_MESSAGE)

        raw_send_get_roles_reminders_delay: Match[str] | None = re.fullmatch(
            r"\A(?:(?P<seconds>(?:\d*\.)?\d+)s)?(?:(?P<minutes>(?:\d*\.)?\d+)m)?(?:(?P<hours>(?:\d*\.)?\d+)h)?(?:(?P<days>(?:\d*\.)?\d+)d)?(?:(?P<weeks>(?:\d*\.)?\d+)w)?\Z",
            str(os.getenv("SEND_GET_ROLES_REMINDERS_DELAY", "40h")),
        )

        raw_timedelta_send_get_roles_reminders_delay: timedelta = timedelta()

        if cls._settings["SEND_GET_ROLES_REMINDERS"]:
            if not raw_send_get_roles_reminders_delay:
                INVALID_SEND_GET_ROLES_REMINDERS_DELAY_MESSAGE: Final[str] = (
                    "SEND_GET_ROLES_REMINDERS_DELAY must contain the delay "
                    "in any combination of seconds, minutes, hours, days or weeks."
                )
                raise ImproperlyConfiguredError(
                    INVALID_SEND_GET_ROLES_REMINDERS_DELAY_MESSAGE,
                )

            raw_timedelta_send_get_roles_reminders_delay = timedelta(
                **{
                    key: float(value)
                    for key, value in raw_send_get_roles_reminders_delay.groupdict().items()
                    if value
                },
            )

            if raw_timedelta_send_get_roles_reminders_delay < timedelta(days=1):
                TOO_SMALL_SEND_GET_ROLES_REMINDERS_DELAY_MESSAGE: Final[str] = (
                    "SEND_SEND_GET_ROLES_REMINDERS_DELAY "
                    "must be longer than or equal to 1 day (in any allowed format)."
                )
                raise ImproperlyConfiguredError(
                    TOO_SMALL_SEND_GET_ROLES_REMINDERS_DELAY_MESSAGE,
                )

        cls._settings["SEND_GET_ROLES_REMINDERS_DELAY"] = (
            raw_timedelta_send_get_roles_reminders_delay
        )

    @classmethod
    def _setup_advanced_send_get_roles_reminders_interval(cls) -> None:
        if "SEND_GET_ROLES_REMINDERS" not in cls._settings:
            INVALID_SETUP_ORDER_MESSAGE: Final[str] = (
                "Invalid setup order: SEND_GET_ROLES_REMINDERS must be set up "
                "before ADVANCED_SEND_GET_ROLES_REMINDERS_INTERVAL can be set up."
            )
            raise RuntimeError(INVALID_SETUP_ORDER_MESSAGE)

        raw_advanced_send_get_roles_reminders_interval: Match[str] | None = re.fullmatch(
            r"\A(?:(?P<seconds>(?:\d*\.)?\d+)s)?(?:(?P<minutes>(?:\d*\.)?\d+)m)?(?:(?P<hours>(?:\d*\.)?\d+)h)?\Z",
            str(os.getenv("ADVANCED_SEND_GET_ROLES_REMINDERS_INTERVAL", "24h")),
        )

        raw_timedelta_details_advanced_send_get_roles_reminders_interval: Mapping[
            str, float
        ] = {
            "hours": 24,
        }

        if cls._settings["SEND_GET_ROLES_REMINDERS"]:
            if not raw_advanced_send_get_roles_reminders_interval:
                INVALID_ADVANCED_SEND_GET_ROLES_REMINDERS_INTERVAL_MESSAGE: Final[str] = (
                    "ADVANCED_SEND_GET_ROLES_REMINDERS_INTERVAL must contain the interval "
                    "in any combination of seconds, minutes or hours."
                )
                raise ImproperlyConfiguredError(
                    INVALID_ADVANCED_SEND_GET_ROLES_REMINDERS_INTERVAL_MESSAGE,
                )

            raw_timedelta_details_advanced_send_get_roles_reminders_interval = {
                key: float(value)
                for key, value in (
                    raw_advanced_send_get_roles_reminders_interval.groupdict().items()
                )
                if value
            }

        cls._settings["ADVANCED_SEND_GET_ROLES_REMINDERS_INTERVAL"] = (
            raw_timedelta_details_advanced_send_get_roles_reminders_interval
        )

    @classmethod
    def _setup_statistics_days(cls) -> None:
        e: ValueError
        try:
            raw_statistics_days: float = float(os.getenv("STATISTICS_DAYS", "30"))
        except ValueError as e:
            INVALID_STATISTICS_DAYS_MESSAGE: Final[str] = (
                "STATISTICS_DAYS must contain the statistics period in days."
            )
            raise ImproperlyConfiguredError(INVALID_STATISTICS_DAYS_MESSAGE) from e

        cls._settings["STATISTICS_DAYS"] = timedelta(days=raw_statistics_days)

    @classmethod
    def _setup_statistics_roles(cls) -> None:
        raw_statistics_roles: str | None = os.getenv("STATISTICS_ROLES")

        if not raw_statistics_roles:
            cls._settings["STATISTICS_ROLES"] = DEFAULT_STATISTICS_ROLES

        else:
            cls._settings["STATISTICS_ROLES"] = {
                raw_statistics_role
                for raw_statistics_role in raw_statistics_roles.split(",")
                if raw_statistics_role
            }

    @classmethod
    def _setup_moderation_document_url(cls) -> None:
        raw_moderation_document_url: str | None = os.getenv("MODERATION_DOCUMENT_URL")

        MODERATION_DOCUMENT_URL_IS_VALID: Final[bool] = bool(
            raw_moderation_document_url and validators.url(raw_moderation_document_url),
        )
        if not MODERATION_DOCUMENT_URL_IS_VALID:
            MODERATION_DOCUMENT_URL_MESSAGE: Final[str] = (
                "MODERATION_DOCUMENT_URL must be a valid URL."
            )
            raise ImproperlyConfiguredError(MODERATION_DOCUMENT_URL_MESSAGE)

        cls._settings["MODERATION_DOCUMENT_URL"] = raw_moderation_document_url

    @classmethod
    def _setup_strike_performed_manually_warning_location(cls) -> None:
        raw_strike_performed_manually_warning_location: str = os.getenv(
            "MANUAL_MODERATION_WARNING_MESSAGE_LOCATION",
            "DM",
        )
        if not raw_strike_performed_manually_warning_location:
            STRIKE_PERFORMED_MANUALLY_WARNING_LOCATION_MESSAGE: Final[str] = (
                "MANUAL_MODERATION_WARNING_MESSAGE_LOCATION must be a valid name "
                "of a channel in your group's Discord guild."
            )
            raise ImproperlyConfiguredError(STRIKE_PERFORMED_MANUALLY_WARNING_LOCATION_MESSAGE)

        cls._settings["STRIKE_PERFORMED_MANUALLY_WARNING_LOCATION"] = (
            raw_strike_performed_manually_warning_location
        )

    @classmethod
    def _setup_env_variables(cls) -> None:
        """
        Load environment values into the settings dictionary.

        Environment values are loaded from the .env file/the current environment variables and
        are only stored after the input values have been validated.
        """
        if cls._is_env_variables_setup:
            logging.warning("Environment variables have already been set up.")
            return

        dotenv.load_dotenv()

        cls._setup_logging()
        cls._setup_discord_bot_token()
        cls._setup_discord_log_channel_webhook_url()
        cls._setup_discord_guild_id()
        cls._setup_group_full_name()
        cls._setup_group_short_name()
        cls._setup_ping_command_easter_egg_probability()
        cls._setup_welcome_messages()
        cls._setup_roles_messages()
        cls._setup_msl_organisation_id()
        cls._setup_members_list_auth_session_cookie()
        cls._setup_membership_perks_url()
        cls._setup_purchase_membership_url()
        cls._setup_send_introduction_reminders()
        cls._setup_send_introduction_reminders_delay()
        cls._setup_send_introduction_reminders_interval()
        cls._setup_send_get_roles_reminders()
        cls._setup_send_get_roles_reminders_delay()
        cls._setup_advanced_send_get_roles_reminders_interval()
        cls._setup_statistics_days()
        cls._setup_statistics_roles()
        cls._setup_moderation_document_url()
        cls._setup_strike_performed_manually_warning_location()

        cls._is_env_variables_setup = True


def _settings_class_factory() -> type[Settings]:
    @final
    class RuntimeSettings(Settings):
        """
        Settings class that provides access to all settings values.

        Settings values can be accessed via key (like a dictionary) or via class attribute.
        """

        _is_env_variables_setup: "ClassVar[bool]" = False
        _settings: "ClassVar[dict[str, object]]" = {}  # noqa: RUF012

    return RuntimeSettings


settings: "Final[Settings]" = _settings_class_factory()()


def run_setup() -> None:
    """Execute the setup functions required, before other modules can be run."""
    # noinspection PyProtectedMember
    settings._setup_env_variables()  # noqa: SLF001

    logger.debug("Begin database setup")

    importlib.import_module("db")
    from django.core import management

    management.call_command("migrate")

    logger.debug("Database setup completed")<|MERGE_RESOLUTION|>--- conflicted
+++ resolved
@@ -380,14 +380,9 @@
     def _setup_msl_organisation_id(cls) -> None:
         raw_msl_organisation_id: str | None = os.getenv("MSL_ORGANISATION_ID")
 
-<<<<<<< HEAD
         MSL_ORGANISATION_ID_IS_VALID: Final[bool] = bool(
             raw_msl_organisation_id
             and re.fullmatch(r"\A\d{4}\Z", raw_msl_organisation_id),
-=======
-        MEMBERS_LIST_URL_IS_VALID: Final[bool] = bool(
-            raw_members_list_url and validators.url(raw_members_list_url),
->>>>>>> b744144f
         )
         if not MSL_ORGANISATION_ID_IS_VALID:
             raise ImproperlyConfiguredError(
