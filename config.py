--- conflicted
+++ resolved
@@ -958,11 +958,7 @@
     # noinspection PyProtectedMember
     settings._setup_env_variables()  # noqa: SLF001
 
-<<<<<<< HEAD
     logger.debug("Begin database setup")
-=======
-    logging.debug("Begin database setup")
     importlib.import_module("db")
->>>>>>> 89937115
     management.call_command("migrate")
     logger.debug("Database setup completed")