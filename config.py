"""
Contains settings values and import and setup functions.

Settings values are imported from the .env file or the current environment variables.
These values are used to configure the functionality of the bot at run-time.
"""

<<<<<<< HEAD
=======
from collections.abc import Sequence

__all__: Sequence[str] = (
    "TRUE_VALUES",
    "FALSE_VALUES",
    "VALID_SEND_INTRODUCTION_REMINDERS_VALUES",
    "DEFAULT_STATISTICS_ROLES",
    "LOG_LEVEL_CHOICES",
    "run_setup",
    "Settings",
    "settings",
)


>>>>>>> 0da2fc24
import abc
import functools
import importlib
import json
import logging
import os
import re
from collections.abc import Iterable, Mapping
from datetime import timedelta
from pathlib import Path
<<<<<<< HEAD
from typing import TYPE_CHECKING, final
=======
from re import Match
from typing import IO, Any, ClassVar, Final
>>>>>>> 0da2fc24

import dotenv
import regex
import validators
from discord_logging.handler import DiscordHandler

from exceptions import (
    ImproperlyConfiguredError,
    MessagesJSONFileMissingKeyError,
    MessagesJSONFileValueError,
)

if TYPE_CHECKING:
    from collections.abc import Sequence
    from logging import Logger
    from typing import IO, Any, ClassVar, Final

__all__: "Sequence[str]" = (
    "DEFAULT_STATISTICS_ROLES",
    "FALSE_VALUES",
    "LOG_LEVEL_CHOICES",
    "TRUE_VALUES",
    "VALID_SEND_INTRODUCTION_REMINDERS_VALUES",
    "run_setup",
    "settings",
)

PROJECT_ROOT: "Final[Path]" = Path(__file__).parent.resolve()

<<<<<<< HEAD
TRUE_VALUES: "Final[frozenset[str]]" = frozenset({"true", "1", "t", "y", "yes", "on"})
FALSE_VALUES: "Final[frozenset[str]]" = frozenset({"false", "0", "f", "n", "no", "off"})
VALID_SEND_INTRODUCTION_REMINDERS_VALUES: "Final[frozenset[str]]" = frozenset(
    {"once"} | TRUE_VALUES | FALSE_VALUES,
=======
TRUE_VALUES: Final[frozenset[str]] = frozenset({"true", "1", "t", "y", "yes", "on"})
FALSE_VALUES: Final[frozenset[str]] = frozenset({"false", "0", "f", "n", "no", "off"})
VALID_SEND_INTRODUCTION_REMINDERS_VALUES: Final[frozenset[str]] = frozenset(
    {"once", "interval"} | TRUE_VALUES | FALSE_VALUES,
>>>>>>> 0da2fc24
)
DEFAULT_STATISTICS_ROLES: "Final[frozenset[str]]" = frozenset(
    {
        "Committee",
        "Committee-Elect",
        "Student Rep",
        "Member",
        "Guest",
        "Server Booster",
        "Foundation Year",
        "First Year",
        "Second Year",
        "Final Year",
        "Year In Industry",
        "Year Abroad",
        "PGT",
        "PGR",
        "Alumnus/Alumna",
        "Postdoc",
        "Quiz Victor",
    },
)
LOG_LEVEL_CHOICES: "Final[Sequence[str]]" = (
    "DEBUG",
    "INFO",
    "WARNING",
    "ERROR",
    "CRITICAL",
)

<<<<<<< HEAD
logger: "Final[Logger]" = logging.getLogger("TeX-Bot")
=======

logger: Logger = logging.getLogger("TeX-Bot")
>>>>>>> 0da2fc24


class Settings(abc.ABC):
    """
    Settings class that provides access to all settings values.

    Settings values can be accessed via key (like a dictionary) or via class attribute.
    """

    _is_env_variables_setup: "ClassVar[bool]"
    _settings: "ClassVar[dict[str, object]]"

    @classmethod
    def get_invalid_settings_key_message_for_item_name(cls, item_name: str) -> str:
        """Return the message to state that the given settings key is invalid."""
        return f"{item_name!r} is not a valid settings key."

    def __getattr__(self, item: str) -> "Any":  # type: ignore[explicit-any]  # noqa: ANN401
        """Retrieve settings value by attribute lookup."""
        MISSING_ATTRIBUTE_MESSAGE: Final[str] = (
            f"{type(self).__name__!r} object has no attribute {item!r}"
        )

        if (
            "_pytest" in item or item in ("__bases__", "__test__")
        ):  # NOTE: Overriding __getattr__() leads to many edge-case issues where external libraries will attempt to call getattr() with peculiar values
            raise AttributeError(MISSING_ATTRIBUTE_MESSAGE)

        if not self._is_env_variables_setup:
            self._setup_env_variables()

        if item in self._settings:
            return self._settings[item]

<<<<<<< HEAD
        if re.fullmatch(r"\A[A-Z](?:[A-Z_]*[A-Z])?\Z", item):
            INVALID_SETTINGS_KEY_MESSAGE: Final[str] = self.get_invalid_settings_key_message(
=======
        if re.match(r"\A(?!_)(?:(?!_{2,})[A-Z_])+(?<!_)\Z", item):
            INVALID_SETTINGS_KEY_MESSAGE: Final[str] = self.get_invalid_settings_key_message_for_item_name(  # noqa: E501
>>>>>>> 0da2fc24
                item,
            )
            raise AttributeError(INVALID_SETTINGS_KEY_MESSAGE)

        raise AttributeError(MISSING_ATTRIBUTE_MESSAGE)

    def __getitem__(self, item: str) -> "Any":  # type: ignore[explicit-any]  # noqa: ANN401
        """Retrieve settings value by key lookup."""
        attribute_not_exist_error: AttributeError
        try:
            return getattr(self, item)
        except AttributeError as attribute_not_exist_error:
            key_error_message: str = item

<<<<<<< HEAD
            if self.get_invalid_settings_key_message(item) in str(attribute_not_exist_error):
                key_error_message = str(attribute_not_exist_error)
=======
            if self.get_invalid_settings_key_message_for_item_name(item) in str(e):
                key_error_message = str(e)
>>>>>>> 0da2fc24

            raise KeyError(key_error_message) from None

    @classmethod
    def _setup_logging(cls) -> None:
        raw_console_log_level: str | None = os.getenv("CONSOLE_LOG_LEVEL")
        console_log_level: str = (
            "INFO"
            if raw_console_log_level is None
            else (
                raw_console_log_level.upper().strip()
                if raw_console_log_level.upper().strip()
                else raw_console_log_level
            )
        )

        if console_log_level not in LOG_LEVEL_CHOICES:
            INVALID_LOG_LEVEL_MESSAGE: Final[str] = f"""LOG_LEVEL must be one of {
<<<<<<< HEAD
                ",".join(
                    f"{log_level_choice!r}" for log_level_choice in LOG_LEVEL_CHOICES[:-1]
                )
            } or {LOG_LEVEL_CHOICES[-1]!r}."""
=======
                    ",".join(
                        f"{log_level_choice!r}"
                        for log_level_choice
                        in LOG_LEVEL_CHOICES[:-1]
                    )
                } or {LOG_LEVEL_CHOICES[-1]!r}."""
>>>>>>> 0da2fc24
            raise ImproperlyConfiguredError(INVALID_LOG_LEVEL_MESSAGE)

        logger.setLevel(getattr(logging, console_log_level))

        console_logging_handler: logging.Handler = logging.StreamHandler()
        console_logging_handler.setFormatter(
            logging.Formatter("[{asctime}] {name} | {levelname:^8} - {message}", style="{"),
        )

        logging.getLogger("").addHandler(console_logging_handler)

    @classmethod
    def _setup_discord_bot_token(cls) -> None:
        raw_discord_bot_token: str | None = os.getenv("DISCORD_BOT_TOKEN")

        DISCORD_BOT_TOKEN_IS_VALID: Final[bool] = bool(
<<<<<<< HEAD
            raw_discord_bot_token
            and re.fullmatch(
                r"\A([A-Za-z0-9_-]{24,26})\.([A-Za-z0-9_-]{6})\.([A-Za-z0-9_-]{27,38})\Z",
                raw_discord_bot_token,
=======
            raw_discord_bot_token is not None
            and raw_discord_bot_token.strip()
            and re.match(
                r"\A[A-Za-z0-9]{24,26}\.[A-Za-z0-9]{6}\.[A-Za-z0-9_-]{27,38}\Z",
                raw_discord_bot_token.strip(),
>>>>>>> 0da2fc24
            ),
        )
        if not DISCORD_BOT_TOKEN_IS_VALID:
            INVALID_DISCORD_BOT_TOKEN_MESSAGE: Final[str] = (
                "DISCORD_BOT_TOKEN must be a valid Discord bot token "  # noqa: S105
                "(see https://discord.com/developers/docs/topics/oauth2#bot-vs-user-accounts)."
            )
            raise ImproperlyConfiguredError(INVALID_DISCORD_BOT_TOKEN_MESSAGE)

        cls._settings["DISCORD_BOT_TOKEN"] = raw_discord_bot_token.strip()  # type: ignore[union-attr]

    @classmethod
<<<<<<< HEAD
    def _setup_discord_log_channel_webhook(cls) -> "Logger":
        raw_discord_log_channel_webhook_url: str = os.getenv(
            "DISCORD_LOG_CHANNEL_WEBHOOK_URL", ""
        )

        if raw_discord_log_channel_webhook_url and (
            not validators.url(raw_discord_log_channel_webhook_url)
            or not raw_discord_log_channel_webhook_url.startswith(
                "https://discord.com/api/webhooks/"
            )
        ):
=======
    def _setup_discord_log_channel_webhook_url(cls) -> None:
        raw_discord_log_channel_webhook_url: str | None = os.getenv(
           "DISCORD_LOG_CHANNEL_WEBHOOK_URL",
        )

        DISCORD_LOG_CHANNEL_WEBHOOK_URL_IS_VALID: Final[bool] = bool(
            raw_discord_log_channel_webhook_url is None
            or (
                raw_discord_log_channel_webhook_url.strip()
                and re.match(
                    r"\Ahttps://discord.com/api/webhooks/\d{17,20}/[a-zA-Z\d]{60,90}/?\Z",
                    raw_discord_log_channel_webhook_url.strip(),
                )
                and validators.url(raw_discord_log_channel_webhook_url.strip())
            ),
        )
        if not DISCORD_LOG_CHANNEL_WEBHOOK_URL_IS_VALID:
>>>>>>> 0da2fc24
            INVALID_DISCORD_LOG_CHANNEL_WEBHOOK_URL_MESSAGE: Final[str] = (
                "DISCORD_LOG_CHANNEL_WEBHOOK_URL must be a valid webhook URL "
                "that points to a discord channel where logs should be displayed."
            )
            raise ImproperlyConfiguredError(INVALID_DISCORD_LOG_CHANNEL_WEBHOOK_URL_MESSAGE)

<<<<<<< HEAD
        webhook_config_logger: Logger = logging.getLogger("_temp_webhook_config")

        if raw_discord_log_channel_webhook_url:
            discord_logging_handler: logging.Handler = DiscordHandler(
                service_name="TeX-Bot", webhook_url=raw_discord_log_channel_webhook_url
            )

            discord_logging_handler.setLevel(logging.WARNING)

            discord_logging_handler.setFormatter(
                logging.Formatter("{levelname} | {message}", style="{")
            )

            webhook_config_logger.addHandler(discord_logging_handler)

        cls._settings["DISCORD_LOG_CHANNEL_WEBHOOK_URL"] = raw_discord_log_channel_webhook_url
=======
        cls._settings["DISCORD_LOG_CHANNEL_WEBHOOK_URL"] = (
            raw_discord_log_channel_webhook_url.strip()
            if raw_discord_log_channel_webhook_url is not None
            else raw_discord_log_channel_webhook_url
        )
>>>>>>> 0da2fc24

        return webhook_config_logger

    @classmethod
    def _setup_discord_guild_id(cls) -> None:
        raw_discord_guild_id: str | None = os.getenv("DISCORD_GUILD_ID")

        DISCORD_GUILD_ID_IS_VALID: Final[bool] = bool(
<<<<<<< HEAD
            raw_discord_guild_id and re.fullmatch(r"\A\d{17,20}\Z", raw_discord_guild_id),
=======
            raw_discord_guild_id is not None
            and raw_discord_guild_id.strip()
            and re.match(r"\A\d{17,20}\Z", raw_discord_guild_id.strip()),
>>>>>>> 0da2fc24
        )
        if not DISCORD_GUILD_ID_IS_VALID:
            INVALID_DISCORD_GUILD_ID_MESSAGE: Final[str] = (
                "DISCORD_GUILD_ID must be a valid Discord guild ID "
                "(see https://docs.pycord.dev/en/stable/api/abcs.html#discord.abc.Snowflake.id)."
            )
            raise ImproperlyConfiguredError(INVALID_DISCORD_GUILD_ID_MESSAGE)

<<<<<<< HEAD
        cls._settings["_DISCORD_MAIN_GUILD_ID"] = int(raw_discord_guild_id)  # type: ignore[arg-type]
=======
        cls._settings["DISCORD_GUILD_ID"] = int(raw_discord_guild_id.strip())  # type: ignore[union-attr]
>>>>>>> 0da2fc24

    @classmethod
    def _setup_group_full_name(cls) -> None:
        raw_group_full_name: str | None = os.getenv("GROUP_NAME")

        if raw_group_full_name is not None:
<<<<<<< HEAD
            raw_group_full_name = raw_group_full_name.strip()

        if not raw_group_full_name:
            cls._settings["_GROUP_FULL_NAME"] = None
            return

        if not re.fullmatch(r"\A[A-Za-z0-9 '&!?:,.#%\"-]+\Z", raw_group_full_name):
=======
            raw_group_full_name = raw_group_full_name.translate(
                {
                    ord(unicode_char): ascii_char
                    for unicode_char, ascii_char
                    in zip("‘’´“”–-", "''`\"\"--", strict=True)  # noqa: RUF001
                },
            )

        GROUP_FULL_NAME_IS_VALID: Final[bool] = bool(
            raw_group_full_name is None
            or (
                raw_group_full_name.strip()
                and regex.match(  # NOTE: The `regex` package is used here instead of python's in-built `re` package, because the `regex` package supports matching Unicode character classes (E.g. `\p{L}`)
                    r"\A(?![ &!?:,.%-])(?:(?!['()&:,.#%\"-]{2,}| {2,})[\p{L}\p{M}0-9 '()&!?:,.#%\"-])*(?<![ &,-])\Z",  # noqa: E501
                    raw_group_full_name.strip(),
                )
                and regex.search(r"\p{L}", raw_group_full_name.strip())  # NOTE: The `regex` package is used here instead of python's in-built `re` package, because the `regex` package supports matching Unicode character classes (E.g. `\p{L}`)
            ),
        )
        if not GROUP_FULL_NAME_IS_VALID:
>>>>>>> 0da2fc24
            INVALID_GROUP_FULL_NAME: Final[str] = (
                "GROUP_NAME must not contain any invalid characters."
            )
            raise ImproperlyConfiguredError(INVALID_GROUP_FULL_NAME)

<<<<<<< HEAD
        cls._settings["_GROUP_FULL_NAME"] = raw_group_full_name
=======
        cls._settings["_GROUP_FULL_NAME"] = (
            raw_group_full_name.strip()
            if raw_group_full_name is not None
            else raw_group_full_name
        )
>>>>>>> 0da2fc24

    @classmethod
    def _setup_group_short_name(cls) -> None:
        raw_group_short_name: str | None = os.getenv("GROUP_SHORT_NAME")

<<<<<<< HEAD
        if raw_group_short_name is not None:
            raw_group_short_name = raw_group_short_name.strip()

        if not raw_group_short_name:
            cls._settings["_GROUP_SHORT_NAME"] = None
            return

        if not re.fullmatch(r"\A[A-Za-z0-9'&!?:,.#%\"-]+\Z", raw_group_short_name):
=======
        GROUP_SHORT_NAME_CAN_BE_RESOLVED_FROM_GROUP_FULL_NAME: Final[bool] = bool(
            raw_group_short_name is None
            and "_GROUP_FULL_NAME" in cls._settings
            and cls._settings["_GROUP_FULL_NAME"] is not None,
        )
        if GROUP_SHORT_NAME_CAN_BE_RESOLVED_FROM_GROUP_FULL_NAME:
            raw_group_short_name = (
                "CSS"
                if (
                    "_GROUP_FULL_NAME" in cls._settings
                    and cls._settings["_GROUP_FULL_NAME"] is not None
                    and (
                        "computer science society" in cls._settings["_GROUP_FULL_NAME"].lower()  # type: ignore[attr-defined]
                        or "css" in cls._settings["_GROUP_FULL_NAME"].lower()  # type: ignore[attr-defined]
                    )
                )
                else cls._settings["_GROUP_FULL_NAME"]
            ).replace(
                "the",
                "",
            ).replace(
                "THE",
                "",
            ).replace(
                "The",
                "",
            ).replace(
                " ",
                "",
            ).replace(
                "\t",
                "",
            ).replace(
                "\n",
                "",
            ).strip()

        if raw_group_short_name is not None:
            raw_group_short_name = raw_group_short_name.translate(
                {
                    ord(unicode_char): ascii_char
                    for unicode_char, ascii_char
                    in zip("‘’´“”–-", "''`\"\"--", strict=True)  # noqa: RUF001
                },
            )

        GROUP_SHORT_NAME_IS_VALID: Final[bool] = bool(
            raw_group_short_name is None
            or (
                raw_group_short_name.strip()
                and regex.match(  # NOTE: The `regex` package is used here instead of python's in-built `re` package, because the `regex` package supports matching Unicode character classes (E.g. `\p{L}`)
                    r"\A(?![&!?:,.%-])(?:(?!['()&:,.#%\"-]{2,})[\p{L}\p{M}0-9'()&!?:,.#%\"-])*(?<![&,-])\Z",
                    raw_group_short_name.strip(),
                )
                and regex.search(r"\p{L}", raw_group_short_name.strip())  # NOTE: The `regex` package is used here instead of python's in-built `re` package, because the `regex` package supports matching Unicode character classes (E.g. `\p{L}`)
            ),
        )
        if not GROUP_SHORT_NAME_IS_VALID:
>>>>>>> 0da2fc24
            INVALID_GROUP_SHORT_NAME: Final[str] = (
                "GROUP_SHORT_NAME must not contain any invalid characters."
            )
            raise ImproperlyConfiguredError(INVALID_GROUP_SHORT_NAME)

<<<<<<< HEAD
        cls._settings["_GROUP_SHORT_NAME"] = raw_group_short_name
=======
        cls._settings["_GROUP_SHORT_NAME"] = (
            raw_group_short_name.strip()
            if raw_group_short_name is not None
            else raw_group_short_name
        )
>>>>>>> 0da2fc24

    @classmethod
    def _setup_purchase_membership_url(cls) -> None:
        raw_purchase_membership_url: str | None = os.getenv("PURCHASE_MEMBERSHIP_URL")

<<<<<<< HEAD
        if raw_purchase_membership_url is not None:
            raw_purchase_membership_url = raw_purchase_membership_url.strip()

        if not raw_purchase_membership_url:
            cls._settings["PURCHASE_MEMBERSHIP_URL"] = None
            return

        if not validators.url(raw_purchase_membership_url):
=======
        RAW_PURCHASE_MEMBERSHIP_URL_HAS_NO_SCHEME: Final[bool] = bool(
            raw_purchase_membership_url is not None
            and "://" not in raw_purchase_membership_url.strip(),
        )
        if RAW_PURCHASE_MEMBERSHIP_URL_HAS_NO_SCHEME:
            raw_purchase_membership_url = f"https://{raw_purchase_membership_url.strip()}"  # type: ignore[union-attr]

        PURCHASE_MEMBERSHIP_URL_IS_VALID: Final[bool] = bool(
            raw_purchase_membership_url is None
            or (
                raw_purchase_membership_url.strip()
                and validators.url(raw_purchase_membership_url.strip())
            ),
        )
        if not PURCHASE_MEMBERSHIP_URL_IS_VALID:
>>>>>>> 0da2fc24
            INVALID_PURCHASE_MEMBERSHIP_URL_MESSAGE: Final[str] = (
                "PURCHASE_MEMBERSHIP_URL must be a valid URL."
            )
            raise ImproperlyConfiguredError(INVALID_PURCHASE_MEMBERSHIP_URL_MESSAGE)

        cls._settings["PURCHASE_MEMBERSHIP_URL"] = (
            raw_purchase_membership_url.strip()
            if raw_purchase_membership_url is not None
            else raw_purchase_membership_url
        )

    @classmethod
    def _setup_membership_perks_url(cls) -> None:
        raw_membership_perks_url: str | None = os.getenv("MEMBERSHIP_PERKS_URL")

<<<<<<< HEAD
        if raw_membership_perks_url is not None:
            raw_membership_perks_url = raw_membership_perks_url.strip()

        if not raw_membership_perks_url:
            cls._settings["MEMBERSHIP_PERKS_URL"] = None
            return

        if not validators.url(raw_membership_perks_url):
=======
        RAW_MEMBERSHIP_PERKS_URL_HAS_NO_SCHEME: Final[bool] = bool(
            raw_membership_perks_url is not None
            and "://" not in raw_membership_perks_url.strip(),
        )
        if RAW_MEMBERSHIP_PERKS_URL_HAS_NO_SCHEME:
            raw_membership_perks_url = f"https://{raw_membership_perks_url.strip()}"  # type: ignore[union-attr]

        MEMBERSHIP_PERKS_URL_IS_VALID: Final[bool] = bool(
            raw_membership_perks_url is None
            or (
                raw_membership_perks_url.strip()
                and validators.url(raw_membership_perks_url.strip())
            ),
        )
        if not MEMBERSHIP_PERKS_URL_IS_VALID:
>>>>>>> 0da2fc24
            INVALID_MEMBERSHIP_PERKS_URL_MESSAGE: Final[str] = (
                "MEMBERSHIP_PERKS_URL must be a valid URL."
            )
            raise ImproperlyConfiguredError(INVALID_MEMBERSHIP_PERKS_URL_MESSAGE)

        cls._settings["MEMBERSHIP_PERKS_URL"] = (
            raw_membership_perks_url.strip()
            if raw_membership_perks_url is not None
            else raw_membership_perks_url
        )

    @classmethod
    def _setup_custom_discord_invite_url(cls) -> None:
        raw_custom_discord_invite_url: str | None = os.getenv("CUSTOM_DISCORD_INVITE_URL")

        if raw_custom_discord_invite_url is not None:
            raw_custom_discord_invite_url = raw_custom_discord_invite_url.strip()

        if not raw_custom_discord_invite_url:
            cls._settings["CUSTOM_DISCORD_INVITE_URL"] = None
            return

        if not validators.url(raw_custom_discord_invite_url):
            INVALID_CUSTOM_DISCORD_INVITE_URL_MESSAGE: Final[str] = (
                "CUSTOM_DISCORD_INVITE_URL must be a valid URL."
            )
            raise ImproperlyConfiguredError(INVALID_CUSTOM_DISCORD_INVITE_URL_MESSAGE)

        cls._settings["CUSTOM_DISCORD_INVITE_URL"] = raw_custom_discord_invite_url

    @classmethod
    def _setup_ping_command_easter_egg_probability(cls) -> None:
        raw_ping_command_easter_egg_probability_string: str | None = os.getenv(
            "PING_COMMAND_EASTER_EGG_PROBABILITY"
        )

        if raw_ping_command_easter_egg_probability_string is not None:
            raw_ping_command_easter_egg_probability_string = (
                raw_ping_command_easter_egg_probability_string.strip()
            )

        if not raw_ping_command_easter_egg_probability_string:
            cls._settings["PING_COMMAND_EASTER_EGG_PROBABILITY"] = 1
            return

        INVALID_PING_COMMAND_EASTER_EGG_PROBABILITY_MESSAGE: Final[str] = (
            "PING_COMMAND_EASTER_EGG_PROBABILITY must be a float between & including 0 to 1."
        )

        raw_ping_command_easter_egg_probability: str | None = (
            os.getenv("PING_COMMAND_EASTER_EGG_PROBABILITY")
        )

        e: ValueError
        try:
<<<<<<< HEAD
            raw_ping_command_easter_egg_probability: float = 100 * float(
                raw_ping_command_easter_egg_probability_string
=======
            ping_command_easter_egg_probability: float = 100 * (
                0.01
                if raw_ping_command_easter_egg_probability is None
                else (
                    float(raw_ping_command_easter_egg_probability.strip())
                    if raw_ping_command_easter_egg_probability.strip()
                    else float(raw_ping_command_easter_egg_probability)
                )
>>>>>>> 0da2fc24
            )
        except ValueError as e:
            raise (
                ImproperlyConfiguredError(INVALID_PING_COMMAND_EASTER_EGG_PROBABILITY_MESSAGE)
            ) from e

        if not 0 <= ping_command_easter_egg_probability <= 100:
            raise ImproperlyConfiguredError(
                INVALID_PING_COMMAND_EASTER_EGG_PROBABILITY_MESSAGE
            )

        cls._settings["PING_COMMAND_EASTER_EGG_PROBABILITY"] = (
            ping_command_easter_egg_probability
        )

    @classmethod
    @functools.lru_cache(maxsize=5)
    def _get_messages_dict(cls, raw_messages_file_path: str | None) -> Mapping[str, object]:
        JSON_DECODING_ERROR_MESSAGE: Final[str] = (
            "Messages JSON file must contain a JSON string that can be decoded "
            "into a Python dict object."
        )
        MESSAGES_FILE_PATH_DOES_NOT_EXIST_MESSAGE: Final[str] = (
            "MESSAGES_FILE_PATH must be a path to a file that exists."
        )

        if raw_messages_file_path is not None and not raw_messages_file_path.strip():
            raise ImproperlyConfiguredError(MESSAGES_FILE_PATH_DOES_NOT_EXIST_MESSAGE)

        messages_file_path: Path = (
            Path(raw_messages_file_path.strip())
            if raw_messages_file_path is not None
            else PROJECT_ROOT / Path("messages.json")
        )

        if not messages_file_path.is_file():
            raise ImproperlyConfiguredError(MESSAGES_FILE_PATH_DOES_NOT_EXIST_MESSAGE)

        messages_file: IO[str]
        with messages_file_path.open(encoding="utf8") as messages_file:
            e: json.JSONDecodeError
            try:
                messages_dict: object = json.load(messages_file)
            except json.JSONDecodeError as e:
                raise ImproperlyConfiguredError(JSON_DECODING_ERROR_MESSAGE) from e

        if not isinstance(messages_dict, Mapping):
            raise ImproperlyConfiguredError(JSON_DECODING_ERROR_MESSAGE)

        return messages_dict

    @classmethod
    def _setup_welcome_messages(cls) -> None:
        messages_dict: Mapping[str, object] = cls._get_messages_dict(
            os.getenv("MESSAGES_FILE_PATH"),
        )

        if "welcome_messages" not in messages_dict:
            raise MessagesJSONFileMissingKeyError(missing_key="welcome_messages")

        WELCOME_MESSAGES_KEY_IS_VALID: Final[bool] = bool(
            isinstance(messages_dict["welcome_messages"], Iterable)
            and messages_dict["welcome_messages"],
        )
        if not WELCOME_MESSAGES_KEY_IS_VALID:
            raise MessagesJSONFileValueError(
                dict_key="welcome_messages",
                invalid_value=messages_dict["welcome_messages"],
            )

        cls._settings["WELCOME_MESSAGES"] = set(messages_dict["welcome_messages"])  # type: ignore[call-overload]

    @classmethod
    def _setup_roles_messages(cls) -> None:
        messages_dict: Mapping[str, object] = cls._get_messages_dict(
            os.getenv("MESSAGES_FILE_PATH"),
        )

        if "roles_messages" not in messages_dict:
            raise MessagesJSONFileMissingKeyError(missing_key="roles_messages")

<<<<<<< HEAD
        ROLES_MESSAGES_KEY_IS_VALID: Final[bool] = isinstance(
            messages_dict["roles_messages"], Iterable
        ) and bool(messages_dict["roles_messages"])
=======
        ROLES_MESSAGES_KEY_IS_VALID: Final[bool] = bool(
            isinstance(messages_dict["roles_messages"], Iterable)
            and messages_dict["roles_messages"],
        )
>>>>>>> 0da2fc24
        if not ROLES_MESSAGES_KEY_IS_VALID:
            raise MessagesJSONFileValueError(
                dict_key="roles_messages",
                invalid_value=messages_dict["roles_messages"],
            )

        cls._settings["ROLES_MESSAGES"] = set(messages_dict["roles_messages"])  # type: ignore[call-overload]

    @classmethod
    def _setup_organisation_id(cls) -> None:
        raw_organisation_id: str | None = os.getenv("ORGANISATION_ID")

<<<<<<< HEAD
        ORGANISATION_ID_IS_VALID: Final[bool] = bool(
            raw_organisation_id and re.fullmatch(r"\A\d{4,5}\Z", raw_organisation_id),
=======
        RAW_MEMBERS_LIST_URL_HAS_NO_SCHEME: Final[bool] = bool(
            raw_members_list_url is not None and "://" not in raw_members_list_url.strip(),
        )
        if RAW_MEMBERS_LIST_URL_HAS_NO_SCHEME:
            raw_members_list_url = f"https://{raw_members_list_url.strip()}"  # type: ignore[union-attr]

        MEMBERS_LIST_URL_IS_VALID: Final[bool] = bool(
            raw_members_list_url is not None
            and raw_members_list_url.strip()
            and validators.url(raw_members_list_url.strip()),
>>>>>>> 0da2fc24
        )

        if not ORGANISATION_ID_IS_VALID:
            INVALID_ORGANISATION_ID_MESSAGE: Final[str] = (
                "ORGANISATION_ID must be an integer 4 to 5 digits long."
            )
            raise ImproperlyConfiguredError(message=INVALID_ORGANISATION_ID_MESSAGE)

<<<<<<< HEAD
        cls._settings["ORGANISATION_ID"] = raw_organisation_id
=======
        cls._settings["MEMBERS_LIST_URL"] = raw_members_list_url.strip()  # type: ignore[union-attr]
>>>>>>> 0da2fc24

    @classmethod
    def _setup_members_list_auth_session_cookie(cls) -> None:
        raw_members_list_auth_session_cookie: str | None = os.getenv(
            "MEMBERS_LIST_URL_SESSION_COOKIE",
        )

<<<<<<< HEAD
        MEMBERS_LIST_AUTH_SESSION_COOKIE_IS_VALID: Final[bool] = bool(
            raw_members_list_auth_session_cookie
            and re.fullmatch(r"\A[A-Fa-f\d]{128,256}\Z", raw_members_list_auth_session_cookie),
=======
        MEMBERS_LIST_URL_SESSION_COOKIE_IS_VALID: Final[bool] = bool(
            raw_members_list_url_session_cookie is not None
            and raw_members_list_url_session_cookie.strip()
            and re.match(
                r"\A[A-Fa-f\d]{128,256}\Z",
                raw_members_list_url_session_cookie.strip(),
            ),
>>>>>>> 0da2fc24
        )
        if not MEMBERS_LIST_AUTH_SESSION_COOKIE_IS_VALID:
            INVALID_MEMBERS_LIST_AUTH_SESSION_COOKIE_MESSAGE: Final[str] = (
                "MEMBERS_LIST_URL_SESSION_COOKIE must be a valid .ASPXAUTH cookie."
            )
            raise ImproperlyConfiguredError(INVALID_MEMBERS_LIST_AUTH_SESSION_COOKIE_MESSAGE)

<<<<<<< HEAD
        cls._settings["MEMBERS_LIST_AUTH_SESSION_COOKIE"] = (
            raw_members_list_auth_session_cookie
=======
        cls._settings["MEMBERS_LIST_URL_SESSION_COOKIE"] = (
            raw_members_list_url_session_cookie.strip()  # type: ignore[union-attr]
>>>>>>> 0da2fc24
        )

    @classmethod
    def _setup_send_introduction_reminders(cls) -> None:
        raw_send_introduction_reminders: str | None = os.getenv("SEND_INTRODUCTION_REMINDERS")

        # noinspection PyTypeChecker
        send_introduction_reminders: str | bool = (
            "Once".lower().strip()
            if raw_send_introduction_reminders is None
            else (
                raw_send_introduction_reminders.lower().strip()
                if raw_send_introduction_reminders.lower().strip()
                else raw_send_introduction_reminders
            )
        )

        if send_introduction_reminders not in VALID_SEND_INTRODUCTION_REMINDERS_VALUES:
            INVALID_SEND_INTRODUCTION_REMINDERS_MESSAGE: Final[str] = (
                'SEND_INTRODUCTION_REMINDERS must be one of: "Once", "Interval" or "False".'
            )
            raise ImproperlyConfiguredError(INVALID_SEND_INTRODUCTION_REMINDERS_MESSAGE)

        cls._settings["SEND_INTRODUCTION_REMINDERS"] = (
            "once"
            if send_introduction_reminders in TRUE_VALUES
            else (
                False
                if send_introduction_reminders not in ("once", "interval")
                else send_introduction_reminders
            )
        )

    @classmethod
    def _error_setup_send_introduction_reminders_interval(cls, msg: str | None = None) -> None:
        if cls._settings["SEND_INTRODUCTION_REMINDERS"]:
            msg = msg if msg is not None else (
                "SEND_INTRODUCTION_REMINDERS_INTERVAL must contain the interval "
                "in any combination of seconds, minutes or hours."
            )
            raise ImproperlyConfiguredError(msg)

        cls._settings["SEND_INTRODUCTION_REMINDERS_INTERVAL"] = {"hours": 6}

    @classmethod
    def _setup_send_introduction_reminders_delay(cls) -> None:
        if "SEND_INTRODUCTION_REMINDERS" not in cls._settings:
            INVALID_SETUP_ORDER_MESSAGE: Final[str] = (
                "Invalid setup order: SEND_INTRODUCTION_REMINDERS must be set up "
                "before SEND_INTRODUCTION_REMINDERS_DELAY can be set up."
            )
            raise RuntimeError(INVALID_SETUP_ORDER_MESSAGE)

        raw_send_introduction_reminders_delay: re.Match[str] | None = re.fullmatch(
            r"\A(?:(?P<seconds>(?:\d*\.)?\d+)s)?(?:(?P<minutes>(?:\d*\.)?\d+)m)?(?:(?P<hours>(?:\d*\.)?\d+)h)?(?:(?P<days>(?:\d*\.)?\d+)d)?(?:(?P<weeks>(?:\d*\.)?\d+)w)?\Z",
            str(os.getenv("SEND_INTRODUCTION_REMINDERS_DELAY", "40h")),
        )

        raw_timedelta_send_introduction_reminders_delay: timedelta = timedelta()

        if cls._settings["SEND_INTRODUCTION_REMINDERS"]:
            if not raw_send_introduction_reminders_delay:
                INVALID_SEND_INTRODUCTION_REMINDERS_DELAY_MESSAGE: Final[str] = (
                    "SEND_INTRODUCTION_REMINDERS_DELAY must contain the delay "
                    "in any combination of seconds, minutes, hours, days or weeks."
                )
                raise ImproperlyConfiguredError(
                    INVALID_SEND_INTRODUCTION_REMINDERS_DELAY_MESSAGE,
                )

            raw_timedelta_send_introduction_reminders_delay = timedelta(
                **{
                    key: float(value)
                    for key, value in raw_send_introduction_reminders_delay.groupdict().items()
                    if value
                },
            )

            if raw_timedelta_send_introduction_reminders_delay < timedelta(days=1):
                TOO_SMALL_SEND_INTRODUCTION_REMINDERS_DELAY_MESSAGE: Final[str] = (
                    "SEND_INTRODUCTION_REMINDERS_DELAY must be longer than or equal to 1 day "
                    "(in any allowed format)."
                )
                raise ImproperlyConfiguredError(
                    TOO_SMALL_SEND_INTRODUCTION_REMINDERS_DELAY_MESSAGE,
                )

        cls._settings["SEND_INTRODUCTION_REMINDERS_DELAY"] = (
            raw_timedelta_send_introduction_reminders_delay
        )

    @classmethod
    def _setup_send_introduction_reminders_interval(cls) -> None:
        if "SEND_INTRODUCTION_REMINDERS" not in cls._settings:
            INVALID_SETUP_ORDER_MESSAGE: Final[str] = (
                "Invalid setup order: SEND_INTRODUCTION_REMINDERS must be set up "
                "before SEND_INTRODUCTION_REMINDERS_INTERVAL can be set up."
            )
            raise RuntimeError(INVALID_SETUP_ORDER_MESSAGE)

<<<<<<< HEAD
        raw_send_introduction_reminders_interval: re.Match[str] | None = re.fullmatch(
            r"\A(?:(?P<seconds>(?:\d*\.)?\d+)s)?(?:(?P<minutes>(?:\d*\.)?\d+)m)?(?:(?P<hours>(?:\d*\.)?\d+)h)?\Z",
            str(os.getenv("SEND_INTRODUCTION_REMINDERS_INTERVAL", "6h")),
=======
        raw_send_introduction_reminders_interval: str | None = (
            os.getenv("SEND_INTRODUCTION_REMINDERS_INTERVAL")
>>>>>>> 0da2fc24
        )

        send_introduction_reminders_interval: Match[str] | None = re.match(
            r"\A(?:(?P<seconds>(?:\d*\.)?\d+)\s*s)?\s*(?:(?P<minutes>(?:\d*\.)?\d+)\s*m)?\s*(?:(?P<hours>(?:\d*\.)?\d+)\s*h)?\Z",
            (
                "6h"
                if raw_send_introduction_reminders_interval is None
                else (
                    raw_send_introduction_reminders_interval.lower().strip()
                    if raw_send_introduction_reminders_interval.lower().strip()
                    else raw_send_introduction_reminders_interval
                )
            ),
        )

        if send_introduction_reminders_interval is None:
            cls._error_setup_send_introduction_reminders_interval()
            return

        details_send_introduction_reminders_interval: dict[str, float] = {
            key: float(value)
            for key, value
            in send_introduction_reminders_interval.groupdict().items()
            if value
        }

        if not details_send_introduction_reminders_interval:
            cls._error_setup_send_introduction_reminders_interval()
            return

<<<<<<< HEAD
            raw_timedelta_details_send_introduction_reminders_interval = {
                key: float(value)
                for key, value in raw_send_introduction_reminders_interval.groupdict().items()
                if value
            }
=======
        if timedelta(**details_send_introduction_reminders_interval) <= timedelta(seconds=3):
            cls._error_setup_send_introduction_reminders_interval(
                msg="SEND_INTRODUCTION_REMINDERS_INTERVAL must be greater than 3 seconds.",
            )
            return
>>>>>>> 0da2fc24

        cls._settings["SEND_INTRODUCTION_REMINDERS_INTERVAL"] = (
            details_send_introduction_reminders_interval
        )

    @classmethod
    def _setup_send_get_roles_reminders(cls) -> None:
        raw_send_get_roles_reminders: str = str(
            os.getenv("SEND_GET_ROLES_REMINDERS", "True"),
        ).lower()

        if raw_send_get_roles_reminders not in TRUE_VALUES | FALSE_VALUES:
            INVALID_SEND_GET_ROLES_REMINDERS_MESSAGE: Final[str] = (
                "SEND_GET_ROLES_REMINDERS must be a boolean value."
            )
            raise ImproperlyConfiguredError(INVALID_SEND_GET_ROLES_REMINDERS_MESSAGE)

        cls._settings["SEND_GET_ROLES_REMINDERS"] = raw_send_get_roles_reminders in TRUE_VALUES

    @classmethod
    def _error_setup_kick_no_introduction_discord_members_delay(cls, msg: str | None = None) -> None:  # noqa: E501
        if cls._settings["KICK_NO_INTRODUCTION_DISCORD_MEMBERS"]:
            msg = msg if msg is not None else (
                "KICK_NO_INTRODUCTION_DISCORD_MEMBERS_DELAY must contain the delay "
                "in any combination of seconds, minutes, hours, days or weeks."
            )
            raise ImproperlyConfiguredError(msg)

        cls._settings["KICK_NO_INTRODUCTION_DISCORD_MEMBERS_DELAY"] = timedelta()

    @classmethod
    def _setup_send_get_roles_reminders_delay(cls) -> None:
        if "SEND_GET_ROLES_REMINDERS" not in cls._settings:
            INVALID_SETUP_ORDER_MESSAGE: Final[str] = (
                "Invalid setup order: SEND_GET_ROLES_REMINDERS must be set up "
                "before SEND_GET_ROLES_REMINDERS_DELAY can be set up."
            )
            raise RuntimeError(INVALID_SETUP_ORDER_MESSAGE)

        raw_send_get_roles_reminders_delay: re.Match[str] | None = re.fullmatch(
            r"\A(?:(?P<seconds>(?:\d*\.)?\d+)s)?(?:(?P<minutes>(?:\d*\.)?\d+)m)?(?:(?P<hours>(?:\d*\.)?\d+)h)?(?:(?P<days>(?:\d*\.)?\d+)d)?(?:(?P<weeks>(?:\d*\.)?\d+)w)?\Z",
            str(os.getenv("SEND_GET_ROLES_REMINDERS_DELAY", "40h")),
        )

        raw_timedelta_send_get_roles_reminders_delay: timedelta = timedelta()

        if cls._settings["SEND_GET_ROLES_REMINDERS"]:
            if not raw_send_get_roles_reminders_delay:
                INVALID_SEND_GET_ROLES_REMINDERS_DELAY_MESSAGE: Final[str] = (
                    "SEND_GET_ROLES_REMINDERS_DELAY must contain the delay "
                    "in any combination of seconds, minutes, hours, days or weeks."
                )
                raise ImproperlyConfiguredError(
                    INVALID_SEND_GET_ROLES_REMINDERS_DELAY_MESSAGE,
                )

            raw_timedelta_send_get_roles_reminders_delay = timedelta(
                **{
                    key: float(value)
                    for key, value in raw_send_get_roles_reminders_delay.groupdict().items()
                    if value
                },
            )

            if raw_timedelta_send_get_roles_reminders_delay < timedelta(days=1):
                TOO_SMALL_SEND_GET_ROLES_REMINDERS_DELAY_MESSAGE: Final[str] = (
                    "SEND_SEND_GET_ROLES_REMINDERS_DELAY "
                    "must be longer than or equal to 1 day (in any allowed format)."
                )
                raise ImproperlyConfiguredError(
                    TOO_SMALL_SEND_GET_ROLES_REMINDERS_DELAY_MESSAGE,
                )

        cls._settings["SEND_GET_ROLES_REMINDERS_DELAY"] = (
            raw_timedelta_send_get_roles_reminders_delay
        )

    @classmethod
    def _error_setup_send_get_roles_reminders_interval(cls, msg: str | None = None) -> None:
        if cls._settings["SEND_GET_ROLES_REMINDERS"]:
            msg = msg if msg is not None else (
                "SEND_GET_ROLES_REMINDERS_INTERVAL must contain the interval "
                "in any combination of seconds, minutes or hours."
            )
            raise ImproperlyConfiguredError(msg)

        cls._settings["SEND_GET_ROLES_REMINDERS_INTERVAL"] = {"hours": 24}

    @classmethod
    def _setup_advanced_send_get_roles_reminders_interval(cls) -> None:
        if "SEND_GET_ROLES_REMINDERS" not in cls._settings:
            INVALID_SETUP_ORDER_MESSAGE: Final[str] = (
                "Invalid setup order: SEND_GET_ROLES_REMINDERS must be set up "
                "before ADVANCED_SEND_GET_ROLES_REMINDERS_INTERVAL can be set up."
            )
            raise RuntimeError(INVALID_SETUP_ORDER_MESSAGE)

        raw_advanced_send_get_roles_reminders_interval: re.Match[str] | None = re.fullmatch(
            r"\A(?:(?P<seconds>(?:\d*\.)?\d+)s)?(?:(?P<minutes>(?:\d*\.)?\d+)m)?(?:(?P<hours>(?:\d*\.)?\d+)h)?\Z",
            str(os.getenv("ADVANCED_SEND_GET_ROLES_REMINDERS_INTERVAL", "24h")),
        )

        raw_timedelta_details_advanced_send_get_roles_reminders_interval: Mapping[
            str, float
        ] = {
            "hours": 24,
        }

        if cls._settings["SEND_GET_ROLES_REMINDERS"]:
            if not raw_advanced_send_get_roles_reminders_interval:
                INVALID_ADVANCED_SEND_GET_ROLES_REMINDERS_INTERVAL_MESSAGE: Final[str] = (
                    "ADVANCED_SEND_GET_ROLES_REMINDERS_INTERVAL must contain the interval "
                    "in any combination of seconds, minutes or hours."
                )
                raise ImproperlyConfiguredError(
                    INVALID_ADVANCED_SEND_GET_ROLES_REMINDERS_INTERVAL_MESSAGE,
                )

            raw_timedelta_details_advanced_send_get_roles_reminders_interval = {
                key: float(value)
                for key, value in (
                    raw_advanced_send_get_roles_reminders_interval.groupdict().items()
                )
                if value
            }

        cls._settings["ADVANCED_SEND_GET_ROLES_REMINDERS_INTERVAL"] = (
            raw_timedelta_details_advanced_send_get_roles_reminders_interval
        )

    @classmethod
    def _setup_statistics_days(cls) -> None:
        raw_statistics_days: str | None = os.getenv("STATISTICS_DAYS")

        e: ValueError
        try:
            statistics_days: float = (
                30 if raw_statistics_days is None else float(raw_statistics_days.strip())
            )
        except ValueError as e:
            INVALID_STATISTICS_DAYS_MESSAGE: Final[str] = (
                "STATISTICS_DAYS must contain the statistics period in days."
            )
            raise ImproperlyConfiguredError(INVALID_STATISTICS_DAYS_MESSAGE) from e

        if statistics_days <= 1:
            TOO_SMALL_STATISTICS_DAYS_MESSAGE: Final[str] = (
                "STATISTICS_DAYS cannot be less than (or equal to) 1 day."
            )
            raise ImproperlyConfiguredError(TOO_SMALL_STATISTICS_DAYS_MESSAGE)

        cls._settings["STATISTICS_DAYS"] = timedelta(days=statistics_days)

    @classmethod
    def _setup_statistics_roles(cls) -> None:
        raw_statistics_roles: str | None = os.getenv("STATISTICS_ROLES")

        if raw_statistics_roles is None:
            cls._settings["STATISTICS_ROLES"] = DEFAULT_STATISTICS_ROLES

        else:
            cls._settings["STATISTICS_ROLES"] = {
<<<<<<< HEAD
                raw_statistics_role
                for raw_statistics_role in raw_statistics_roles.split(",")
                if raw_statistics_role
=======
                raw_statistics_role.strip()
                for raw_statistics_role
                in raw_statistics_roles.strip().split(",")
                if raw_statistics_role.strip()
>>>>>>> 0da2fc24
            }

    @classmethod
    def _setup_moderation_document_url(cls) -> None:
        raw_moderation_document_url: str | None = os.getenv("MODERATION_DOCUMENT_URL")

        RAW_MODERATION_DOCUMENT_URL_HAS_NO_SCHEME: Final[bool] = bool(
            raw_moderation_document_url is not None
            and "://" not in raw_moderation_document_url.strip(),
        )
        if RAW_MODERATION_DOCUMENT_URL_HAS_NO_SCHEME:
            raw_moderation_document_url = f"https://{raw_moderation_document_url.strip()}"  # type: ignore[union-attr]

        MODERATION_DOCUMENT_URL_IS_VALID: Final[bool] = bool(
<<<<<<< HEAD
            raw_moderation_document_url and validators.url(raw_moderation_document_url),
=======
            raw_moderation_document_url is not None
            and raw_moderation_document_url.strip()
            and validators.url(raw_moderation_document_url.strip()),
>>>>>>> 0da2fc24
        )
        if not MODERATION_DOCUMENT_URL_IS_VALID:
            MODERATION_DOCUMENT_URL_MESSAGE: Final[str] = (
                "MODERATION_DOCUMENT_URL must be a valid URL."
            )
            raise ImproperlyConfiguredError(MODERATION_DOCUMENT_URL_MESSAGE)

        cls._settings["MODERATION_DOCUMENT_URL"] = raw_moderation_document_url.strip()  # type: ignore[union-attr]

    @classmethod
<<<<<<< HEAD
    def _setup_strike_performed_manually_warning_location(cls) -> None:
        raw_strike_performed_manually_warning_location: str = os.getenv(
            "MANUAL_MODERATION_WARNING_MESSAGE_LOCATION",
            "DM",
        )
        if not raw_strike_performed_manually_warning_location:
            STRIKE_PERFORMED_MANUALLY_WARNING_LOCATION_MESSAGE: Final[str] = (
=======
    def _setup_manual_moderation_warning_message_location(cls) -> None:
        raw_manual_moderation_warning_message_location: str | None = (
            os.getenv("MANUAL_MODERATION_WARNING_MESSAGE_LOCATION")
        )

        MANUAL_MODERATION_WARNING_MESSAGE_LOCATION_IS_VALID: Final[bool] = bool(
            raw_manual_moderation_warning_message_location is None
            or raw_manual_moderation_warning_message_location.upper().strip(),
        )
        if not MANUAL_MODERATION_WARNING_MESSAGE_LOCATION_IS_VALID:
            MANUAL_MODERATION_WARNING_MESSAGE_LOCATION_MESSAGE: Final[str] = (
>>>>>>> 0da2fc24
                "MANUAL_MODERATION_WARNING_MESSAGE_LOCATION must be a valid name "
                "of a channel in your group's Discord guild."
            )
            raise ImproperlyConfiguredError(STRIKE_PERFORMED_MANUALLY_WARNING_LOCATION_MESSAGE)

        cls._settings["STRIKE_PERFORMED_MANUALLY_WARNING_LOCATION"] = (
            raw_strike_performed_manually_warning_location
        )

    @classmethod
    def _setup_auto_add_committee_to_threads(cls) -> None:
        raw_auto_add_committee_to_threads: str = str(
            os.getenv("AUTO_ADD_COMMITTEE_TO_THREADS", "True")
        ).lower()

        if raw_auto_add_committee_to_threads not in TRUE_VALUES | FALSE_VALUES:
            INVALID_AUTO_ADD_COMMITTEE_TO_THREADS_MESSAGE: Final[str] = (
                "AUTO_ADD_COMMITTEE_TO_THREADS must be a boolean value."
            )
            raise ImproperlyConfiguredError(INVALID_AUTO_ADD_COMMITTEE_TO_THREADS_MESSAGE)

<<<<<<< HEAD
        cls._settings["AUTO_ADD_COMMITTEE_TO_THREADS"] = (
            raw_auto_add_committee_to_threads in TRUE_VALUES
=======
        cls._settings["MANUAL_MODERATION_WARNING_MESSAGE_LOCATION"] = (
            "DM"
            if raw_manual_moderation_warning_message_location is None
            else raw_manual_moderation_warning_message_location.upper().strip()
>>>>>>> 0da2fc24
        )

    @classmethod
    def _setup_env_variables(cls) -> None:
        """
        Load environment values into the settings dictionary.

        Environment values are loaded from the .env file/the current environment variables and
        are only stored after the input values have been validated.
        """
        if cls._is_env_variables_setup:
            logger.warning("Environment variables have already been set up.")
            return

        dotenv.load_dotenv()

        webhook_config_logger: Logger = cls._setup_discord_log_channel_webhook()

        try:
            cls._setup_logging()
            cls._setup_discord_bot_token()
            cls._setup_discord_guild_id()
            cls._setup_group_full_name()
            cls._setup_group_short_name()
            cls._setup_ping_command_easter_egg_probability()
            cls._setup_welcome_messages()
            cls._setup_roles_messages()
            cls._setup_organisation_id()
            cls._setup_members_list_auth_session_cookie()
            cls._setup_membership_perks_url()
            cls._setup_purchase_membership_url()
            cls._setup_custom_discord_invite_url()
            cls._setup_send_introduction_reminders()
            cls._setup_send_introduction_reminders_delay()
            cls._setup_send_introduction_reminders_interval()
            cls._setup_send_get_roles_reminders()
            cls._setup_send_get_roles_reminders_delay()
            cls._setup_advanced_send_get_roles_reminders_interval()
            cls._setup_statistics_days()
            cls._setup_statistics_roles()
            cls._setup_moderation_document_url()
            cls._setup_strike_performed_manually_warning_location()
            cls._setup_auto_add_committee_to_threads()
        except ImproperlyConfiguredError as improper_config_error:
            webhook_config_logger.error(improper_config_error.message)  # noqa: TRY400
            raise improper_config_error from improper_config_error

        cls._is_env_variables_setup = True


def _settings_class_factory() -> type[Settings]:
<<<<<<< HEAD
    @final
    class RuntimeSettings(Settings):
        """
        Settings class that provides access to all settings values.

        Settings values can be accessed via key (like a dictionary) or via class attribute.
        """

        _is_env_variables_setup: "ClassVar[bool]" = False
        _settings: "ClassVar[dict[str, object]]" = {}  # noqa: RUF012

    return RuntimeSettings
=======
    # noinspection PyTypeChecker
    return type(
        "Settings",
        (Settings,),
        {"_is_env_variables_setup": False, "_settings": {}},
    )
>>>>>>> 0da2fc24


settings: "Final[Settings]" = _settings_class_factory()()


def run_setup() -> None:
    """Execute the required setup functions."""
    settings._setup_env_variables()  # noqa: SLF001

    logger.debug("Begin database setup")

    importlib.import_module("db")
    from django.core import management

    management.call_command("migrate")

    logger.debug("Database setup completed")<|MERGE_RESOLUTION|>--- conflicted
+++ resolved
@@ -5,23 +5,6 @@
 These values are used to configure the functionality of the bot at run-time.
 """
 
-<<<<<<< HEAD
-=======
-from collections.abc import Sequence
-
-__all__: Sequence[str] = (
-    "TRUE_VALUES",
-    "FALSE_VALUES",
-    "VALID_SEND_INTRODUCTION_REMINDERS_VALUES",
-    "DEFAULT_STATISTICS_ROLES",
-    "LOG_LEVEL_CHOICES",
-    "run_setup",
-    "Settings",
-    "settings",
-)
-
-
->>>>>>> 0da2fc24
 import abc
 import functools
 import importlib
@@ -32,12 +15,7 @@
 from collections.abc import Iterable, Mapping
 from datetime import timedelta
 from pathlib import Path
-<<<<<<< HEAD
 from typing import TYPE_CHECKING, final
-=======
-from re import Match
-from typing import IO, Any, ClassVar, Final
->>>>>>> 0da2fc24
 
 import dotenv
 import regex
@@ -67,17 +45,10 @@
 
 PROJECT_ROOT: "Final[Path]" = Path(__file__).parent.resolve()
 
-<<<<<<< HEAD
 TRUE_VALUES: "Final[frozenset[str]]" = frozenset({"true", "1", "t", "y", "yes", "on"})
 FALSE_VALUES: "Final[frozenset[str]]" = frozenset({"false", "0", "f", "n", "no", "off"})
 VALID_SEND_INTRODUCTION_REMINDERS_VALUES: "Final[frozenset[str]]" = frozenset(
     {"once"} | TRUE_VALUES | FALSE_VALUES,
-=======
-TRUE_VALUES: Final[frozenset[str]] = frozenset({"true", "1", "t", "y", "yes", "on"})
-FALSE_VALUES: Final[frozenset[str]] = frozenset({"false", "0", "f", "n", "no", "off"})
-VALID_SEND_INTRODUCTION_REMINDERS_VALUES: Final[frozenset[str]] = frozenset(
-    {"once", "interval"} | TRUE_VALUES | FALSE_VALUES,
->>>>>>> 0da2fc24
 )
 DEFAULT_STATISTICS_ROLES: "Final[frozenset[str]]" = frozenset(
     {
@@ -108,12 +79,7 @@
     "CRITICAL",
 )
 
-<<<<<<< HEAD
 logger: "Final[Logger]" = logging.getLogger("TeX-Bot")
-=======
-
-logger: Logger = logging.getLogger("TeX-Bot")
->>>>>>> 0da2fc24
 
 
 class Settings(abc.ABC):
@@ -148,13 +114,8 @@
         if item in self._settings:
             return self._settings[item]
 
-<<<<<<< HEAD
         if re.fullmatch(r"\A[A-Z](?:[A-Z_]*[A-Z])?\Z", item):
             INVALID_SETTINGS_KEY_MESSAGE: Final[str] = self.get_invalid_settings_key_message(
-=======
-        if re.match(r"\A(?!_)(?:(?!_{2,})[A-Z_])+(?<!_)\Z", item):
-            INVALID_SETTINGS_KEY_MESSAGE: Final[str] = self.get_invalid_settings_key_message_for_item_name(  # noqa: E501
->>>>>>> 0da2fc24
                 item,
             )
             raise AttributeError(INVALID_SETTINGS_KEY_MESSAGE)
@@ -169,13 +130,8 @@
         except AttributeError as attribute_not_exist_error:
             key_error_message: str = item
 
-<<<<<<< HEAD
             if self.get_invalid_settings_key_message(item) in str(attribute_not_exist_error):
                 key_error_message = str(attribute_not_exist_error)
-=======
-            if self.get_invalid_settings_key_message_for_item_name(item) in str(e):
-                key_error_message = str(e)
->>>>>>> 0da2fc24
 
             raise KeyError(key_error_message) from None
 
@@ -194,19 +150,10 @@
 
         if console_log_level not in LOG_LEVEL_CHOICES:
             INVALID_LOG_LEVEL_MESSAGE: Final[str] = f"""LOG_LEVEL must be one of {
-<<<<<<< HEAD
                 ",".join(
                     f"{log_level_choice!r}" for log_level_choice in LOG_LEVEL_CHOICES[:-1]
                 )
             } or {LOG_LEVEL_CHOICES[-1]!r}."""
-=======
-                    ",".join(
-                        f"{log_level_choice!r}"
-                        for log_level_choice
-                        in LOG_LEVEL_CHOICES[:-1]
-                    )
-                } or {LOG_LEVEL_CHOICES[-1]!r}."""
->>>>>>> 0da2fc24
             raise ImproperlyConfiguredError(INVALID_LOG_LEVEL_MESSAGE)
 
         logger.setLevel(getattr(logging, console_log_level))
@@ -223,18 +170,10 @@
         raw_discord_bot_token: str | None = os.getenv("DISCORD_BOT_TOKEN")
 
         DISCORD_BOT_TOKEN_IS_VALID: Final[bool] = bool(
-<<<<<<< HEAD
             raw_discord_bot_token
             and re.fullmatch(
                 r"\A([A-Za-z0-9_-]{24,26})\.([A-Za-z0-9_-]{6})\.([A-Za-z0-9_-]{27,38})\Z",
                 raw_discord_bot_token,
-=======
-            raw_discord_bot_token is not None
-            and raw_discord_bot_token.strip()
-            and re.match(
-                r"\A[A-Za-z0-9]{24,26}\.[A-Za-z0-9]{6}\.[A-Za-z0-9_-]{27,38}\Z",
-                raw_discord_bot_token.strip(),
->>>>>>> 0da2fc24
             ),
         )
         if not DISCORD_BOT_TOKEN_IS_VALID:
@@ -247,7 +186,6 @@
         cls._settings["DISCORD_BOT_TOKEN"] = raw_discord_bot_token.strip()  # type: ignore[union-attr]
 
     @classmethod
-<<<<<<< HEAD
     def _setup_discord_log_channel_webhook(cls) -> "Logger":
         raw_discord_log_channel_webhook_url: str = os.getenv(
             "DISCORD_LOG_CHANNEL_WEBHOOK_URL", ""
@@ -259,32 +197,12 @@
                 "https://discord.com/api/webhooks/"
             )
         ):
-=======
-    def _setup_discord_log_channel_webhook_url(cls) -> None:
-        raw_discord_log_channel_webhook_url: str | None = os.getenv(
-           "DISCORD_LOG_CHANNEL_WEBHOOK_URL",
-        )
-
-        DISCORD_LOG_CHANNEL_WEBHOOK_URL_IS_VALID: Final[bool] = bool(
-            raw_discord_log_channel_webhook_url is None
-            or (
-                raw_discord_log_channel_webhook_url.strip()
-                and re.match(
-                    r"\Ahttps://discord.com/api/webhooks/\d{17,20}/[a-zA-Z\d]{60,90}/?\Z",
-                    raw_discord_log_channel_webhook_url.strip(),
-                )
-                and validators.url(raw_discord_log_channel_webhook_url.strip())
-            ),
-        )
-        if not DISCORD_LOG_CHANNEL_WEBHOOK_URL_IS_VALID:
->>>>>>> 0da2fc24
             INVALID_DISCORD_LOG_CHANNEL_WEBHOOK_URL_MESSAGE: Final[str] = (
                 "DISCORD_LOG_CHANNEL_WEBHOOK_URL must be a valid webhook URL "
                 "that points to a discord channel where logs should be displayed."
             )
             raise ImproperlyConfiguredError(INVALID_DISCORD_LOG_CHANNEL_WEBHOOK_URL_MESSAGE)
 
-<<<<<<< HEAD
         webhook_config_logger: Logger = logging.getLogger("_temp_webhook_config")
 
         if raw_discord_log_channel_webhook_url:
@@ -301,13 +219,6 @@
             webhook_config_logger.addHandler(discord_logging_handler)
 
         cls._settings["DISCORD_LOG_CHANNEL_WEBHOOK_URL"] = raw_discord_log_channel_webhook_url
-=======
-        cls._settings["DISCORD_LOG_CHANNEL_WEBHOOK_URL"] = (
-            raw_discord_log_channel_webhook_url.strip()
-            if raw_discord_log_channel_webhook_url is not None
-            else raw_discord_log_channel_webhook_url
-        )
->>>>>>> 0da2fc24
 
         return webhook_config_logger
 
@@ -316,13 +227,7 @@
         raw_discord_guild_id: str | None = os.getenv("DISCORD_GUILD_ID")
 
         DISCORD_GUILD_ID_IS_VALID: Final[bool] = bool(
-<<<<<<< HEAD
             raw_discord_guild_id and re.fullmatch(r"\A\d{17,20}\Z", raw_discord_guild_id),
-=======
-            raw_discord_guild_id is not None
-            and raw_discord_guild_id.strip()
-            and re.match(r"\A\d{17,20}\Z", raw_discord_guild_id.strip()),
->>>>>>> 0da2fc24
         )
         if not DISCORD_GUILD_ID_IS_VALID:
             INVALID_DISCORD_GUILD_ID_MESSAGE: Final[str] = (
@@ -331,18 +236,13 @@
             )
             raise ImproperlyConfiguredError(INVALID_DISCORD_GUILD_ID_MESSAGE)
 
-<<<<<<< HEAD
         cls._settings["_DISCORD_MAIN_GUILD_ID"] = int(raw_discord_guild_id)  # type: ignore[arg-type]
-=======
-        cls._settings["DISCORD_GUILD_ID"] = int(raw_discord_guild_id.strip())  # type: ignore[union-attr]
->>>>>>> 0da2fc24
 
     @classmethod
     def _setup_group_full_name(cls) -> None:
         raw_group_full_name: str | None = os.getenv("GROUP_NAME")
 
         if raw_group_full_name is not None:
-<<<<<<< HEAD
             raw_group_full_name = raw_group_full_name.strip()
 
         if not raw_group_full_name:
@@ -350,48 +250,17 @@
             return
 
         if not re.fullmatch(r"\A[A-Za-z0-9 '&!?:,.#%\"-]+\Z", raw_group_full_name):
-=======
-            raw_group_full_name = raw_group_full_name.translate(
-                {
-                    ord(unicode_char): ascii_char
-                    for unicode_char, ascii_char
-                    in zip("‘’´“”–-", "''`\"\"--", strict=True)  # noqa: RUF001
-                },
-            )
-
-        GROUP_FULL_NAME_IS_VALID: Final[bool] = bool(
-            raw_group_full_name is None
-            or (
-                raw_group_full_name.strip()
-                and regex.match(  # NOTE: The `regex` package is used here instead of python's in-built `re` package, because the `regex` package supports matching Unicode character classes (E.g. `\p{L}`)
-                    r"\A(?![ &!?:,.%-])(?:(?!['()&:,.#%\"-]{2,}| {2,})[\p{L}\p{M}0-9 '()&!?:,.#%\"-])*(?<![ &,-])\Z",  # noqa: E501
-                    raw_group_full_name.strip(),
-                )
-                and regex.search(r"\p{L}", raw_group_full_name.strip())  # NOTE: The `regex` package is used here instead of python's in-built `re` package, because the `regex` package supports matching Unicode character classes (E.g. `\p{L}`)
-            ),
-        )
-        if not GROUP_FULL_NAME_IS_VALID:
->>>>>>> 0da2fc24
             INVALID_GROUP_FULL_NAME: Final[str] = (
                 "GROUP_NAME must not contain any invalid characters."
             )
             raise ImproperlyConfiguredError(INVALID_GROUP_FULL_NAME)
 
-<<<<<<< HEAD
         cls._settings["_GROUP_FULL_NAME"] = raw_group_full_name
-=======
-        cls._settings["_GROUP_FULL_NAME"] = (
-            raw_group_full_name.strip()
-            if raw_group_full_name is not None
-            else raw_group_full_name
-        )
->>>>>>> 0da2fc24
 
     @classmethod
     def _setup_group_short_name(cls) -> None:
         raw_group_short_name: str | None = os.getenv("GROUP_SHORT_NAME")
 
-<<<<<<< HEAD
         if raw_group_short_name is not None:
             raw_group_short_name = raw_group_short_name.strip()
 
@@ -400,86 +269,17 @@
             return
 
         if not re.fullmatch(r"\A[A-Za-z0-9'&!?:,.#%\"-]+\Z", raw_group_short_name):
-=======
-        GROUP_SHORT_NAME_CAN_BE_RESOLVED_FROM_GROUP_FULL_NAME: Final[bool] = bool(
-            raw_group_short_name is None
-            and "_GROUP_FULL_NAME" in cls._settings
-            and cls._settings["_GROUP_FULL_NAME"] is not None,
-        )
-        if GROUP_SHORT_NAME_CAN_BE_RESOLVED_FROM_GROUP_FULL_NAME:
-            raw_group_short_name = (
-                "CSS"
-                if (
-                    "_GROUP_FULL_NAME" in cls._settings
-                    and cls._settings["_GROUP_FULL_NAME"] is not None
-                    and (
-                        "computer science society" in cls._settings["_GROUP_FULL_NAME"].lower()  # type: ignore[attr-defined]
-                        or "css" in cls._settings["_GROUP_FULL_NAME"].lower()  # type: ignore[attr-defined]
-                    )
-                )
-                else cls._settings["_GROUP_FULL_NAME"]
-            ).replace(
-                "the",
-                "",
-            ).replace(
-                "THE",
-                "",
-            ).replace(
-                "The",
-                "",
-            ).replace(
-                " ",
-                "",
-            ).replace(
-                "\t",
-                "",
-            ).replace(
-                "\n",
-                "",
-            ).strip()
-
-        if raw_group_short_name is not None:
-            raw_group_short_name = raw_group_short_name.translate(
-                {
-                    ord(unicode_char): ascii_char
-                    for unicode_char, ascii_char
-                    in zip("‘’´“”–-", "''`\"\"--", strict=True)  # noqa: RUF001
-                },
-            )
-
-        GROUP_SHORT_NAME_IS_VALID: Final[bool] = bool(
-            raw_group_short_name is None
-            or (
-                raw_group_short_name.strip()
-                and regex.match(  # NOTE: The `regex` package is used here instead of python's in-built `re` package, because the `regex` package supports matching Unicode character classes (E.g. `\p{L}`)
-                    r"\A(?![&!?:,.%-])(?:(?!['()&:,.#%\"-]{2,})[\p{L}\p{M}0-9'()&!?:,.#%\"-])*(?<![&,-])\Z",
-                    raw_group_short_name.strip(),
-                )
-                and regex.search(r"\p{L}", raw_group_short_name.strip())  # NOTE: The `regex` package is used here instead of python's in-built `re` package, because the `regex` package supports matching Unicode character classes (E.g. `\p{L}`)
-            ),
-        )
-        if not GROUP_SHORT_NAME_IS_VALID:
->>>>>>> 0da2fc24
             INVALID_GROUP_SHORT_NAME: Final[str] = (
                 "GROUP_SHORT_NAME must not contain any invalid characters."
             )
             raise ImproperlyConfiguredError(INVALID_GROUP_SHORT_NAME)
 
-<<<<<<< HEAD
         cls._settings["_GROUP_SHORT_NAME"] = raw_group_short_name
-=======
-        cls._settings["_GROUP_SHORT_NAME"] = (
-            raw_group_short_name.strip()
-            if raw_group_short_name is not None
-            else raw_group_short_name
-        )
->>>>>>> 0da2fc24
 
     @classmethod
     def _setup_purchase_membership_url(cls) -> None:
         raw_purchase_membership_url: str | None = os.getenv("PURCHASE_MEMBERSHIP_URL")
 
-<<<<<<< HEAD
         if raw_purchase_membership_url is not None:
             raw_purchase_membership_url = raw_purchase_membership_url.strip()
 
@@ -488,23 +288,6 @@
             return
 
         if not validators.url(raw_purchase_membership_url):
-=======
-        RAW_PURCHASE_MEMBERSHIP_URL_HAS_NO_SCHEME: Final[bool] = bool(
-            raw_purchase_membership_url is not None
-            and "://" not in raw_purchase_membership_url.strip(),
-        )
-        if RAW_PURCHASE_MEMBERSHIP_URL_HAS_NO_SCHEME:
-            raw_purchase_membership_url = f"https://{raw_purchase_membership_url.strip()}"  # type: ignore[union-attr]
-
-        PURCHASE_MEMBERSHIP_URL_IS_VALID: Final[bool] = bool(
-            raw_purchase_membership_url is None
-            or (
-                raw_purchase_membership_url.strip()
-                and validators.url(raw_purchase_membership_url.strip())
-            ),
-        )
-        if not PURCHASE_MEMBERSHIP_URL_IS_VALID:
->>>>>>> 0da2fc24
             INVALID_PURCHASE_MEMBERSHIP_URL_MESSAGE: Final[str] = (
                 "PURCHASE_MEMBERSHIP_URL must be a valid URL."
             )
@@ -520,7 +303,6 @@
     def _setup_membership_perks_url(cls) -> None:
         raw_membership_perks_url: str | None = os.getenv("MEMBERSHIP_PERKS_URL")
 
-<<<<<<< HEAD
         if raw_membership_perks_url is not None:
             raw_membership_perks_url = raw_membership_perks_url.strip()
 
@@ -529,23 +311,6 @@
             return
 
         if not validators.url(raw_membership_perks_url):
-=======
-        RAW_MEMBERSHIP_PERKS_URL_HAS_NO_SCHEME: Final[bool] = bool(
-            raw_membership_perks_url is not None
-            and "://" not in raw_membership_perks_url.strip(),
-        )
-        if RAW_MEMBERSHIP_PERKS_URL_HAS_NO_SCHEME:
-            raw_membership_perks_url = f"https://{raw_membership_perks_url.strip()}"  # type: ignore[union-attr]
-
-        MEMBERSHIP_PERKS_URL_IS_VALID: Final[bool] = bool(
-            raw_membership_perks_url is None
-            or (
-                raw_membership_perks_url.strip()
-                and validators.url(raw_membership_perks_url.strip())
-            ),
-        )
-        if not MEMBERSHIP_PERKS_URL_IS_VALID:
->>>>>>> 0da2fc24
             INVALID_MEMBERSHIP_PERKS_URL_MESSAGE: Final[str] = (
                 "MEMBERSHIP_PERKS_URL must be a valid URL."
             )
@@ -601,19 +366,8 @@
 
         e: ValueError
         try:
-<<<<<<< HEAD
             raw_ping_command_easter_egg_probability: float = 100 * float(
                 raw_ping_command_easter_egg_probability_string
-=======
-            ping_command_easter_egg_probability: float = 100 * (
-                0.01
-                if raw_ping_command_easter_egg_probability is None
-                else (
-                    float(raw_ping_command_easter_egg_probability.strip())
-                    if raw_ping_command_easter_egg_probability.strip()
-                    else float(raw_ping_command_easter_egg_probability)
-                )
->>>>>>> 0da2fc24
             )
         except ValueError as e:
             raise (
@@ -695,16 +449,9 @@
         if "roles_messages" not in messages_dict:
             raise MessagesJSONFileMissingKeyError(missing_key="roles_messages")
 
-<<<<<<< HEAD
         ROLES_MESSAGES_KEY_IS_VALID: Final[bool] = isinstance(
             messages_dict["roles_messages"], Iterable
         ) and bool(messages_dict["roles_messages"])
-=======
-        ROLES_MESSAGES_KEY_IS_VALID: Final[bool] = bool(
-            isinstance(messages_dict["roles_messages"], Iterable)
-            and messages_dict["roles_messages"],
-        )
->>>>>>> 0da2fc24
         if not ROLES_MESSAGES_KEY_IS_VALID:
             raise MessagesJSONFileValueError(
                 dict_key="roles_messages",
@@ -717,21 +464,8 @@
     def _setup_organisation_id(cls) -> None:
         raw_organisation_id: str | None = os.getenv("ORGANISATION_ID")
 
-<<<<<<< HEAD
         ORGANISATION_ID_IS_VALID: Final[bool] = bool(
             raw_organisation_id and re.fullmatch(r"\A\d{4,5}\Z", raw_organisation_id),
-=======
-        RAW_MEMBERS_LIST_URL_HAS_NO_SCHEME: Final[bool] = bool(
-            raw_members_list_url is not None and "://" not in raw_members_list_url.strip(),
-        )
-        if RAW_MEMBERS_LIST_URL_HAS_NO_SCHEME:
-            raw_members_list_url = f"https://{raw_members_list_url.strip()}"  # type: ignore[union-attr]
-
-        MEMBERS_LIST_URL_IS_VALID: Final[bool] = bool(
-            raw_members_list_url is not None
-            and raw_members_list_url.strip()
-            and validators.url(raw_members_list_url.strip()),
->>>>>>> 0da2fc24
         )
 
         if not ORGANISATION_ID_IS_VALID:
@@ -740,11 +474,7 @@
             )
             raise ImproperlyConfiguredError(message=INVALID_ORGANISATION_ID_MESSAGE)
 
-<<<<<<< HEAD
         cls._settings["ORGANISATION_ID"] = raw_organisation_id
-=======
-        cls._settings["MEMBERS_LIST_URL"] = raw_members_list_url.strip()  # type: ignore[union-attr]
->>>>>>> 0da2fc24
 
     @classmethod
     def _setup_members_list_auth_session_cookie(cls) -> None:
@@ -752,19 +482,9 @@
             "MEMBERS_LIST_URL_SESSION_COOKIE",
         )
 
-<<<<<<< HEAD
         MEMBERS_LIST_AUTH_SESSION_COOKIE_IS_VALID: Final[bool] = bool(
             raw_members_list_auth_session_cookie
             and re.fullmatch(r"\A[A-Fa-f\d]{128,256}\Z", raw_members_list_auth_session_cookie),
-=======
-        MEMBERS_LIST_URL_SESSION_COOKIE_IS_VALID: Final[bool] = bool(
-            raw_members_list_url_session_cookie is not None
-            and raw_members_list_url_session_cookie.strip()
-            and re.match(
-                r"\A[A-Fa-f\d]{128,256}\Z",
-                raw_members_list_url_session_cookie.strip(),
-            ),
->>>>>>> 0da2fc24
         )
         if not MEMBERS_LIST_AUTH_SESSION_COOKIE_IS_VALID:
             INVALID_MEMBERS_LIST_AUTH_SESSION_COOKIE_MESSAGE: Final[str] = (
@@ -772,13 +492,8 @@
             )
             raise ImproperlyConfiguredError(INVALID_MEMBERS_LIST_AUTH_SESSION_COOKIE_MESSAGE)
 
-<<<<<<< HEAD
         cls._settings["MEMBERS_LIST_AUTH_SESSION_COOKIE"] = (
             raw_members_list_auth_session_cookie
-=======
-        cls._settings["MEMBERS_LIST_URL_SESSION_COOKIE"] = (
-            raw_members_list_url_session_cookie.strip()  # type: ignore[union-attr]
->>>>>>> 0da2fc24
         )
 
     @classmethod
@@ -879,14 +594,9 @@
             )
             raise RuntimeError(INVALID_SETUP_ORDER_MESSAGE)
 
-<<<<<<< HEAD
         raw_send_introduction_reminders_interval: re.Match[str] | None = re.fullmatch(
             r"\A(?:(?P<seconds>(?:\d*\.)?\d+)s)?(?:(?P<minutes>(?:\d*\.)?\d+)m)?(?:(?P<hours>(?:\d*\.)?\d+)h)?\Z",
             str(os.getenv("SEND_INTRODUCTION_REMINDERS_INTERVAL", "6h")),
-=======
-        raw_send_introduction_reminders_interval: str | None = (
-            os.getenv("SEND_INTRODUCTION_REMINDERS_INTERVAL")
->>>>>>> 0da2fc24
         )
 
         send_introduction_reminders_interval: Match[str] | None = re.match(
@@ -917,19 +627,11 @@
             cls._error_setup_send_introduction_reminders_interval()
             return
 
-<<<<<<< HEAD
             raw_timedelta_details_send_introduction_reminders_interval = {
                 key: float(value)
                 for key, value in raw_send_introduction_reminders_interval.groupdict().items()
                 if value
             }
-=======
-        if timedelta(**details_send_introduction_reminders_interval) <= timedelta(seconds=3):
-            cls._error_setup_send_introduction_reminders_interval(
-                msg="SEND_INTRODUCTION_REMINDERS_INTERVAL must be greater than 3 seconds.",
-            )
-            return
->>>>>>> 0da2fc24
 
         cls._settings["SEND_INTRODUCTION_REMINDERS_INTERVAL"] = (
             details_send_introduction_reminders_interval
@@ -1092,16 +794,9 @@
 
         else:
             cls._settings["STATISTICS_ROLES"] = {
-<<<<<<< HEAD
                 raw_statistics_role
                 for raw_statistics_role in raw_statistics_roles.split(",")
                 if raw_statistics_role
-=======
-                raw_statistics_role.strip()
-                for raw_statistics_role
-                in raw_statistics_roles.strip().split(",")
-                if raw_statistics_role.strip()
->>>>>>> 0da2fc24
             }
 
     @classmethod
@@ -1116,13 +811,7 @@
             raw_moderation_document_url = f"https://{raw_moderation_document_url.strip()}"  # type: ignore[union-attr]
 
         MODERATION_DOCUMENT_URL_IS_VALID: Final[bool] = bool(
-<<<<<<< HEAD
             raw_moderation_document_url and validators.url(raw_moderation_document_url),
-=======
-            raw_moderation_document_url is not None
-            and raw_moderation_document_url.strip()
-            and validators.url(raw_moderation_document_url.strip()),
->>>>>>> 0da2fc24
         )
         if not MODERATION_DOCUMENT_URL_IS_VALID:
             MODERATION_DOCUMENT_URL_MESSAGE: Final[str] = (
@@ -1133,7 +822,6 @@
         cls._settings["MODERATION_DOCUMENT_URL"] = raw_moderation_document_url.strip()  # type: ignore[union-attr]
 
     @classmethod
-<<<<<<< HEAD
     def _setup_strike_performed_manually_warning_location(cls) -> None:
         raw_strike_performed_manually_warning_location: str = os.getenv(
             "MANUAL_MODERATION_WARNING_MESSAGE_LOCATION",
@@ -1141,19 +829,6 @@
         )
         if not raw_strike_performed_manually_warning_location:
             STRIKE_PERFORMED_MANUALLY_WARNING_LOCATION_MESSAGE: Final[str] = (
-=======
-    def _setup_manual_moderation_warning_message_location(cls) -> None:
-        raw_manual_moderation_warning_message_location: str | None = (
-            os.getenv("MANUAL_MODERATION_WARNING_MESSAGE_LOCATION")
-        )
-
-        MANUAL_MODERATION_WARNING_MESSAGE_LOCATION_IS_VALID: Final[bool] = bool(
-            raw_manual_moderation_warning_message_location is None
-            or raw_manual_moderation_warning_message_location.upper().strip(),
-        )
-        if not MANUAL_MODERATION_WARNING_MESSAGE_LOCATION_IS_VALID:
-            MANUAL_MODERATION_WARNING_MESSAGE_LOCATION_MESSAGE: Final[str] = (
->>>>>>> 0da2fc24
                 "MANUAL_MODERATION_WARNING_MESSAGE_LOCATION must be a valid name "
                 "of a channel in your group's Discord guild."
             )
@@ -1175,15 +850,8 @@
             )
             raise ImproperlyConfiguredError(INVALID_AUTO_ADD_COMMITTEE_TO_THREADS_MESSAGE)
 
-<<<<<<< HEAD
         cls._settings["AUTO_ADD_COMMITTEE_TO_THREADS"] = (
             raw_auto_add_committee_to_threads in TRUE_VALUES
-=======
-        cls._settings["MANUAL_MODERATION_WARNING_MESSAGE_LOCATION"] = (
-            "DM"
-            if raw_manual_moderation_warning_message_location is None
-            else raw_manual_moderation_warning_message_location.upper().strip()
->>>>>>> 0da2fc24
         )
 
     @classmethod
@@ -1235,7 +903,6 @@
 
 
 def _settings_class_factory() -> type[Settings]:
-<<<<<<< HEAD
     @final
     class RuntimeSettings(Settings):
         """
@@ -1248,14 +915,6 @@
         _settings: "ClassVar[dict[str, object]]" = {}  # noqa: RUF012
 
     return RuntimeSettings
-=======
-    # noinspection PyTypeChecker
-    return type(
-        "Settings",
-        (Settings,),
-        {"_is_env_variables_setup": False, "_settings": {}},
-    )
->>>>>>> 0da2fc24
 
 
 settings: "Final[Settings]" = _settings_class_factory()()
