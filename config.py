--- conflicted
+++ resolved
@@ -139,7 +139,7 @@
                     for log_level_choice
                     in LOG_LEVEL_CHOICES[:-1])
                 } or {LOG_LEVEL_CHOICES[-1]!r}."""
-            raise ImproperlyConfigured(INVALID_LOG_LEVEL_MESSAGE)
+            raise ImproperlyConfiguredError(INVALID_LOG_LEVEL_MESSAGE)
 
         logger.setLevel(getattr(logging, raw_console_log_level))
 
@@ -167,20 +167,7 @@
                 "DISCORD_BOT_TOKEN must be a valid Discord bot token "
                 "(see https://discord.com/developers/docs/topics/oauth2#bot-vs-user-accounts)."
             )
-<<<<<<< HEAD
-            raise ImproperlyConfiguredError(INVALID_BOT_TOKEN_MESSAGE)
-        self._settings["DISCORD_BOT_TOKEN"] = discord_bot_token
-
-        discord_guild_id: str = os.getenv("DISCORD_GUILD_ID", "")
-        if not discord_guild_id or not re.match(r"\A\d{17,20}\Z", discord_guild_id):
-            INVALID_GUILD_ID_MESSAGE: Final[str] = (
-                "DISCORD_GUILD_ID must be a valid Discord guild ID "
-                "(see https://docs.pycord.dev/en/stable/api/abcs.html#discord.abc.Snowflake.id)."
-            )
-            raise ImproperlyConfiguredError(INVALID_GUILD_ID_MESSAGE)
-        self._settings["DISCORD_GUILD_ID"] = int(discord_guild_id)
-=======
-            raise ImproperlyConfigured(INVALID_DISCORD_BOT_TOKEN_MESSAGE)
+            raise ImproperlyConfiguredError(INVALID_DISCORD_BOT_TOKEN_MESSAGE)
 
         cls._settings["DISCORD_BOT_TOKEN"] = raw_discord_bot_token
 
@@ -190,7 +177,6 @@
            "DISCORD_LOG_CHANNEL_WEBHOOK_URL",
            ""
         )
->>>>>>> 31d34217
 
         DISCORD_LOG_CHANNEL_WEBHOOK_URL_IS_VALID: Final[bool] = bool(
             not raw_discord_log_channel_webhook_url
@@ -206,11 +192,7 @@
                 "DISCORD_LOG_CHANNEL_WEBHOOK_URL must be a valid webhook URL "
                 "that points to a discord channel where logs should be displayed."
             )
-<<<<<<< HEAD
-            raise ImproperlyConfiguredError(INVALID_WEBHOOK_URL_MESSAGE)
-        self._settings["DISCORD_LOG_CHANNEL_WEBHOOK_URL"] = discord_log_channel_webhook_url
-=======
-            raise ImproperlyConfigured(INVALID_DISCORD_LOG_CHANNEL_WEBHOOK_URL_MESSAGE)
+            raise ImproperlyConfiguredError(INVALID_DISCORD_LOG_CHANNEL_WEBHOOK_URL_MESSAGE)
 
         cls._settings["DISCORD_LOG_CHANNEL_WEBHOOK_URL"] = raw_discord_log_channel_webhook_url
 
@@ -227,14 +209,13 @@
                 "DISCORD_GUILD_ID must be a valid Discord guild ID "
                 "(see https://docs.pycord.dev/en/stable/api/abcs.html#discord.abc.Snowflake.id)."
             )
-            raise ImproperlyConfigured(INVALID_DISCORD_GUILD_ID_MESSAGE)
+            raise ImproperlyConfiguredError(INVALID_DISCORD_GUILD_ID_MESSAGE)
 
         cls._settings["DISCORD_GUILD_ID"] = int(raw_discord_guild_id)  # type: ignore[arg-type]
 
     @classmethod
     def _setup_group_full_name(cls) -> None:
         raw_group_full_name: str | None = os.getenv("GROUP_NAME")
->>>>>>> 31d34217
 
         GROUP_FULL_NAME_IS_VALID: Final[bool] = bool(
             not raw_group_full_name
@@ -244,13 +225,8 @@
             INVALID_GROUP_FULL_NAME: Final[str] = (
                 "GROUP_NAME must not contain any invalid characters."
             )
-<<<<<<< HEAD
             raise ImproperlyConfiguredError(INVALID_GROUP_FULL_NAME)
-        self._settings["_GROUP_FULL_NAME"] = group_full_name
-=======
-            raise ImproperlyConfigured(INVALID_GROUP_FULL_NAME)
         cls._settings["_GROUP_FULL_NAME"] = raw_group_full_name
->>>>>>> 31d34217
 
     @classmethod
     def _setup_group_short_name(cls) -> None:
@@ -264,17 +240,12 @@
             INVALID_GROUP_SHORT_NAME: Final[str] = (
                 "GROUP_SHORT_NAME must not contain any invalid characters."
             )
-<<<<<<< HEAD
             raise ImproperlyConfiguredError(INVALID_GROUP_SHORT_NAME)
-        self._settings["_GROUP_SHORT_NAME"] = group_short_name
-=======
-            raise ImproperlyConfigured(INVALID_GROUP_SHORT_NAME)
         cls._settings["_GROUP_SHORT_NAME"] = raw_group_short_name
 
     @classmethod
     def _setup_purchase_membership_url(cls) -> None:
         raw_purchase_membership_url: str | None = os.getenv("PURCHASE_MEMBERSHIP_URL")
->>>>>>> 31d34217
 
         PURCHASE_MEMBERSHIP_URL_IS_VALID: Final[bool] = bool(
             not raw_purchase_membership_url
@@ -284,12 +255,7 @@
             INVALID_PURCHASE_MEMBERSHIP_URL_MESSAGE: Final[str] = (
                 "PURCHASE_MEMBERSHIP_URL must be a valid URL."
             )
-<<<<<<< HEAD
             raise ImproperlyConfiguredError(INVALID_PURCHASE_MEMBERSHIP_URL_MESSAGE)
-        self._settings["PURCHASE_MEMBERSHIP_URL"] = purchase_membership_url
-=======
-            raise ImproperlyConfigured(INVALID_PURCHASE_MEMBERSHIP_URL_MESSAGE)
->>>>>>> 31d34217
 
         cls._settings["PURCHASE_MEMBERSHIP_URL"] = raw_purchase_membership_url
 
@@ -305,12 +271,7 @@
             INVALID_MEMBERSHIP_PERKS_URL_MESSAGE: Final[str] = (
                 "MEMBERSHIP_PERKS_URL must be a valid URL."
             )
-<<<<<<< HEAD
             raise ImproperlyConfiguredError(INVALID_MEMBERSHIP_PERKS_URL_MESSAGE)
-        self._settings["MEMBERSHIP_PERKS_URL"] = membership_perks_url
-=======
-            raise ImproperlyConfigured(INVALID_MEMBERSHIP_PERKS_URL_MESSAGE)
->>>>>>> 31d34217
 
         cls._settings["MEMBERSHIP_PERKS_URL"] = raw_membership_perks_url
 
@@ -325,30 +286,13 @@
             raw_ping_command_easter_egg_probability: float = 100 * float(
                 os.getenv("PING_COMMAND_EASTER_EGG_PROBABILITY", "0.01")
             )
-<<<<<<< HEAD
-        except ValueError as ping_command_easter_egg_probability_error:
-            PROBABILITY_IS_NOT_FLOAT_MESSAGE: Final[str] = (
-                "PING_COMMAND_EASTER_EGG_PROBABILITY must be a float."
-            )
-            raise ImproperlyConfiguredError(
-                PROBABILITY_IS_NOT_FLOAT_MESSAGE
-            ) from ping_command_easter_egg_probability_error
-        if not 100 >= ping_command_easter_egg_probability >= 0:
-            PROBABILITY_IS_NOT_IN_RANGE_MESSAGE: Final[str] = (
-                "PING_COMMAND_EASTER_EGG_PROBABILITY must be a value "
-                "between & including 1 & 0."
-            )
-            raise ImproperlyConfiguredError(PROBABILITY_IS_NOT_IN_RANGE_MESSAGE)
-        self._settings["PING_COMMAND_EASTER_EGG_PROBABILITY"] = (
-            ping_command_easter_egg_probability
-=======
         except ValueError as e:
             raise (
-                ImproperlyConfigured(INVALID_PING_COMMAND_EASTER_EGG_PROBABILITY_MESSAGE)
+                ImproperlyConfiguredError(INVALID_PING_COMMAND_EASTER_EGG_PROBABILITY_MESSAGE)
             ) from e
 
         if not 0 <= raw_ping_command_easter_egg_probability <= 100:
-            raise ImproperlyConfigured(
+            raise ImproperlyConfiguredError(
                 INVALID_PING_COMMAND_EASTER_EGG_PROBABILITY_MESSAGE
             )
 
@@ -379,50 +323,24 @@
             Path(raw_messages_file_path)
             if raw_messages_file_path
             else cls._get_default_messages_json_file_path()
->>>>>>> 31d34217
         )
 
         if not messages_file_path.is_file():
             MESSAGES_FILE_PATH_DOES_NOT_EXIST_MESSAGE: Final[str] = (
                 "MESSAGES_FILE_PATH must be a path to a file that exists."
             )
-<<<<<<< HEAD
-            raise ImproperlyConfiguredError(NO_FILE_PATH_MESSAGE)
-        if messages_file_path.suffix != ".json":
-            NOT_JSON_FILE_MESSAGE: Final[str] = (
-                "MESSAGES_FILE_PATH must be a path to a JSON file."
-            )
-            raise ImproperlyConfiguredError(NOT_JSON_FILE_MESSAGE)
-=======
-            raise ImproperlyConfigured(MESSAGES_FILE_PATH_DOES_NOT_EXIST_MESSAGE)
->>>>>>> 31d34217
+            raise ImproperlyConfiguredError(MESSAGES_FILE_PATH_DOES_NOT_EXIST_MESSAGE)
 
         messages_file: IO[str]
         with messages_file_path.open(encoding="utf8") as messages_file:
             e: json.JSONDecodeError
             try:
-<<<<<<< HEAD
-                messages_dict: dict[object, object] = json.load(messages_file)
-            except json.JSONDecodeError as messages_file_error:
-                JSON_DECODING_ERROR_MESSAGE: Final[str] = (
-                    "Messages JSON file must contain a JSON string that can be decoded "
-                    "into a Python dict object."
-                )
-                raise ImproperlyConfiguredError(
-                    JSON_DECODING_ERROR_MESSAGE
-                ) from messages_file_error
-
-        if "welcome_messages" not in messages_dict:
-            raise MessagesJSONFileMissingKeyError(missing_key="welcome_messages")
-        welcome_messages_key_is_valid: bool = bool(
-            isinstance(messages_dict["welcome_messages"], list)
-=======
                 messages_dict: object = json.load(messages_file)
             except json.JSONDecodeError as e:
-                raise ImproperlyConfigured(JSON_DECODING_ERROR_MESSAGE) from e
+                raise ImproperlyConfiguredError(JSON_DECODING_ERROR_MESSAGE) from e
 
         if not isinstance(messages_dict, Mapping):
-            raise ImproperlyConfigured(JSON_DECODING_ERROR_MESSAGE)
+            raise ImproperlyConfiguredError(JSON_DECODING_ERROR_MESSAGE)
 
         return messages_dict
 
@@ -433,11 +351,10 @@
         )
 
         if "welcome_messages" not in messages_dict:
-            raise MessagesJSONFileMissingKey(missing_key="welcome_messages")
+            raise MessagesJSONFileMissingKeyError(missing_key="welcome_messages")
 
         WELCOME_MESSAGES_KEY_IS_VALID: Final[bool] = bool(
             isinstance(messages_dict["welcome_messages"], Iterable)
->>>>>>> 31d34217
             and messages_dict["welcome_messages"]
         )
         if not WELCOME_MESSAGES_KEY_IS_VALID:
@@ -455,18 +372,11 @@
         )
 
         if "roles_messages" not in messages_dict:
-<<<<<<< HEAD
             raise MessagesJSONFileMissingKeyError(missing_key="roles_messages")
-        roles_messages_key_is_valid: bool = bool(
-            isinstance(messages_dict["roles_messages"], list)
-            and messages_dict["roles_messages"]
-=======
-            raise MessagesJSONFileMissingKey(missing_key="roles_messages")
 
         ROLES_MESSAGES_KEY_IS_VALID: Final[bool] = (
             isinstance(messages_dict["roles_messages"], Iterable)
             and bool(messages_dict["roles_messages"])
->>>>>>> 31d34217
         )
         if not ROLES_MESSAGES_KEY_IS_VALID:
             raise MessagesJSONFileValueError(
@@ -487,12 +397,7 @@
             INVALID_MEMBERS_LIST_URL_MESSAGE: Final[str] = (
                 "MEMBERS_LIST_URL must be a valid URL."
             )
-<<<<<<< HEAD
             raise ImproperlyConfiguredError(INVALID_MEMBERS_LIST_URL_MESSAGE)
-        self._settings["MEMBERS_LIST_URL"] = members_list_url
-=======
-            raise ImproperlyConfigured(INVALID_MEMBERS_LIST_URL_MESSAGE)
->>>>>>> 31d34217
 
         cls._settings["MEMBERS_LIST_URL"] = raw_members_list_url
 
@@ -510,12 +415,7 @@
             INVALID_MEMBERS_LIST_URL_SESSION_COOKIE_MESSAGE: Final[str] = (
                 "MEMBERS_LIST_URL_SESSION_COOKIE must be a valid .ASPXAUTH cookie."
             )
-<<<<<<< HEAD
             raise ImproperlyConfiguredError(INVALID_MEMBERS_LIST_URL_SESSION_COOKIE_MESSAGE)
-        self._settings["MEMBERS_LIST_URL_SESSION_COOKIE"] = members_list_url_session_cookie
-=======
-            raise ImproperlyConfigured(INVALID_MEMBERS_LIST_URL_SESSION_COOKIE_MESSAGE)
->>>>>>> 31d34217
 
         cls._settings["MEMBERS_LIST_URL_SESSION_COOKIE"] = raw_members_list_url_session_cookie
 
@@ -530,16 +430,7 @@
                 "SEND_INTRODUCTION_REMINDERS must be one of: "
                 "\"Once\", \"Interval\" or \"False\"."
             )
-<<<<<<< HEAD
             raise ImproperlyConfiguredError(INVALID_SEND_INTRODUCTION_REMINDERS_MESSAGE)
-        if send_introduction_reminders in ("once", "interval"):
-            self._settings["SEND_INTRODUCTION_REMINDERS"] = send_introduction_reminders
-        elif send_introduction_reminders in TRUE_VALUES:
-            self._settings["SEND_INTRODUCTION_REMINDERS"] = "once"
-        else:
-            self._settings["SEND_INTRODUCTION_REMINDERS"] = False
-=======
-            raise ImproperlyConfigured(INVALID_SEND_INTRODUCTION_REMINDERS_MESSAGE)
 
         if raw_send_introduction_reminders in TRUE_VALUES:
             raw_send_introduction_reminders = "once"
@@ -557,7 +448,6 @@
                 "before SEND_INTRODUCTION_REMINDERS_INTERVAL can be set up."
             )
             raise RuntimeError(INVALID_SETUP_ORDER_MESSAGE)
->>>>>>> 31d34217
 
         raw_send_introduction_reminders_interval: Match[str] | None = re.match(
             r"\A(?:(?P<seconds>(?:\d*\.)?\d+)s)?(?:(?P<minutes>(?:\d*\.)?\d+)m)?(?:(?P<hours>(?:\d*\.)?\d+)h)?\Z",
@@ -664,16 +554,10 @@
             INVALID_SEND_GET_ROLES_REMINDERS_MESSAGE: Final[str] = (
                 "SEND_GET_ROLES_REMINDERS must be a boolean value."
             )
-<<<<<<< HEAD
             raise ImproperlyConfiguredError(INVALID_SEND_GET_ROLES_REMINDERS_MESSAGE)
-        self._settings["SEND_GET_ROLES_REMINDERS"] = (
-                send_get_roles_reminders in TRUE_VALUES
-=======
-            raise ImproperlyConfigured(INVALID_SEND_GET_ROLES_REMINDERS_MESSAGE)
 
         cls._settings["SEND_GET_ROLES_REMINDERS"] = (
             raw_send_get_roles_reminders in TRUE_VALUES
->>>>>>> 31d34217
         )
 
     @classmethod
@@ -724,34 +608,13 @@
             INVALID_STATISTICS_DAYS_MESSAGE: Final[str] = (
                 "STATISTICS_DAYS must contain the statistics period in days."
             )
-<<<<<<< HEAD
-            raise ImproperlyConfiguredError(
-                INVALID_STATISTICS_DAYS_MESSAGE
-            ) from statistics_days_error
-        self._settings["STATISTICS_DAYS"] = timedelta(days=statistics_days)
-
-        self._settings["STATISTICS_ROLES"] = set(
-            filter(None, os.getenv("STATISTICS_ROLES", "").split(","))
-        ) or DEFAULT_STATISTICS_ROLES
-=======
-            raise ImproperlyConfigured(INVALID_STATISTICS_DAYS_MESSAGE) from e
->>>>>>> 31d34217
+            raise ImproperlyConfiguredError(INVALID_STATISTICS_DAYS_MESSAGE) from e
 
         cls._settings["STATISTICS_DAYS"] = timedelta(days=raw_statistics_days)
 
-<<<<<<< HEAD
-        if console_log_level not in LOG_LEVEL_CHOICES:
-            INVALID_LOG_LEVEL_MESSAGE: Final[str] = f"""LOG_LEVEL must be one of {
-                ",".join(f"{log_level_choice!r}"
-                for log_level_choice
-                in LOG_LEVEL_CHOICES[:-1])
-            } or {LOG_LEVEL_CHOICES[-1]!r}."""
-            raise ImproperlyConfiguredError(INVALID_LOG_LEVEL_MESSAGE)
-=======
     @classmethod
     def _setup_statistics_roles(cls) -> None:
         raw_statistics_roles: str | None = os.getenv("STATISTICS_ROLES")
->>>>>>> 31d34217
 
         if not raw_statistics_roles:
             cls._settings["STATISTICS_ROLES"] = DEFAULT_STATISTICS_ROLES
@@ -776,12 +639,7 @@
             MODERATION_DOCUMENT_URL_MESSAGE: Final[str] = (
                 "MODERATION_DOCUMENT_URL must be a valid URL."
             )
-<<<<<<< HEAD
-            raise ImproperlyConfiguredError(INVALID_MODERATION_DOCUMENT_URL_MESSAGE)
-        self._settings["MODERATION_DOCUMENT_URL"] = moderation_document_url
-=======
-            raise ImproperlyConfigured(MODERATION_DOCUMENT_URL_MESSAGE)
->>>>>>> 31d34217
+            raise ImproperlyConfiguredError(MODERATION_DOCUMENT_URL_MESSAGE)
 
         cls._settings["MODERATION_DOCUMENT_URL"] = raw_moderation_document_url
 
@@ -794,16 +652,9 @@
         if not raw_manual_moderation_warning_message_location:
             MANUAL_MODERATION_WARNING_MESSAGE_LOCATION_MESSAGE: Final[str] = (
                 "MANUAL_MODERATION_WARNING_MESSAGE_LOCATION must be a valid name "
-<<<<<<< HEAD
-                "of a channel in the your group's Discord guild."
-            )
-            raise ImproperlyConfiguredError(
-                INVALID_MANUAL_MODERATION_WARNING_MESSAGE_LOCATION_MESSAGE
-=======
                 "of a channel in your group's Discord guild."
->>>>>>> 31d34217
-            )
-            raise ImproperlyConfigured(MANUAL_MODERATION_WARNING_MESSAGE_LOCATION_MESSAGE)
+            )
+            raise ImproperlyConfiguredError(MANUAL_MODERATION_WARNING_MESSAGE_LOCATION_MESSAGE)
 
         cls._settings["MANUAL_MODERATION_WARNING_MESSAGE_LOCATION"] = (
             raw_manual_moderation_warning_message_location
