--- conflicted
+++ resolved
@@ -141,11 +141,15 @@
                 } or {LOG_LEVEL_CHOICES[-1]!r}."""
             raise ImproperlyConfigured(INVALID_LOG_LEVEL_MESSAGE)
 
+        logger.setLevel(getattr(logging, console_log_level))
+
+        console_logging_handler: logging.Handler = logging.StreamHandler()
         # noinspection SpellCheckingInspection
-        logging.basicConfig(
-            level=getattr(logging, raw_console_log_level),
-            format="%(levelname)s: %(message)s"
-        )
+        console_logging_handler.setFormatter(
+            logging.Formatter("{asctime} - {name} - {levelname}", style="{")
+        )
+
+        logger.addHandler(console_logging_handler)
 
     @classmethod
     def _setup_discord_bot_token(cls) -> None:
@@ -608,7 +612,6 @@
 
         cls._settings["STATISTICS_DAYS"] = timedelta(days=raw_statistics_days)
 
-<<<<<<< HEAD
     @classmethod
     def _setup_statistics_roles(cls) -> None:
         raw_statistics_roles: str | None = os.getenv("STATISTICS_ROLES")
@@ -631,30 +634,6 @@
         MODERATION_DOCUMENT_URL_IS_VALID: Final[bool] = bool(
             raw_moderation_document_url
             and validators.url(raw_moderation_document_url)
-=======
-        console_log_level: str = str(os.getenv("CONSOLE_LOG_LEVEL", "INFO")).upper()
-
-        if console_log_level not in LOG_LEVEL_CHOICES:
-            INVALID_LOG_LEVEL_MESSAGE: Final[str] = f"""LOG_LEVEL must be one of {",".join(
-                f"{log_level_choice!r}" for log_level_choice in LOG_LEVEL_CHOICES[:-1]
-            )} or {LOG_LEVEL_CHOICES[-1]!r}."""
-            raise ImproperlyConfigured(INVALID_LOG_LEVEL_MESSAGE)
-
-        logger.setLevel(getattr(logging, console_log_level))
-
-        console_logging_handler: logging.Handler = logging.StreamHandler()
-        # noinspection SpellCheckingInspection
-        console_logging_handler.setFormatter(
-            logging.Formatter("{asctime} - {name} - {levelname}", style="{")
-        )
-
-        logger.addHandler(console_logging_handler)
-
-        moderation_document_url: str = os.getenv("MODERATION_DOCUMENT_URL", "")
-        moderation_document_url_is_valid: bool = bool(
-            moderation_document_url
-            and validators.url(moderation_document_url)
->>>>>>> ca54ea78
         )
         if not MODERATION_DOCUMENT_URL_IS_VALID:
             MODERATION_DOCUMENT_URL_MESSAGE: Final[str] = (
