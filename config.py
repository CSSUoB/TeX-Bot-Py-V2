"""
Contains settings values and import & setup functions.

Settings values are imported from the .env file or the current environment variables.
These values are used to configure the functionality of the bot at run-time.
"""

from collections.abc import Sequence

__all__: Sequence[str] = (
    "TRUE_VALUES",
    "FALSE_VALUES",
    "VALID_SEND_INTRODUCTION_REMINDERS_VALUES",
    "DEFAULT_STATISTICS_ROLES",
    "LOG_LEVEL_CHOICES",
    "run_setup",
    "Settings",
    "settings",
)

import abc
import functools
import importlib
import json
import logging
import os
import re
from collections.abc import Iterable, Mapping
from datetime import timedelta
from logging import Logger
from pathlib import Path
from re import Match
from typing import IO, Any, ClassVar, Final, final

import dotenv
<<<<<<< HEAD
import git
import regex
=======
>>>>>>> 4a5f25a3
import validators

from exceptions import (
    ImproperlyConfiguredError,
    MessagesJSONFileMissingKeyError,
    MessagesJSONFileValueError,
)

PROJECT_ROOT: Final[Path] = Path(__file__).parent.resolve()

TRUE_VALUES: Final[frozenset[str]] = frozenset({"true", "1", "t", "y", "yes", "on"})
FALSE_VALUES: Final[frozenset[str]] = frozenset({"false", "0", "f", "n", "no", "off"})
VALID_SEND_INTRODUCTION_REMINDERS_VALUES: Final[frozenset[str]] = frozenset(
    {"once", "interval"} | TRUE_VALUES | FALSE_VALUES
)
DEFAULT_STATISTICS_ROLES: Final[frozenset[str]] = frozenset(
    {
        "Committee",
        "Committee-Elect",
        "Student Rep",
        "Member",
        "Guest",
        "Server Booster",
        "Foundation Year",
        "First Year",
        "Second Year",
        "Final Year",
        "Year In Industry",
        "Year Abroad",
        "PGT",
        "PGR",
        "Alumnus/Alumna",
        "Postdoc",
        "Quiz Victor"
    }
)
LOG_LEVEL_CHOICES: Final[Sequence[str]] = (
    "DEBUG",
    "INFO",
    "WARNING",
    "ERROR",
    "CRITICAL"
)


logger: Logger = logging.getLogger("texbot")


class Settings(abc.ABC):
    """
    Settings class that provides access to all settings values.

    Settings values can be accessed via key (like a dictionary) or via class attribute.
    """

    _is_env_variables_setup: ClassVar[bool]
    _settings: ClassVar[dict[str, object]]

    @classmethod
    def get_invalid_settings_key_message(cls, item: str) -> str:
        """Return the message to state that the given settings key is invalid."""
        return f"{item!r} is not a valid settings key."

    def __getattr__(self, item: str) -> Any:  # type: ignore[misc]
        """Retrieve settings value by attribute lookup."""
        MISSING_ATTRIBUTE_MESSAGE: Final[str] = (
            f"{type(self).__name__!r} object has no attribute {item!r}"
        )

        if "_pytest" in item or item in ("__bases__", "__test__"):  # HACK: Overriding __getattr__() leads to many edge-case issues where external libraries will attempt to call getattr() with peculiar values # noqa: FIX004
            raise AttributeError(MISSING_ATTRIBUTE_MESSAGE)

        if not self._is_env_variables_setup:
            self._setup_env_variables()

        if item in self._settings:
            return self._settings[item]

        if re.match(r"\A(?!_)(?:(?!_{2,})[A-Z_])+(?<!_)\Z", item):
            INVALID_SETTINGS_KEY_MESSAGE: Final[str] = self.get_invalid_settings_key_message(
                item
            )
            raise AttributeError(INVALID_SETTINGS_KEY_MESSAGE)

        raise AttributeError(MISSING_ATTRIBUTE_MESSAGE)

    def __getitem__(self, item: str) -> Any:  # type: ignore[misc]
        """Retrieve settings value by key lookup."""
        e: AttributeError
        try:
            return getattr(self, item)
        except AttributeError as e:
            key_error_message: str = item

            if self.get_invalid_settings_key_message(item) in str(e):
                key_error_message = str(e)

            raise KeyError(key_error_message) from None

    @staticmethod
    def _setup_logging() -> None:
        raw_console_log_level: str | None = os.getenv("CONSOLE_LOG_LEVEL")
        console_log_level: str = (
            "INFO"
            if raw_console_log_level is None
            else (
                raw_console_log_level.upper().strip()
                if raw_console_log_level.upper().strip()
                else raw_console_log_level
            )
        )

        if console_log_level not in LOG_LEVEL_CHOICES:
            INVALID_LOG_LEVEL_MESSAGE: Final[str] = f"""LOG_LEVEL must be one of {
                ",".join(f"{log_level_choice!r}"
                    for log_level_choice
                    in LOG_LEVEL_CHOICES[:-1])
                } or {LOG_LEVEL_CHOICES[-1]!r}."""
            raise ImproperlyConfiguredError(INVALID_LOG_LEVEL_MESSAGE)

        logger.setLevel(getattr(logging, console_log_level))

        console_logging_handler: logging.Handler = logging.StreamHandler()
        # noinspection SpellCheckingInspection
        console_logging_handler.setFormatter(
            logging.Formatter("{asctime} | {name} | {levelname:^8} - {message}", style="{")
        )

        logger.addHandler(console_logging_handler)
        logger.propagate = False

    @classmethod
    def _setup_discord_bot_token(cls) -> None:
        raw_discord_bot_token: str | None = os.getenv("DISCORD_BOT_TOKEN")

        DISCORD_BOT_TOKEN_IS_VALID: Final[bool] = bool(
            raw_discord_bot_token is not None
            and raw_discord_bot_token.strip()
            and re.match(
                r"\A[A-Za-z0-9]{24,26}\.[A-Za-z0-9]{6}\.[A-Za-z0-9_-]{27,38}\Z",
                raw_discord_bot_token.strip()
            )
        )
        if not DISCORD_BOT_TOKEN_IS_VALID:
            INVALID_DISCORD_BOT_TOKEN_MESSAGE: Final[str] = (
                "DISCORD_BOT_TOKEN must be a valid Discord bot token "
                "(see https://discord.com/developers/docs/topics/oauth2#bot-vs-user-accounts)."
            )
            raise ImproperlyConfiguredError(INVALID_DISCORD_BOT_TOKEN_MESSAGE)

        cls._settings["DISCORD_BOT_TOKEN"] = raw_discord_bot_token.strip()  # type: ignore[union-attr]

    @classmethod
    def _setup_discord_log_channel_webhook_url(cls) -> None:
        raw_discord_log_channel_webhook_url: str | None = os.getenv(
           "DISCORD_LOG_CHANNEL_WEBHOOK_URL"
        )

        DISCORD_LOG_CHANNEL_WEBHOOK_URL_IS_VALID: Final[bool] = bool(
            raw_discord_log_channel_webhook_url is None
            or (
                raw_discord_log_channel_webhook_url.strip()
                and re.match(
                    r"\Ahttps://discord.com/api/webhooks/\d{17,20}/[a-zA-Z\d]{60,90}/?\Z",
                    raw_discord_log_channel_webhook_url.strip()
                )
                and validators.url(raw_discord_log_channel_webhook_url.strip())
            )
        )
        if not DISCORD_LOG_CHANNEL_WEBHOOK_URL_IS_VALID:
            INVALID_DISCORD_LOG_CHANNEL_WEBHOOK_URL_MESSAGE: Final[str] = (
                "DISCORD_LOG_CHANNEL_WEBHOOK_URL must be a valid webhook URL "
                "that points to a discord channel where logs should be displayed."
            )
            raise ImproperlyConfiguredError(INVALID_DISCORD_LOG_CHANNEL_WEBHOOK_URL_MESSAGE)

        cls._settings["DISCORD_LOG_CHANNEL_WEBHOOK_URL"] = (
            raw_discord_log_channel_webhook_url.strip()
            if raw_discord_log_channel_webhook_url is not None
            else raw_discord_log_channel_webhook_url
        )

    @classmethod
    def _setup_discord_guild_id(cls) -> None:
        raw_discord_guild_id: str | None = os.getenv("DISCORD_GUILD_ID")

        DISCORD_GUILD_ID_IS_VALID: Final[bool] = bool(
            raw_discord_guild_id is not None
            and raw_discord_guild_id.strip()
            and re.match(r"\A\d{17,20}\Z", raw_discord_guild_id.strip())
        )
        if not DISCORD_GUILD_ID_IS_VALID:
            INVALID_DISCORD_GUILD_ID_MESSAGE: Final[str] = (
                "DISCORD_GUILD_ID must be a valid Discord guild ID "
                "(see https://docs.pycord.dev/en/stable/api/abcs.html#discord.abc.Snowflake.id)."
            )
            raise ImproperlyConfiguredError(INVALID_DISCORD_GUILD_ID_MESSAGE)

        cls._settings["DISCORD_GUILD_ID"] = int(raw_discord_guild_id.strip())  # type: ignore[union-attr]

    @classmethod
    def _setup_group_full_name(cls) -> None:
        raw_group_full_name: str | None = os.getenv("GROUP_NAME")

        if raw_group_full_name is not None:
            raw_group_full_name = raw_group_full_name.translate(
                {
                    ord(unicode_char): ascii_char
                    for unicode_char, ascii_char
                    in zip("‘’´“”–-", "''`\"\"--", strict=True)  # noqa: RUF001
                }
            )

        GROUP_FULL_NAME_IS_VALID: Final[bool] = bool(
            raw_group_full_name is None
            or (
                raw_group_full_name.strip()
                and regex.match(  # NOTE: The `regex` package is used here instead of python's in-built `re` package, because the `regex` package supports matching Unicode character classes (E.g. `\p{L}`)
                    r"\A(?![ &!?:,.%-])(?:(?!['()&:,.#%\"-]{2,}| {2,})[\p{L}\p{M}0-9 '()&!?:,.#%\"-])*(?<![ &,-])\Z",  # noqa: E501
                    raw_group_full_name.strip()
                )
                and regex.search(r"\p{L}", raw_group_full_name.strip())  # NOTE: The `regex` package is used here instead of python's in-built `re` package, because the `regex` package supports matching Unicode character classes (E.g. `\p{L}`)
            )
        )
        if not GROUP_FULL_NAME_IS_VALID:
            INVALID_GROUP_FULL_NAME: Final[str] = (
                "GROUP_NAME must not contain any invalid characters."
            )
            raise ImproperlyConfiguredError(INVALID_GROUP_FULL_NAME)

        cls._settings["_GROUP_FULL_NAME"] = (
            raw_group_full_name.strip()
            if raw_group_full_name is not None
            else raw_group_full_name
        )

    @classmethod
    def _setup_group_short_name(cls) -> None:
        raw_group_short_name: str | None = os.getenv("GROUP_SHORT_NAME")

        if raw_group_short_name is not None:
            raw_group_short_name = raw_group_short_name.translate(
                {
                    ord(unicode_char): ascii_char
                    for unicode_char, ascii_char
                    in zip("‘’´“”–-", "''`\"\"--", strict=True)  # noqa: RUF001
                }
            )

        GROUP_SHORT_NAME_IS_VALID: Final[bool] = bool(
            raw_group_short_name is None
            or (
                raw_group_short_name.strip()
                and regex.match(  # NOTE: The `regex` package is used here instead of python's in-built `re` package, because the `regex` package supports matching Unicode character classes (E.g. `\p{L}`)
                    r"\A(?![&!?:,.%-])(?:(?!['()&:,.#%\"-]{2,})[\p{L}\p{M}0-9'()&!?:,.#%\"-])*(?<![&,-])\Z",
                    raw_group_short_name.strip()
                )
                and regex.search(r"\p{L}", raw_group_short_name.strip())  # NOTE: The `regex` package is used here instead of python's in-built `re` package, because the `regex` package supports matching Unicode character classes (E.g. `\p{L}`)
            )
        )
        if not GROUP_SHORT_NAME_IS_VALID:
            INVALID_GROUP_SHORT_NAME: Final[str] = (
                "GROUP_SHORT_NAME must not contain any invalid characters."
            )
            raise ImproperlyConfiguredError(INVALID_GROUP_SHORT_NAME)

        cls._settings["_GROUP_SHORT_NAME"] = (
            raw_group_short_name.strip()
            if raw_group_short_name is not None
            else raw_group_short_name
        )

    @classmethod
    def _setup_purchase_membership_url(cls) -> None:
        raw_purchase_membership_url: str | None = os.getenv("PURCHASE_MEMBERSHIP_URL")

        RAW_PURCHASE_MEMBERSHIP_URL_HAS_NO_SCHEME: Final[bool] = bool(
            raw_purchase_membership_url is not None
            and "://" not in raw_purchase_membership_url.strip()
        )
        if RAW_PURCHASE_MEMBERSHIP_URL_HAS_NO_SCHEME:
            raw_purchase_membership_url = f"https://{raw_purchase_membership_url.strip()}"  # type: ignore[union-attr]

        PURCHASE_MEMBERSHIP_URL_IS_VALID: Final[bool] = bool(
            raw_purchase_membership_url is None
            or (
                raw_purchase_membership_url.strip()
                and validators.url(raw_purchase_membership_url.strip())
            )
        )
        if not PURCHASE_MEMBERSHIP_URL_IS_VALID:
            INVALID_PURCHASE_MEMBERSHIP_URL_MESSAGE: Final[str] = (
                "PURCHASE_MEMBERSHIP_URL must be a valid URL."
            )
            raise ImproperlyConfiguredError(INVALID_PURCHASE_MEMBERSHIP_URL_MESSAGE)

        cls._settings["PURCHASE_MEMBERSHIP_URL"] = (
            raw_purchase_membership_url.strip()
            if raw_purchase_membership_url is not None
            else raw_purchase_membership_url
        )

    @classmethod
    def _setup_membership_perks_url(cls) -> None:
        raw_membership_perks_url: str | None = os.getenv("MEMBERSHIP_PERKS_URL")

        RAW_MEMBERSHIP_PERKS_URL_HAS_NO_SCHEME: Final[bool] = bool(
            raw_membership_perks_url is not None
            and "://" not in raw_membership_perks_url.strip()
        )
        if RAW_MEMBERSHIP_PERKS_URL_HAS_NO_SCHEME:
            raw_membership_perks_url = f"https://{raw_membership_perks_url.strip()}"  # type: ignore[union-attr]

        MEMBERSHIP_PERKS_URL_IS_VALID: Final[bool] = bool(
            raw_membership_perks_url is None
            or (
                raw_membership_perks_url.strip()
                and validators.url(raw_membership_perks_url.strip())
            )
        )
        if not MEMBERSHIP_PERKS_URL_IS_VALID:
            INVALID_MEMBERSHIP_PERKS_URL_MESSAGE: Final[str] = (
                "MEMBERSHIP_PERKS_URL must be a valid URL."
            )
            raise ImproperlyConfiguredError(INVALID_MEMBERSHIP_PERKS_URL_MESSAGE)

        cls._settings["MEMBERSHIP_PERKS_URL"] = (
            raw_membership_perks_url.strip()
            if raw_membership_perks_url is not None
            else raw_membership_perks_url
        )

    @classmethod
    def _setup_ping_command_easter_egg_probability(cls) -> None:
        INVALID_PING_COMMAND_EASTER_EGG_PROBABILITY_MESSAGE: Final[str] = (
            "PING_COMMAND_EASTER_EGG_PROBABILITY must be a float between & including 1 & 0."
        )

        raw_ping_command_easter_egg_probability: str | None = (
            os.getenv("PING_COMMAND_EASTER_EGG_PROBABILITY")
        )

        e: ValueError
        try:
            ping_command_easter_egg_probability: float = 100 * (
                0.01
                if raw_ping_command_easter_egg_probability is None
                else (
                    float(raw_ping_command_easter_egg_probability.strip())
                    if raw_ping_command_easter_egg_probability.strip()
                    else float(raw_ping_command_easter_egg_probability)
                )
            )
        except ValueError as e:
            raise (
                ImproperlyConfiguredError(INVALID_PING_COMMAND_EASTER_EGG_PROBABILITY_MESSAGE)
            ) from e

        if not 0 <= ping_command_easter_egg_probability <= 100:
            raise ImproperlyConfiguredError(
                INVALID_PING_COMMAND_EASTER_EGG_PROBABILITY_MESSAGE
            )

        cls._settings["PING_COMMAND_EASTER_EGG_PROBABILITY"] = (
            ping_command_easter_egg_probability
        )

    @classmethod
    @functools.lru_cache(maxsize=5)
    def _get_messages_dict(cls, raw_messages_file_path: str | None) -> Mapping[str, object]:
        JSON_DECODING_ERROR_MESSAGE: Final[str] = (
            "Messages JSON file must contain a JSON string that can be decoded "
            "into a Python dict object."
        )
        MESSAGES_FILE_PATH_DOES_NOT_EXIST_MESSAGE: Final[str] = (
            "MESSAGES_FILE_PATH must be a path to a file that exists."
        )

        if raw_messages_file_path is not None and not raw_messages_file_path.strip():
            raise ImproperlyConfiguredError(MESSAGES_FILE_PATH_DOES_NOT_EXIST_MESSAGE)

        # noinspection PyTypeChecker,PyUnresolvedReferences
        messages_file_path: Path = (
<<<<<<< HEAD
            cls._get_default_messages_json_file_path()
            if raw_messages_file_path is None
            else Path(raw_messages_file_path.strip())
=======
            Path(raw_messages_file_path)
            if raw_messages_file_path
            else PROJECT_ROOT / Path("messages.json")
>>>>>>> 4a5f25a3
        )

        if not messages_file_path.is_file():
            raise ImproperlyConfiguredError(MESSAGES_FILE_PATH_DOES_NOT_EXIST_MESSAGE)

        messages_file: IO[str]
        with messages_file_path.open(encoding="utf8") as messages_file:
            e: json.JSONDecodeError
            try:
                messages_dict: object = json.load(messages_file)
            except json.JSONDecodeError as e:
                raise ImproperlyConfiguredError(JSON_DECODING_ERROR_MESSAGE) from e

        if not isinstance(messages_dict, Mapping):
            raise ImproperlyConfiguredError(JSON_DECODING_ERROR_MESSAGE)

        return messages_dict

    @classmethod
    def _setup_welcome_messages(cls) -> None:
        messages_dict: Mapping[str, object] = cls._get_messages_dict(
            os.getenv("MESSAGES_FILE_PATH")
        )

        if "welcome_messages" not in messages_dict:
            raise MessagesJSONFileMissingKeyError(missing_key="welcome_messages")

        WELCOME_MESSAGES_KEY_IS_VALID: Final[bool] = bool(
            isinstance(messages_dict["welcome_messages"], Iterable)
            and messages_dict["welcome_messages"]
        )
        if not WELCOME_MESSAGES_KEY_IS_VALID:
            raise MessagesJSONFileValueError(
                dict_key="welcome_messages",
                invalid_value=messages_dict["welcome_messages"]
            )

        cls._settings["WELCOME_MESSAGES"] = set(messages_dict["welcome_messages"])  # type: ignore[call-overload]

    @classmethod
    def _setup_roles_messages(cls) -> None:
        messages_dict: Mapping[str, object] = cls._get_messages_dict(
            os.getenv("MESSAGES_FILE_PATH")
        )

        if "roles_messages" not in messages_dict:
            raise MessagesJSONFileMissingKeyError(missing_key="roles_messages")

        ROLES_MESSAGES_KEY_IS_VALID: Final[bool] = bool(
            isinstance(messages_dict["roles_messages"], Iterable)
            and messages_dict["roles_messages"]
        )
        if not ROLES_MESSAGES_KEY_IS_VALID:
            raise MessagesJSONFileValueError(
                dict_key="roles_messages",
                invalid_value=messages_dict["roles_messages"]
            )
        cls._settings["ROLES_MESSAGES"] = set(messages_dict["roles_messages"])  # type: ignore[call-overload]

    @classmethod
    def _setup_members_list_url(cls) -> None:
        raw_members_list_url: str | None = os.getenv("MEMBERS_LIST_URL")

        RAW_MEMBERS_LIST_URL_HAS_NO_SCHEME: Final[bool] = bool(
            raw_members_list_url is not None and "://" not in raw_members_list_url.strip()
        )
        if RAW_MEMBERS_LIST_URL_HAS_NO_SCHEME:
            raw_members_list_url = f"https://{raw_members_list_url.strip()}"  # type: ignore[union-attr]

        MEMBERS_LIST_URL_IS_VALID: Final[bool] = bool(
            raw_members_list_url is not None
            and raw_members_list_url.strip()
            and validators.url(raw_members_list_url.strip())
        )
        if not MEMBERS_LIST_URL_IS_VALID:
            INVALID_MEMBERS_LIST_URL_MESSAGE: Final[str] = (
                "MEMBERS_LIST_URL must be a valid URL."
            )
            raise ImproperlyConfiguredError(INVALID_MEMBERS_LIST_URL_MESSAGE)

        cls._settings["MEMBERS_LIST_URL"] = raw_members_list_url.strip()  # type: ignore[union-attr]

    @classmethod
    def _setup_members_list_url_session_cookie(cls) -> None:
        raw_members_list_url_session_cookie: str | None = os.getenv(
            "MEMBERS_LIST_URL_SESSION_COOKIE"
        )

        MEMBERS_LIST_URL_SESSION_COOKIE_IS_VALID: Final[bool] = bool(
            raw_members_list_url_session_cookie is not None
            and raw_members_list_url_session_cookie.strip()
            and re.match(
                r"\A[A-Fa-f\d]{128,256}\Z",
                raw_members_list_url_session_cookie.strip()
            )
        )
        if not MEMBERS_LIST_URL_SESSION_COOKIE_IS_VALID:
            INVALID_MEMBERS_LIST_URL_SESSION_COOKIE_MESSAGE: Final[str] = (
                "MEMBERS_LIST_URL_SESSION_COOKIE must be a valid .ASPXAUTH cookie."
            )
            raise ImproperlyConfiguredError(INVALID_MEMBERS_LIST_URL_SESSION_COOKIE_MESSAGE)

        cls._settings["MEMBERS_LIST_URL_SESSION_COOKIE"] = (
            raw_members_list_url_session_cookie.strip()  # type: ignore[union-attr]
        )

    @classmethod
    def _setup_send_introduction_reminders(cls) -> None:
        raw_send_introduction_reminders: str | None = os.getenv("SEND_INTRODUCTION_REMINDERS")

        # noinspection PyTypeChecker
        send_introduction_reminders: str | bool = (
            "Once".lower().strip()
            if raw_send_introduction_reminders is None
            else (
                raw_send_introduction_reminders.lower().strip()
                if raw_send_introduction_reminders.lower().strip()
                else raw_send_introduction_reminders
            )
        )

        if send_introduction_reminders not in VALID_SEND_INTRODUCTION_REMINDERS_VALUES:
            INVALID_SEND_INTRODUCTION_REMINDERS_MESSAGE: Final[str] = (
                "SEND_INTRODUCTION_REMINDERS must be one of: "
                "\"Once\", \"Interval\" or \"False\"."
            )
            raise ImproperlyConfiguredError(INVALID_SEND_INTRODUCTION_REMINDERS_MESSAGE)

        cls._settings["SEND_INTRODUCTION_REMINDERS"] = (
            "once"
            if send_introduction_reminders in TRUE_VALUES
            else (
                False
                if send_introduction_reminders not in ("once", "interval")
                else send_introduction_reminders
            )
        )

    @classmethod
    def _error_setup_send_introduction_reminders_interval(cls, msg: str | None = None) -> None:
        if cls._settings["SEND_INTRODUCTION_REMINDERS"]:
            msg = msg if msg is not None else (
                "SEND_INTRODUCTION_REMINDERS_INTERVAL must contain the interval "
                "in any combination of seconds, minutes or hours."
            )
            raise ImproperlyConfiguredError(msg)

        cls._settings["SEND_INTRODUCTION_REMINDERS_INTERVAL"] = {"hours": 6}

    @classmethod
    def _setup_send_introduction_reminders_interval(cls) -> None:
        if "SEND_INTRODUCTION_REMINDERS" not in cls._settings:
            INVALID_SETUP_ORDER_MESSAGE: Final[str] = (
                "Invalid setup order: SEND_INTRODUCTION_REMINDERS must be set up "
                "before SEND_INTRODUCTION_REMINDERS_INTERVAL can be set up."
            )
            raise RuntimeError(INVALID_SETUP_ORDER_MESSAGE)

        raw_send_introduction_reminders_interval: str | None = (
            os.getenv("SEND_INTRODUCTION_REMINDERS_INTERVAL")
        )

        send_introduction_reminders_interval: Match[str] | None = re.match(
            r"\A(?:(?P<seconds>(?:\d*\.)?\d+)\s*s)?\s*(?:(?P<minutes>(?:\d*\.)?\d+)\s*m)?\s*(?:(?P<hours>(?:\d*\.)?\d+)\s*h)?\Z",
            (
                "6h"
                if raw_send_introduction_reminders_interval is None
                else (
                    raw_send_introduction_reminders_interval.lower().strip()
                    if raw_send_introduction_reminders_interval.lower().strip()
                    else raw_send_introduction_reminders_interval
                )
            )
        )

        if send_introduction_reminders_interval is None:
            cls._error_setup_send_introduction_reminders_interval()
            return

        details_send_introduction_reminders_interval: dict[str, float] = {
            key: float(value)
            for key, value
            in send_introduction_reminders_interval.groupdict().items()
            if value
        }

        if not details_send_introduction_reminders_interval:
            cls._error_setup_send_introduction_reminders_interval()
            return

        if timedelta(**details_send_introduction_reminders_interval) <= timedelta(seconds=3):
            cls._error_setup_send_introduction_reminders_interval(
                msg="SEND_INTRODUCTION_REMINDERS_INTERVAL must be greater than 3 seconds."
            )
            return

        cls._settings["SEND_INTRODUCTION_REMINDERS_INTERVAL"] = (
            details_send_introduction_reminders_interval
        )

    @classmethod
    def _setup_kick_no_introduction_discord_members(cls) -> None:
        raw_kick_no_introduction_discord_members: str | None = (
            os.getenv("KICK_NO_INTRODUCTION_DISCORD_MEMBERS")
        )

        KICK_NO_INTRODUCTION_DISCORD_MEMBERS_IS_VALID: Final[bool] = bool(
            raw_kick_no_introduction_discord_members is None
            or (
                raw_kick_no_introduction_discord_members.lower().strip()
                in TRUE_VALUES | FALSE_VALUES
            )
        )
        if not KICK_NO_INTRODUCTION_DISCORD_MEMBERS_IS_VALID:
            INVALID_KICK_NO_INTRODUCTION_DISCORD_MEMBERS_MESSAGE: Final[str] = (
                "KICK_NO_INTRODUCTION_DISCORD_MEMBERS must be a boolean value."
            )
            raise ImproperlyConfiguredError(
                INVALID_KICK_NO_INTRODUCTION_DISCORD_MEMBERS_MESSAGE
            )

        cls._settings["KICK_NO_INTRODUCTION_DISCORD_MEMBERS"] = (
            False
            if raw_kick_no_introduction_discord_members is None
            else raw_kick_no_introduction_discord_members.lower().strip() in TRUE_VALUES
        )

    @classmethod
    def _error_setup_kick_no_introduction_discord_members_delay(cls, msg: str | None = None) -> None:  # noqa: E501
        if cls._settings["KICK_NO_INTRODUCTION_DISCORD_MEMBERS"]:
            msg = msg if msg is not None else (
                "KICK_NO_INTRODUCTION_DISCORD_MEMBERS_DELAY must contain the delay "
                "in any combination of seconds, minutes, hours, days or weeks."
            )
            raise ImproperlyConfiguredError(msg)

        cls._settings["KICK_NO_INTRODUCTION_DISCORD_MEMBERS_DELAY"] = timedelta()

    @classmethod
    def _setup_kick_no_introduction_discord_members_delay(cls) -> None:
        if "KICK_NO_INTRODUCTION_DISCORD_MEMBERS" not in cls._settings:
            INVALID_SETUP_ORDER_MESSAGE: Final[str] = (
                "Invalid setup order: KICK_NO_INTRODUCTION_DISCORD_MEMBERS must be set up "
                "before KICK_NO_INTRODUCTION_DISCORD_MEMBERS_DELAY can be set up."
            )
            raise RuntimeError(INVALID_SETUP_ORDER_MESSAGE)

        raw_kick_no_introduction_discord_members_delay: str | None = (
            os.getenv("KICK_NO_INTRODUCTION_DISCORD_MEMBERS_DELAY")
        )

        kick_no_introduction_discord_members_delay: Match[str] | None = re.match(
            r"\A(?:(?P<seconds>(?:\d*\.)?\d+)\s*s)?\s*(?:(?P<minutes>(?:\d*\.)?\d+)\s*m)?\s*(?:(?P<hours>(?:\d*\.)?\d+)\s*h)?\s*(?:(?P<days>(?:\d*\.)?\d+)\s*d)?\s*(?:(?P<weeks>(?:\d*\.)?\d+)\s*w)?\Z",
            (
                "5d"
                if raw_kick_no_introduction_discord_members_delay is None
                else (
                    raw_kick_no_introduction_discord_members_delay.lower().strip()
                    if raw_kick_no_introduction_discord_members_delay.lower().strip()
                    else raw_kick_no_introduction_discord_members_delay
                )
            )
        )

        if kick_no_introduction_discord_members_delay is None:
            cls._error_setup_kick_no_introduction_discord_members_delay()
            return

        details_kick_no_introduction_discord_members_delay: dict[str, float] = {
            key: float(value)
            for key, value
            in kick_no_introduction_discord_members_delay.groupdict().items()
            if value
        }

        if not details_kick_no_introduction_discord_members_delay:
            cls._error_setup_kick_no_introduction_discord_members_delay()
            return

        timedelta_kick_no_introduction_discord_members_delay: timedelta = timedelta(
            **details_kick_no_introduction_discord_members_delay
        )

        if timedelta_kick_no_introduction_discord_members_delay <= timedelta(days=1):
            cls._error_setup_kick_no_introduction_discord_members_delay(
                msg="KICK_NO_INTRODUCTION_DISCORD_MEMBERS_DELAY must be greater than 1 day."
            )
            return

        cls._settings["KICK_NO_INTRODUCTION_DISCORD_MEMBERS_DELAY"] = (
            timedelta_kick_no_introduction_discord_members_delay
        )

    @classmethod
    def _setup_send_get_roles_reminders(cls) -> None:
        raw_send_get_roles_reminders: str | None = (
            os.getenv("SEND_GET_ROLES_REMINDERS")
        )

        SEND_GET_ROLES_REMINDERS_IS_VALID: Final[bool] = bool(
            raw_send_get_roles_reminders is None
            or raw_send_get_roles_reminders.lower().strip() in TRUE_VALUES | FALSE_VALUES
        )
        if not SEND_GET_ROLES_REMINDERS_IS_VALID:
            INVALID_SEND_GET_ROLES_REMINDERS_MESSAGE: Final[str] = (
                "SEND_GET_ROLES_REMINDERS must be a boolean value."
            )
            raise ImproperlyConfiguredError(
                INVALID_SEND_GET_ROLES_REMINDERS_MESSAGE
            )

        cls._settings["SEND_GET_ROLES_REMINDERS"] = (
            True
            if raw_send_get_roles_reminders is None
            else raw_send_get_roles_reminders.lower().strip() in TRUE_VALUES
        )

    @classmethod
    def _error_setup_send_get_roles_reminders_interval(cls, msg: str | None = None) -> None:
        if cls._settings["SEND_GET_ROLES_REMINDERS"]:
            msg = msg if msg is not None else (
                "SEND_GET_ROLES_REMINDERS_INTERVAL must contain the interval "
                "in any combination of seconds, minutes or hours."
            )
            raise ImproperlyConfiguredError(msg)

        cls._settings["SEND_GET_ROLES_REMINDERS_INTERVAL"] = {"hours": 24}

    @classmethod
    def _setup_send_get_roles_reminders_interval(cls) -> None:
        if "SEND_GET_ROLES_REMINDERS" not in cls._settings:
            INVALID_SETUP_ORDER_MESSAGE: Final[str] = (
                "Invalid setup order: SEND_GET_ROLES_REMINDERS must be set up "
                "before SEND_GET_ROLES_REMINDERS_INTERVAL can be set up."
            )
            raise RuntimeError(INVALID_SETUP_ORDER_MESSAGE)

        raw_send_get_roles_reminders_interval: str | None = (
            os.getenv("SEND_GET_ROLES_REMINDERS_INTERVAL")
        )

        send_get_roles_reminders_interval: Match[str] | None = re.match(
            r"\A(?:(?P<seconds>(?:\d*\.)?\d+)\s*s)?\s*(?:(?P<minutes>(?:\d*\.)?\d+)\s*m)?\s*(?:(?P<hours>(?:\d*\.)?\d+)\s*h)?\Z",
            (
                "24h"
                if raw_send_get_roles_reminders_interval is None
                else (
                    raw_send_get_roles_reminders_interval.lower().strip()
                    if raw_send_get_roles_reminders_interval.lower().strip()
                    else raw_send_get_roles_reminders_interval
                )
            )
        )

        if send_get_roles_reminders_interval is None:
            cls._error_setup_send_get_roles_reminders_interval()
            return

        details_send_get_roles_reminders_interval: dict[str, float] = {
            key: float(value)
            for key, value
            in send_get_roles_reminders_interval.groupdict().items()
            if value
        }

        if not details_send_get_roles_reminders_interval:
            cls._error_setup_send_get_roles_reminders_interval()
            return

        if timedelta(**details_send_get_roles_reminders_interval) <= timedelta(seconds=3):
            cls._error_setup_send_get_roles_reminders_interval(
                msg="SEND_GET_ROLES_REMINDERS_INTERVAL must be greater than 3 seconds."
            )
            return

        cls._settings["SEND_GET_ROLES_REMINDERS_INTERVAL"] = (
            details_send_get_roles_reminders_interval
        )

    @classmethod
    def _setup_statistics_days(cls) -> None:
        raw_statistics_days: str | None = os.getenv("STATISTICS_DAYS")

        e: ValueError
        try:
            statistics_days: float = (
                30 if raw_statistics_days is None else float(raw_statistics_days.strip())
            )
        except ValueError as e:
            INVALID_STATISTICS_DAYS_MESSAGE: Final[str] = (
                "STATISTICS_DAYS must contain the statistics period in days."
            )
            raise ImproperlyConfiguredError(INVALID_STATISTICS_DAYS_MESSAGE) from e

        if statistics_days <= 1:
            TOO_SMALL_STATISTICS_DAYS_MESSAGE: Final[str] = (
                "STATISTICS_DAYS cannot be less than (or equal to) 1 day."
            )
            raise ImproperlyConfiguredError(TOO_SMALL_STATISTICS_DAYS_MESSAGE)

        cls._settings["STATISTICS_DAYS"] = timedelta(days=statistics_days)

    @classmethod
    def _setup_statistics_roles(cls) -> None:
        raw_statistics_roles: str | None = os.getenv("STATISTICS_ROLES")

        if raw_statistics_roles is None:
            cls._settings["STATISTICS_ROLES"] = DEFAULT_STATISTICS_ROLES

        else:
            cls._settings["STATISTICS_ROLES"] = {
                raw_statistics_role.strip()
                for raw_statistics_role
                in raw_statistics_roles.strip().split(",")
                if raw_statistics_role.strip()
            }

    @classmethod
    def _setup_moderation_document_url(cls) -> None:
        raw_moderation_document_url: str | None = os.getenv("MODERATION_DOCUMENT_URL")

        RAW_MODERATION_DOCUMENT_URL_HAS_NO_SCHEME: Final[bool] = bool(
            raw_moderation_document_url is not None
            and "://" not in raw_moderation_document_url.strip()
        )
        if RAW_MODERATION_DOCUMENT_URL_HAS_NO_SCHEME:
            raw_moderation_document_url = f"https://{raw_moderation_document_url.strip()}"  # type: ignore[union-attr]

        MODERATION_DOCUMENT_URL_IS_VALID: Final[bool] = bool(
            raw_moderation_document_url is not None
            and raw_moderation_document_url.strip()
            and validators.url(raw_moderation_document_url.strip())
        )
        if not MODERATION_DOCUMENT_URL_IS_VALID:
            MODERATION_DOCUMENT_URL_MESSAGE: Final[str] = (
                "MODERATION_DOCUMENT_URL must be a valid URL."
            )
            raise ImproperlyConfiguredError(MODERATION_DOCUMENT_URL_MESSAGE)

        cls._settings["MODERATION_DOCUMENT_URL"] = raw_moderation_document_url.strip()  # type: ignore[union-attr]

    @classmethod
    def _setup_manual_moderation_warning_message_location(cls) -> None:
        raw_manual_moderation_warning_message_location: str | None = (
            os.getenv("MANUAL_MODERATION_WARNING_MESSAGE_LOCATION")
        )

        MANUAL_MODERATION_WARNING_MESSAGE_LOCATION_IS_VALID: Final[bool] = bool(
            raw_manual_moderation_warning_message_location is None
            or raw_manual_moderation_warning_message_location.upper().strip()
        )
        if not MANUAL_MODERATION_WARNING_MESSAGE_LOCATION_IS_VALID:
            MANUAL_MODERATION_WARNING_MESSAGE_LOCATION_MESSAGE: Final[str] = (
                "MANUAL_MODERATION_WARNING_MESSAGE_LOCATION must be a valid name "
                "of a channel in your group's Discord guild."
            )
            raise ImproperlyConfiguredError(MANUAL_MODERATION_WARNING_MESSAGE_LOCATION_MESSAGE)

        cls._settings["MANUAL_MODERATION_WARNING_MESSAGE_LOCATION"] = (
            "DM"
            if raw_manual_moderation_warning_message_location is None
            else raw_manual_moderation_warning_message_location.upper().strip()
        )

    @classmethod
    def _setup_env_variables(cls) -> None:
        """
        Load environment values into the settings dictionary.

        Environment values are loaded from the .env file/the current environment variables and
        are only stored after the input values have been validated.
        """
        if cls._is_env_variables_setup:
            logger.warning("Environment variables have already been set up.")
            return

        dotenv.load_dotenv()

        cls._setup_logging()
        cls._setup_discord_bot_token()
        cls._setup_discord_log_channel_webhook_url()
        cls._setup_discord_guild_id()
        cls._setup_group_full_name()
        cls._setup_group_short_name()
        cls._setup_ping_command_easter_egg_probability()
        cls._setup_welcome_messages()
        cls._setup_roles_messages()
        cls._setup_members_list_url()
        cls._setup_members_list_url_session_cookie()
        cls._setup_membership_perks_url()
        cls._setup_purchase_membership_url()
        cls._setup_send_introduction_reminders()
        cls._setup_send_introduction_reminders_interval()
        cls._setup_kick_no_introduction_discord_members()
        cls._setup_kick_no_introduction_discord_members_delay()
        cls._setup_send_get_roles_reminders()
        cls._setup_send_get_roles_reminders_interval()
        cls._setup_statistics_days()
        cls._setup_statistics_roles()
        cls._setup_moderation_document_url()
        cls._setup_manual_moderation_warning_message_location()

        cls._is_env_variables_setup = True


def _settings_class_factory() -> type[Settings]:
    @final
    class RuntimeSettings(Settings):
        """
        Settings class that provides access to all settings values.

        Settings values can be accessed via key (like a dictionary) or via class attribute.
        """

        _is_env_variables_setup: ClassVar[bool] = False
        _settings: ClassVar[dict[str, object]] = {}

    return RuntimeSettings


settings: Final[Settings] = _settings_class_factory()()


def run_setup() -> None:
    """Execute the setup functions required, before other modules can be run."""
    # noinspection PyProtectedMember
    settings._setup_env_variables()  # noqa: SLF001

    logger.debug("Begin database setup")
<<<<<<< HEAD
=======

>>>>>>> 4a5f25a3
    importlib.import_module("db")
    from django.core import management

    management.call_command("migrate")
<<<<<<< HEAD
=======

>>>>>>> 4a5f25a3
    logger.debug("Database setup completed")<|MERGE_RESOLUTION|>--- conflicted
+++ resolved
@@ -33,11 +33,7 @@
 from typing import IO, Any, ClassVar, Final, final
 
 import dotenv
-<<<<<<< HEAD
-import git
 import regex
-=======
->>>>>>> 4a5f25a3
 import validators
 
 from exceptions import (
@@ -419,17 +415,10 @@
         if raw_messages_file_path is not None and not raw_messages_file_path.strip():
             raise ImproperlyConfiguredError(MESSAGES_FILE_PATH_DOES_NOT_EXIST_MESSAGE)
 
-        # noinspection PyTypeChecker,PyUnresolvedReferences
         messages_file_path: Path = (
-<<<<<<< HEAD
-            cls._get_default_messages_json_file_path()
-            if raw_messages_file_path is None
-            else Path(raw_messages_file_path.strip())
-=======
-            Path(raw_messages_file_path)
-            if raw_messages_file_path
+            Path(raw_messages_file_path.strip())
+            if raw_messages_file_path is not None
             else PROJECT_ROOT / Path("messages.json")
->>>>>>> 4a5f25a3
         )
 
         if not messages_file_path.is_file():
@@ -959,16 +948,10 @@
     settings._setup_env_variables()  # noqa: SLF001
 
     logger.debug("Begin database setup")
-<<<<<<< HEAD
-=======
-
->>>>>>> 4a5f25a3
+
     importlib.import_module("db")
     from django.core import management
 
     management.call_command("migrate")
-<<<<<<< HEAD
-=======
-
->>>>>>> 4a5f25a3
+
     logger.debug("Database setup completed")