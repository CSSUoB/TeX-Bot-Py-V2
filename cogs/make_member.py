"""Contains cog classes for any make_member interactions."""

from collections.abc import Sequence

__all__: Sequence[str] = ("MakeMemberCommandCog",)

import contextlib
import logging
import re
from logging import Logger
from typing import Final

import aiohttp
import bs4
import discord
from bs4 import BeautifulSoup
from django.core.exceptions import ValidationError

from config import settings
from db.core.models import GroupMadeMember
from exceptions import CommitteeRoleDoesNotExistError, GuestRoleDoesNotExistError
from utils import CommandChecks, TeXBotApplicationContext, TeXBotBaseCog

logger: Logger = logging.getLogger("texbot")


<<<<<<< HEAD
_GROUP_ID_ARGUMENT_DESCRIPTIVE_NAME: Final[str] = (
    f"""{
        "Student"
        if (
            settings["_GROUP_NAME"]
            and (
                settings["_GROUP_NAME"].lower() in ("css", "computer science society")
                or "uob" in settings["_GROUP_NAME"].lower()
            )
        )
        else "Group"
    } ID"""
)

_GROUP_ID_ARGUMENT_NAME: Final[str] = _GROUP_ID_ARGUMENT_DESCRIPTIVE_NAME.lower().replace(
    " ",
    ""
)


class MakeMemberCommandCog(TeXBotBaseCog):
    # noinspection SpellCheckingInspection
    """Cog class that defines the "/makemember" command and its call-back method."""
=======
    GROUP_MEMBER_ID_ARGUMENT_DESCRIPTIVE_NAME: Final[str] = (
        f"""{
            "Student"
            if (
                settings["_GROUP_FULL_NAME"]
                and (
                    "computer science society" in settings["_GROUP_FULL_NAME"]
                    or "css" in settings["_GROUP_FULL_NAME"]
                    or "uob" in settings["_GROUP_FULL_NAME"]
                    or "university of birmingham" in settings["_GROUP_FULL_NAME"]
                    or "uob" in settings["_GROUP_FULL_NAME"]
                    or (
                        "bham" in settings["_GROUP_FULL_NAME"]
                        and "uni" in settings["_GROUP_FULL_NAME"]
                    )
                )
            )
            else "Member"
        } ID"""
    )
    GROUP_MEMBER_ID_ARGUMENT_NAME: Final[str] = (
        GROUP_MEMBER_ID_ARGUMENT_DESCRIPTIVE_NAME.lower().replace(
            " ",
            ""
        )
    )
>>>>>>> d18e29ee

    # noinspection SpellCheckingInspection
    @discord.slash_command(  # type: ignore[no-untyped-call, misc]
        name="makemember",
        description=(
            "Gives you the Member role "
<<<<<<< HEAD
            f"when supplied with an appropriate {_GROUP_ID_ARGUMENT_DESCRIPTIVE_NAME}."
        )
    )
    @discord.option(  # type: ignore[no-untyped-call, misc]
        name=_GROUP_ID_ARGUMENT_NAME,
=======
            f"when supplied with an appropriate {GROUP_MEMBER_ID_ARGUMENT_DESCRIPTIVE_NAME}."
        )
    )
    @discord.option(  # type: ignore[no-untyped-call, misc]
        name=GROUP_MEMBER_ID_ARGUMENT_NAME,
>>>>>>> d18e29ee
        description=(
            f"""Your UoB Student {
                "UoB Student"
                if (
<<<<<<< HEAD
                    settings["_GROUP_NAME"]
                    and (
                        settings["_GROUP_NAME"].lower() in ("css", "computer science society")
                        or "uob" in settings["_GROUP_NAME"].lower()
=======
                    settings["_GROUP_FULL_NAME"]
                    and (
                        "computer science society" in settings["_GROUP_FULL_NAME"]
                        or "css" in settings["_GROUP_FULL_NAME"]
                        or "uob" in settings["_GROUP_FULL_NAME"]
                        or "university of birmingham" in settings["_GROUP_FULL_NAME"]
                        or "uob" in settings["_GROUP_FULL_NAME"]
                        or (
                            "bham" in settings["_GROUP_FULL_NAME"]
                            and "uni" in settings["_GROUP_FULL_NAME"]
                        )
>>>>>>> d18e29ee
                    )
                )
                else "Member"
            } ID"""
        ),
        input_type=str,
        required=True,
        max_length=7,
        min_length=7,
        parameter_name="group_member_id"
    )
    @CommandChecks.check_interaction_user_in_main_guild
    async def make_member(self, ctx: TeXBotApplicationContext, group_member_id: str) -> None:
        """
        Definition & callback response of the "make_member" command.

        The "make_member" command validates that the given member
        has purchased a valid membership to your community group,
        then gives the member the "Member" role.
        """
        # NOTE: Shortcut accessors are placed at the top of the function, so that the exceptions they raise are displayed before any further errors may be sent
        member_role: discord.Role = await self.bot.member_role
        interaction_member: discord.Member = await ctx.bot.get_main_guild_member(ctx.user)

        if member_role in interaction_member.roles:
            await ctx.respond(
                (
                    ":information_source: No changes made. You're already a member "
                    "- why are you trying this again? :information_source:"
                ),
                ephemeral=True
            )
            return

        if not re.match(r"\A\d{7}\Z", group_member_id):
            await self.command_send_error(
                ctx,
                message=(
                    f"{group_member_id!r} is not a valid {self.bot.group_member_id_type} ID."
                )
            )
            return

        GROUP_MEMBER_ID_IS_ALREADY_USED: Final[bool] = await GroupMadeMember.objects.filter(
            hashed_group_member_id=GroupMadeMember.hash_group_member_id(
                group_member_id,
                self.bot.group_member_id_type
            )
        ).aexists()
        if GROUP_MEMBER_ID_IS_ALREADY_USED:
            # noinspection PyUnusedLocal
            committee_mention: str = "committee"
            with contextlib.suppress(CommitteeRoleDoesNotExistError):
                committee_mention = (await self.bot.roles_channel).mention

            await ctx.respond(
                (
                    ":information_source: No changes made. This student ID has already "
                    f"been used. Please contact a {committee_mention} member if this is "
                    "an error. :information_source:"
                ),
                ephemeral=True
            )
            return

        guild_member_ids: set[str] = set()

        request_headers: dict[str, str] = {
            "Cache-Control": "no-cache",
            "Pragma": "no-cache",
            "Expires": "0"
        }
        request_cookies: dict[str, str] = {
            ".ASPXAUTH": settings["MEMBERS_LIST_URL_SESSION_COOKIE"]
        }
        async with aiohttp.ClientSession(headers=request_headers, cookies=request_cookies) as http_session:  # noqa: E501, SIM117
            async with http_session.get(url=settings["MEMBERS_LIST_URL"]) as http_response:
                response_html: str = await http_response.text()

        MEMBER_HTML_TABLE_IDS: Final[frozenset[str]] = frozenset(
            {
                "ctl00_Main_rptGroups_ctl05_gvMemberships",
                "ctl00_Main_rptGroups_ctl03_gvMemberships"
            }
        )
        table_id: str
        for table_id in MEMBER_HTML_TABLE_IDS:
            parsed_html: bs4.Tag | None = BeautifulSoup(
                response_html,
                "html.parser"
            ).find(
                "table",
                {"id": table_id}
            )

            if parsed_html:
                guild_member_ids.update(
                    row.contents[2].text
                    for row
                    in parsed_html.find_all(
                        "tr",
                        {"class": ["msl_row", "msl_altrow"]}
                    )
                )

        guild_member_ids.discard("")
        guild_member_ids.discard("\n")
        guild_member_ids.discard(" ")

        if not guild_member_ids:
            await self.command_send_error(
                ctx,
                error_code="E1041",
                logging_message=OSError(
                    "The guild member IDs could not be retrieved from "
                    "the MEMBERS_LIST_URL."
                )
            )
            return

        if group_member_id not in guild_member_ids:
            await self.command_send_error(
                ctx,
                message=(
                    f"You must be a member of {self.bot.group_full_name} "
                    "to use this command.\n"
<<<<<<< HEAD
                    f"The provided {_GROUP_ID_ARGUMENT_NAME} must match "
                    f"the {self.bot.group_id_type} ID "
                    f"that you purchased your {self.bot.group_name} membership with."
=======
                    f"The provided {self.GROUP_MEMBER_ID_ARGUMENT_NAME} must match "
                    f"the {self.bot.group_member_id_type} ID "
                    f"that you purchased your {self.bot.group_short_name} membership with."
>>>>>>> d18e29ee
                )
            )
            return

        # NOTE: The "Member" role must be added to the user **before** the "Guest" role to ensure that the welcome message does not include the suggestion to purchase membership
        await interaction_member.add_roles(
            member_role,
            reason="TeX Bot slash-command: \"/makemember\""
        )

        try:
            await GroupMadeMember.objects.acreate(group_member_id=group_member_id)
        except ValidationError as create_group_made_member_error:
            error_is_already_exists: bool = (
                "hashed_group_member_id" in create_group_made_member_error.message_dict
                and any(
                    "already exists"
                    in error
                    for error
                    in create_group_made_member_error.message_dict["hashed_group_member_id"]
                )
            )
            if not error_is_already_exists:
                raise

        await ctx.respond("Successfully made you a member!", ephemeral=True)

        try:
            guest_role: discord.Role = await self.bot.guest_role
        except GuestRoleDoesNotExistError:
            logger.warning(
                "\"/makemember\" command used but the \"Guest\" role does not exist. "
                "Some user's may now have the \"Member\" role without the \"Guest\" role. "
                "Use the \"/ensure-members-inducted\" command to fix this issue."
            )
        else:
            if guest_role not in interaction_member.roles:
                await interaction_member.add_roles(
                    guest_role,
                    reason="TeX Bot slash-command: \"/makemember\""
                )

        applicant_role: discord.Role | None = discord.utils.get(
            self.bot.main_guild.roles,
            name="Applicant"
        )
        if applicant_role and applicant_role in interaction_member.roles:
            await interaction_member.remove_roles(
                applicant_role,
                reason="TeX Bot slash-command: \"/makemember\""
            )<|MERGE_RESOLUTION|>--- conflicted
+++ resolved
@@ -23,100 +23,64 @@
 
 logger: Logger = logging.getLogger("texbot")
 
-
-<<<<<<< HEAD
-_GROUP_ID_ARGUMENT_DESCRIPTIVE_NAME: Final[str] = (
+_GROUP_MEMBER_ID_ARGUMENT_DESCRIPTIVE_NAME: Final[str] = (
     f"""{
         "Student"
         if (
-            settings["_GROUP_NAME"]
+            settings["_GROUP_FULL_NAME"]
             and (
-                settings["_GROUP_NAME"].lower() in ("css", "computer science society")
-                or "uob" in settings["_GROUP_NAME"].lower()
-            )
-        )
-        else "Group"
+                "computer science society" in settings["_GROUP_FULL_NAME"].lower()
+                or "css" in settings["_GROUP_FULL_NAME"].lower()
+                or "uob" in settings["_GROUP_FULL_NAME"].lower()
+                or "university of birmingham" in settings["_GROUP_FULL_NAME"].lower()
+                or "uob" in settings["_GROUP_FULL_NAME"].lower()
+                or (
+                    "bham" in settings["_GROUP_FULL_NAME"].lower()
+                    and "uni" in settings["_GROUP_FULL_NAME"].lower()
+                )
+            )
+        )
+        else "Member"
     } ID"""
 )
 
-_GROUP_ID_ARGUMENT_NAME: Final[str] = _GROUP_ID_ARGUMENT_DESCRIPTIVE_NAME.lower().replace(
-    " ",
-    ""
+_GROUP_MEMBER_ID_ARGUMENT_NAME: Final[str] = (
+    _GROUP_MEMBER_ID_ARGUMENT_DESCRIPTIVE_NAME.lower().replace(
+        " ",
+        ""
+    )
 )
 
 
 class MakeMemberCommandCog(TeXBotBaseCog):
     # noinspection SpellCheckingInspection
     """Cog class that defines the "/makemember" command and its call-back method."""
-=======
-    GROUP_MEMBER_ID_ARGUMENT_DESCRIPTIVE_NAME: Final[str] = (
-        f"""{
-            "Student"
-            if (
-                settings["_GROUP_FULL_NAME"]
-                and (
-                    "computer science society" in settings["_GROUP_FULL_NAME"]
-                    or "css" in settings["_GROUP_FULL_NAME"]
-                    or "uob" in settings["_GROUP_FULL_NAME"]
-                    or "university of birmingham" in settings["_GROUP_FULL_NAME"]
-                    or "uob" in settings["_GROUP_FULL_NAME"]
-                    or (
-                        "bham" in settings["_GROUP_FULL_NAME"]
-                        and "uni" in settings["_GROUP_FULL_NAME"]
-                    )
-                )
-            )
-            else "Member"
-        } ID"""
-    )
-    GROUP_MEMBER_ID_ARGUMENT_NAME: Final[str] = (
-        GROUP_MEMBER_ID_ARGUMENT_DESCRIPTIVE_NAME.lower().replace(
-            " ",
-            ""
-        )
-    )
->>>>>>> d18e29ee
 
     # noinspection SpellCheckingInspection
     @discord.slash_command(  # type: ignore[no-untyped-call, misc]
         name="makemember",
         description=(
             "Gives you the Member role "
-<<<<<<< HEAD
-            f"when supplied with an appropriate {_GROUP_ID_ARGUMENT_DESCRIPTIVE_NAME}."
+            f"when supplied with an appropriate {_GROUP_MEMBER_ID_ARGUMENT_DESCRIPTIVE_NAME}."
         )
     )
     @discord.option(  # type: ignore[no-untyped-call, misc]
-        name=_GROUP_ID_ARGUMENT_NAME,
-=======
-            f"when supplied with an appropriate {GROUP_MEMBER_ID_ARGUMENT_DESCRIPTIVE_NAME}."
-        )
-    )
-    @discord.option(  # type: ignore[no-untyped-call, misc]
-        name=GROUP_MEMBER_ID_ARGUMENT_NAME,
->>>>>>> d18e29ee
+        name=_GROUP_MEMBER_ID_ARGUMENT_NAME,
         description=(
             f"""Your UoB Student {
                 "UoB Student"
                 if (
-<<<<<<< HEAD
-                    settings["_GROUP_NAME"]
-                    and (
-                        settings["_GROUP_NAME"].lower() in ("css", "computer science society")
-                        or "uob" in settings["_GROUP_NAME"].lower()
-=======
                     settings["_GROUP_FULL_NAME"]
                     and (
-                        "computer science society" in settings["_GROUP_FULL_NAME"]
-                        or "css" in settings["_GROUP_FULL_NAME"]
-                        or "uob" in settings["_GROUP_FULL_NAME"]
-                        or "university of birmingham" in settings["_GROUP_FULL_NAME"]
-                        or "uob" in settings["_GROUP_FULL_NAME"]
+                        "computer science society" in settings["_GROUP_FULL_NAME"].lower()
+                        or "css" in settings["_GROUP_FULL_NAME"].lower()
+                        or "uob" in settings["_GROUP_FULL_NAME"].lower()
+                        or "university of birmingham" in settings["_GROUP_FULL_NAME"].lower()
+                        or "uob" in settings["_GROUP_FULL_NAME"].lower()
                         or (
-                            "bham" in settings["_GROUP_FULL_NAME"]
-                            and "uni" in settings["_GROUP_FULL_NAME"]
+                            "bham" in settings["_GROUP_FULL_NAME"].lower()
+                            and "uni" in settings["_GROUP_FULL_NAME"].lower()
                         )
->>>>>>> d18e29ee
                     )
                 )
                 else "Member"
@@ -243,15 +207,9 @@
                 message=(
                     f"You must be a member of {self.bot.group_full_name} "
                     "to use this command.\n"
-<<<<<<< HEAD
-                    f"The provided {_GROUP_ID_ARGUMENT_NAME} must match "
-                    f"the {self.bot.group_id_type} ID "
-                    f"that you purchased your {self.bot.group_name} membership with."
-=======
-                    f"The provided {self.GROUP_MEMBER_ID_ARGUMENT_NAME} must match "
+                    f"The provided {_GROUP_MEMBER_ID_ARGUMENT_NAME} must match "
                     f"the {self.bot.group_member_id_type} ID "
                     f"that you purchased your {self.bot.group_short_name} membership with."
->>>>>>> d18e29ee
                 )
             )
             return
