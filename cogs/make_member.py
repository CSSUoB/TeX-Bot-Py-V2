"""Contains cog classes for any make_member interactions."""

import contextlib
import logging
import re
from typing import Final

import aiohttp
import bs4
import discord
from bs4 import BeautifulSoup
from discord.ext import commands
from django.core.exceptions import ValidationError

<<<<<<< HEAD
from cogs._command_checks import Checks
from cogs._utils import TeXBotApplicationContext, TeXBotCog
from config import settings
from db.core.models import UoBMadeMember
from exceptions import CommitteeRoleDoesNotExist, GuestRoleDoesNotExist
=======
from config import settings
from db.core.models import UoBMadeMember
from exceptions import CommitteeRoleDoesNotExist, GuestRoleDoesNotExist
from utils import CommandChecks, TeXBotApplicationContext, TeXBotBaseCog
>>>>>>> da455fcb


class MakeMemberCommandCog(TeXBotBaseCog):
    # noinspection SpellCheckingInspection
    """Cog class that defines the "/makemember" command and its call-back method."""

    # noinspection SpellCheckingInspection
    @discord.slash_command(  # type: ignore[no-untyped-call, misc]
        name="makemember",
        description="Gives you the Member role when supplied with an appropriate Student ID."
    )
    @discord.option(  # type: ignore[no-untyped-call, misc]
        name="studentid",
        description="Your UoB Student ID",
        input_type=str,
        required=True,
        max_length=7,
        min_length=7,
        parameter_name="uob_id"
    )
<<<<<<< HEAD
    @commands.check_any(commands.check(Checks.check_interaction_user_in_css_guild))  # type: ignore[arg-type]
=======
    @CommandChecks.check_interaction_user_in_css_guild
>>>>>>> da455fcb
    async def make_member(self, ctx: TeXBotApplicationContext, uob_id: str) -> None:
        """
        Definition & callback response of the "make_member" command.

        The "make_member" command validates that the given member has a valid CSS membership
        then gives the member the "Member" role.
        """
<<<<<<< HEAD
=======
        # NOTE: Shortcut accessors are placed at the top of the function, so that the exceptions they raise are displayed before any further errors may be sent
>>>>>>> da455fcb
        member_role: discord.Role = await self.bot.member_role
        interaction_member: discord.Member = await ctx.bot.get_css_user(ctx.user)

        if member_role in interaction_member.roles:
            await ctx.respond(
                (
                    ":information_source: No changes made. You're already a member "
                    "- why are you trying this again? :information_source:"
                ),
                ephemeral=True
            )
            return

        if not re.match(r"\A\d{7}\Z", uob_id):
            await self.command_send_error(
                ctx,
                message=f"{uob_id!r} is not a valid UoB Student ID."
            )
            return

        uob_id_already_used: bool = await UoBMadeMember.objects.filter(
            hashed_uob_id=UoBMadeMember.hash_uob_id(uob_id)
        ).aexists()
        if uob_id_already_used:
            # noinspection PyUnusedLocal
            committee_mention: str = "committee"
            with contextlib.suppress(CommitteeRoleDoesNotExist):
                committee_mention = (await self.bot.roles_channel).mention

            await ctx.respond(
                (
                    ":information_source: No changes made. This student ID has already "
                    f"been used. Please contact a {committee_mention} member if this is "
                    "an error. :information_source:"
                ),
                ephemeral=True
            )
            return

        guild_member_ids: set[str] = set()

        request_headers: dict[str, str] = {
            "Cache-Control": "no-cache",
            "Pragma": "no-cache",
            "Expires": "0"
        }
        request_cookies: dict[str, str] = {".ASPXAUTH": settings["MEMBERS_PAGE_COOKIE"]}
        async with aiohttp.ClientSession(headers=request_headers, cookies=request_cookies) as http_session:  # noqa: E501, SIM117
            async with http_session.get(url=settings["MEMBERS_PAGE_URL"]) as http_response:
                response_html: str = await http_response.text()

        MEMBER_HTML_TABLE_IDS: Final[frozenset[str]] = frozenset(
            {
                "ctl00_Main_rptGroups_ctl05_gvMemberships",
                "ctl00_Main_rptGroups_ctl03_gvMemberships"
            }
        )
        table_id: str
        for table_id in MEMBER_HTML_TABLE_IDS:
            parsed_html: bs4.Tag | None = BeautifulSoup(
                response_html,
                "html.parser"
            ).find(
                "table",
                {"id": table_id}
            )

            if parsed_html:
                guild_member_ids.update(
                    row.contents[2].text
                    for row
                    in parsed_html.find_all(
                        "tr",
                        {"class": ["msl_row", "msl_altrow"]}
                    )
                )

        guild_member_ids.discard("")
        guild_member_ids.discard("\n")
        guild_member_ids.discard(" ")

        if not guild_member_ids:
            await self.command_send_error(
                ctx,
                error_code="E1041",
                logging_message=OSError(
                    "The guild member IDs could not be retrieved from "
                    "the MEMBERS_PAGE_URL."
                )
            )
            return

        if uob_id not in guild_member_ids:
            await self.command_send_error(
                ctx,
                message=(
                    "You must be a member of The Computer Science Society "
                    "to use this command.\n"
                    "The provided student ID must match the UoB student ID "
                    "that you purchased your CSS membership with."
                )
            )
            return

        # NOTE: The "Member" role must be added to the user **before** the "Guest" role to ensure that the welcome message does not include the suggestion to purchase membership
        await interaction_member.add_roles(
            member_role,
            reason="TeX Bot slash-command: \"/makemember\""
        )

        try:
            await UoBMadeMember.objects.acreate(uob_id=uob_id)
        except ValidationError as create_uob_made_member_error:
            error_is_already_exists: bool = (
                "hashed_uob_id" in create_uob_made_member_error.message_dict
                and any(
                    "already exists"
                    in error
                    for error
                    in create_uob_made_member_error.message_dict["hashed_uob_id"]
                )
            )
            if not error_is_already_exists:
                raise

        await ctx.respond("Successfully made you a member!", ephemeral=True)

        try:
            guest_role: discord.Role = await self.bot.guest_role
        except GuestRoleDoesNotExist:
            logging.warning(
<<<<<<< HEAD
                "\"/makemember\" command used but the \"Guest\" role does not exist."
                " Some user's may now have the \"Member\" role without the \"Guest\" role."
                " Use the \"/ensure-members-inducted\" command to fix this issue."
=======
                "\"/makemember\" command used but the \"Guest\" role does not exist. "
                "Some user's may now have the \"Member\" role without the \"Guest\" role. "
                "Use the \"/ensure-members-inducted\" command to fix this issue."
>>>>>>> da455fcb
            )
        else:
            if guest_role not in interaction_member.roles:
                await interaction_member.add_roles(
                    guest_role,
                    reason="TeX Bot slash-command: \"/makemember\""
                )

        applicant_role: discord.Role | None = discord.utils.get(
            self.bot.css_guild.roles,
            name="Applicant"
        )
        if applicant_role and applicant_role in interaction_member.roles:
            await interaction_member.remove_roles(
                applicant_role,
                reason="TeX Bot slash-command: \"/makemember\""
            )<|MERGE_RESOLUTION|>--- conflicted
+++ resolved
@@ -9,21 +9,12 @@
 import bs4
 import discord
 from bs4 import BeautifulSoup
-from discord.ext import commands
 from django.core.exceptions import ValidationError
 
-<<<<<<< HEAD
-from cogs._command_checks import Checks
-from cogs._utils import TeXBotApplicationContext, TeXBotCog
-from config import settings
-from db.core.models import UoBMadeMember
-from exceptions import CommitteeRoleDoesNotExist, GuestRoleDoesNotExist
-=======
 from config import settings
 from db.core.models import UoBMadeMember
 from exceptions import CommitteeRoleDoesNotExist, GuestRoleDoesNotExist
 from utils import CommandChecks, TeXBotApplicationContext, TeXBotBaseCog
->>>>>>> da455fcb
 
 
 class MakeMemberCommandCog(TeXBotBaseCog):
@@ -44,11 +35,7 @@
         min_length=7,
         parameter_name="uob_id"
     )
-<<<<<<< HEAD
-    @commands.check_any(commands.check(Checks.check_interaction_user_in_css_guild))  # type: ignore[arg-type]
-=======
     @CommandChecks.check_interaction_user_in_css_guild
->>>>>>> da455fcb
     async def make_member(self, ctx: TeXBotApplicationContext, uob_id: str) -> None:
         """
         Definition & callback response of the "make_member" command.
@@ -56,10 +43,7 @@
         The "make_member" command validates that the given member has a valid CSS membership
         then gives the member the "Member" role.
         """
-<<<<<<< HEAD
-=======
         # NOTE: Shortcut accessors are placed at the top of the function, so that the exceptions they raise are displayed before any further errors may be sent
->>>>>>> da455fcb
         member_role: discord.Role = await self.bot.member_role
         interaction_member: discord.Member = await ctx.bot.get_css_user(ctx.user)
 
@@ -191,15 +175,9 @@
             guest_role: discord.Role = await self.bot.guest_role
         except GuestRoleDoesNotExist:
             logging.warning(
-<<<<<<< HEAD
-                "\"/makemember\" command used but the \"Guest\" role does not exist."
-                " Some user's may now have the \"Member\" role without the \"Guest\" role."
-                " Use the \"/ensure-members-inducted\" command to fix this issue."
-=======
                 "\"/makemember\" command used but the \"Guest\" role does not exist. "
                 "Some user's may now have the \"Member\" role without the \"Guest\" role. "
                 "Use the \"/ensure-members-inducted\" command to fix this issue."
->>>>>>> da455fcb
             )
         else:
             if guest_role not in interaction_member.roles:
