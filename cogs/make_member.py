--- conflicted
+++ resolved
@@ -1,48 +1,34 @@
 """Contains cog classes for any make_member interactions."""
 
 import logging
-<<<<<<< HEAD
 import re
 from typing import TYPE_CHECKING, override
+from typing import TYPE_CHECKING
 
 import discord
 from discord.ui import Modal, View
-=======
-from typing import TYPE_CHECKING
-
-import discord
->>>>>>> 0e530bac
 from django.core.exceptions import ValidationError
 
 from config import settings
 from db.core.models import GroupMadeMember
 from exceptions import ApplicantRoleDoesNotExistError, GuestRoleDoesNotExistError
-<<<<<<< HEAD
+from utils import CommandChecks, TeXBotBaseCog
+from utils.msl import fetch_community_group_members_count, is_id_a_community_group_member
 from utils import CommandChecks, TeXBotApplicationContext, TeXBotBaseCog
 from utils.msl import get_membership_count, is_student_id_member
-=======
-from utils import CommandChecks, TeXBotBaseCog
-from utils.msl import fetch_community_group_members_count, is_id_a_community_group_member
->>>>>>> 0e530bac
 
 if TYPE_CHECKING:
     from collections.abc import Sequence
     from logging import Logger
     from typing import Final
 
-<<<<<<< HEAD
 __all__: "Sequence[str]" = (
     "MakeMemberCommandCog",
     "MakeMemberModalCommandCog",
     "MemberCountCommandCog",
 )
-=======
-    from utils import TeXBotApplicationContext
-
 
 __all__: "Sequence[str]" = ("MakeMemberCommandCog", "MemberCountCommandCog")
->>>>>>> 0e530bac
-
 
 logger: "Final[Logger]" = logging.getLogger("TeX-Bot")
 
@@ -166,15 +152,9 @@
                 )
                 return
 
-<<<<<<< HEAD
-            if not await is_student_id_member(student_id=group_member_id):
+            if not await is_id_a_community_group_member(member_id=group_member_id):
                 await self.command_send_error(
                     ctx,
-=======
-            if not await is_id_a_community_group_member(member_id=group_member_id):
-                await self.command_send_error(
-                    ctx=ctx,
->>>>>>> 0e530bac
                     message=(
                         f"You must be a member of {self.bot.group_full_name} "
                         "to use this command.\n"
@@ -248,29 +228,25 @@
             await ctx.followup.send(
                 content=(
                     f"{self.bot.group_full_name} has "
-<<<<<<< HEAD
-                    f"{await get_membership_count()} members! :tada:"
-                )
-            )
-
-
+                    f"{await fetch_community_group_members_count()} members! :tada:"
+                )
 class MakeMemberModalActual(Modal):
     """A discord.Modal containing a the input box for make member user interaction."""
-
+    @override
+
+        super().__init__(title="Make Member Modal")
     def __init__(self) -> None:
-        super().__init__(title="Make Member Modal")
+
 
         self.add_item(discord.ui.InputText(label="Student ID"))
-
-    @override
     async def callback(self, interaction: discord.Interaction) -> None:
         student_id: str | None = self.children[0].value
         if not student_id:
+                content="Invalid Student ID.", ephemeral=True
             await interaction.response.send_message(
-                content="Invalid Student ID.", ephemeral=True
-            )
-            return
-
+            )
+
+            return
         if not await is_student_id_member(student_id=student_id):
             await interaction.response.send_message(
                 content="Student ID not found.", ephemeral=True
@@ -356,9 +332,4 @@
         await ctx.respond(
             content="The make member modal has been opened in this channel.",
             ephemeral=True,
-        )
-=======
-                    f"{await fetch_community_group_members_count()} members! :tada:"
-                )
-            )
->>>>>>> 0e530bac
+        )