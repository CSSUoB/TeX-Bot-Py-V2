--- conflicted
+++ resolved
@@ -148,15 +148,7 @@
                 hashed_group_member_id=GroupMadeMember.hash_group_member_id(
                     group_member_id, self.bot.group_member_id_type
                 )
-<<<<<<< HEAD
-            ).aexists()
-            if GROUP_MEMBER_ID_IS_ALREADY_USED:
-                committee_mention: str = "committee"
-                with contextlib.suppress(CommitteeRoleDoesNotExistError):
-                    committee_mention = (await self.bot.committee_role).mention
-=======
             ).aexists():
->>>>>>> f43dccce
                 await ctx.followup.send(
                     content=(
                         ":information_source: No changes made. This student ID has already "
@@ -179,55 +171,6 @@
                     f"that you purchased your {self.bot.group_short_name} membership with."
                 ),
             )
-<<<<<<< HEAD
-=======
-            async with http_session, http_session.get(GROUPED_MEMBERS_URL) as http_response:
-                response_html: str = await http_response.text()
-
-            MEMBER_HTML_TABLE_IDS: Final[frozenset[str]] = frozenset(
-                {
-                    "ctl00_Main_rptGroups_ctl05_gvMemberships",
-                    "ctl00_Main_rptGroups_ctl03_gvMemberships",
-                    "ctl00_ctl00_Main_AdminPageContent_rptGroups_ctl03_gvMemberships",
-                    "ctl00_ctl00_Main_AdminPageContent_rptGroups_ctl05_gvMemberships",
-                },
-            )
-            table_id: str
-            for table_id in MEMBER_HTML_TABLE_IDS:
-                parsed_html: bs4.Tag | bs4.NavigableString | None = BeautifulSoup(
-                    response_html,
-                    "html.parser",
-                ).find(
-                    "table",
-                    {"id": table_id},
-                )
-
-                if parsed_html is None or isinstance(parsed_html, bs4.NavigableString):
-                    continue
-
-                guild_member_ids.update(
-                    row.contents[2].text
-                    for row in parsed_html.find_all(
-                        "tr",
-                        {"class": ["msl_row", "msl_altrow"]},
-                    )
-                )
-
-            guild_member_ids.discard("")
-            guild_member_ids.discard("\n")
-            guild_member_ids.discard(" ")
-
-            if not guild_member_ids:
-                await self.command_send_error(
-                    ctx,
-                    error_code="E1041",
-                    logging_message=OSError(
-                        "The guild member IDs could not be retrieved from "
-                        "the MEMBERS_LIST_URL.",
-                    ),
-                )
-                return
->>>>>>> f43dccce
 
         try:
             await GroupMadeMember.objects.acreate(group_member_id=group_member_id)  # type: ignore[misc]
