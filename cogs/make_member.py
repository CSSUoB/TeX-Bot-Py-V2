"""Contains cog classes for any make_member interactions."""

import logging
import re
from typing import TYPE_CHECKING

import aiohttp
import bs4
import discord
from bs4 import BeautifulSoup
from django.core.exceptions import ValidationError

from config import settings
from db.core.models import GroupMadeMember
from exceptions import ApplicantRoleDoesNotExistError, GuestRoleDoesNotExistError
from utils import CommandChecks, TeXBotBaseCog

if TYPE_CHECKING:
    from collections.abc import Mapping, Sequence
    from logging import Logger
    from typing import Final

    from utils import TeXBotApplicationContext

__all__: "Sequence[str]" = ("MakeMemberCommandCog", "MemberCountCommandCog")

logger: "Final[Logger]" = logging.getLogger("TeX-Bot")

_GROUP_MEMBER_ID_ARGUMENT_DESCRIPTIVE_NAME: "Final[str]" = f"""{
    "Student"
    if (
        settings["_GROUP_FULL_NAME"]
        and (
            "computer science society" in settings["_GROUP_FULL_NAME"].lower()
            or "css" in settings["_GROUP_FULL_NAME"].lower()
            or "uob" in settings["_GROUP_FULL_NAME"].lower()
            or "university of birmingham" in settings["_GROUP_FULL_NAME"].lower()
            or "uob" in settings["_GROUP_FULL_NAME"].lower()
            or (
                "bham" in settings["_GROUP_FULL_NAME"].lower()
                and "uni" in settings["_GROUP_FULL_NAME"].lower()
            )
        )
    )
    else "Member"
} ID"""

_GROUP_MEMBER_ID_ARGUMENT_NAME: "Final[str]" = (
    _GROUP_MEMBER_ID_ARGUMENT_DESCRIPTIVE_NAME.lower().replace(
        " ",
        "",
    )
)

REQUEST_HEADERS: "Final[Mapping[str, str]]" = {
    "Cache-Control": "no-cache",
    "Pragma": "no-cache",
    "Expires": "0",
}

REQUEST_COOKIES: "Final[Mapping[str, str]]" = {
    ".ASPXAUTH": settings["MEMBERS_LIST_AUTH_SESSION_COOKIE"],
}

ORGANISATION_ID: "Final[str]" = settings["ORGANISATION_ID"]
GROUP_NAME: "Final[str]" = settings["_GROUP_FULL_NAME"]
GROUPED_MEMBRS_URL: "Final[str]" = (
    f"https://guildofstudents.com/organisation/memberlist/{ORGANISATION_ID}/?sort=groups"
)
BASE_MEMBERS_URL: "Final[str]" = (
    f"https://guildofstudents.com/organisation/memberlist/{ORGANISATION_ID}"
)


class MakeMemberCommandCog(TeXBotBaseCog):
    """Cog class that defines the "/makemember" command and its call-back method."""

    @discord.slash_command(  # type: ignore[no-untyped-call, misc]
        name="makemember",
        description=(
            "Gives you the Member role "
            f"when supplied with an appropriate {_GROUP_MEMBER_ID_ARGUMENT_DESCRIPTIVE_NAME}."
        ),
    )
    @discord.option(  # type: ignore[no-untyped-call, misc]
        name=_GROUP_MEMBER_ID_ARGUMENT_NAME,
        description=(
            f"""Your UoB Student {
                "UoB Student"
                if (
                    settings["_GROUP_FULL_NAME"]
                    and (
                        "computer science society" in settings["_GROUP_FULL_NAME"].lower()
                        or "css" in settings["_GROUP_FULL_NAME"].lower()
                        or "uob" in settings["_GROUP_FULL_NAME"].lower()
                        or "university of birmingham" in settings["_GROUP_FULL_NAME"].lower()
                        or "uob" in settings["_GROUP_FULL_NAME"].lower()
                        or (
                            "bham" in settings["_GROUP_FULL_NAME"].lower()
                            and "uni" in settings["_GROUP_FULL_NAME"].lower()
                        )
                    )
                )
                else "Member"
            } ID"""
        ),
        input_type=str,
        required=True,
        max_length=7,
        min_length=7,
        parameter_name="group_member_id",
    )
    @CommandChecks.check_interaction_user_in_main_guild
    async def make_member(self, ctx: "TeXBotApplicationContext", group_member_id: str) -> None:  # type: ignore[misc]
        """
        Definition & callback response of the "make_member" command.

        The "make_member" command validates that the given member
        has purchased a valid membership to your community group,
        then gives the member the "Member" role.
        """
        # NOTE: Shortcut accessors are placed at the top of the function, so that the exceptions they raise are displayed before any further errors may be sent
        member_role: discord.Role = await self.bot.member_role
        interaction_member: discord.Member = await ctx.bot.get_main_guild_member(ctx.user)

        await ctx.defer(ephemeral=True)
        async with ctx.typing():
            if member_role in interaction_member.roles:
                await ctx.followup.send(
                    content=(
                        ":information_source: No changes made. You're already a member "
                        "- why are you trying this again? :information_source:"
                    ),
                    ephemeral=True,
                )
                return

            if not re.fullmatch(r"\A\d{7}\Z", group_member_id):
                await self.command_send_error(
                    ctx,
                    message=(
                        f"{group_member_id!r} is not a valid "
                        f"{self.bot.group_member_id_type} ID."
                    ),
                )
                return

            if await GroupMadeMember.objects.filter(
                hashed_group_member_id=GroupMadeMember.hash_group_member_id(
                    group_member_id, self.bot.group_member_id_type
                )
<<<<<<< HEAD
            ).aexists()
            if GROUP_MEMBER_ID_IS_ALREADY_USED:
                committee_mention: str = "committee"
                with contextlib.suppress(CommitteeRoleDoesNotExistError):
                    committee_mention = (await self.bot.committee_role).mention

=======
            ).aexists():
>>>>>>> 37ff3dcf
                await ctx.followup.send(
                    content=(
                        ":information_source: No changes made. This student ID has already "
                        f"been used. Please contact a {
                            await self.bot.get_mention_string(self.bot.committee_role)
                        } member if this is an error. :information_source:"
                    ),
                    ephemeral=True,
                )
                return

            guild_member_ids: set[str] = set()

            http_session: aiohttp.ClientSession = aiohttp.ClientSession(
                headers=REQUEST_HEADERS,
                cookies=REQUEST_COOKIES,
            )
            async with http_session, http_session.get(GROUPED_MEMBRS_URL) as http_response:
                response_html: str = await http_response.text()

            MEMBER_HTML_TABLE_IDS: Final[frozenset[str]] = frozenset(
                {
                    "ctl00_Main_rptGroups_ctl05_gvMemberships",
                    "ctl00_Main_rptGroups_ctl03_gvMemberships",
                    "ctl00_ctl00_Main_AdminPageContent_rptGroups_ctl03_gvMemberships",
                    "ctl00_ctl00_Main_AdminPageContent_rptGroups_ctl05_gvMemberships",
                },
            )
            table_id: str
            for table_id in MEMBER_HTML_TABLE_IDS:
                parsed_html: bs4.Tag | bs4.NavigableString | None = BeautifulSoup(
                    response_html,
                    "html.parser",
                ).find(
                    "table",
                    {"id": table_id},
                )

                if parsed_html is None or isinstance(parsed_html, bs4.NavigableString):
                    continue

                guild_member_ids.update(
                    row.contents[2].text
                    for row in parsed_html.find_all(
                        "tr",
                        {"class": ["msl_row", "msl_altrow"]},
                    )
                )

            guild_member_ids.discard("")
            guild_member_ids.discard("\n")
            guild_member_ids.discard(" ")

            if not guild_member_ids:
                await self.command_send_error(
                    ctx,
                    error_code="E1041",
                    logging_message=OSError(
                        "The guild member IDs could not be retrieved from "
                        "the MEMBERS_LIST_URL.",
                    ),
                )
                return

            if group_member_id not in guild_member_ids:
                await self.command_send_error(
                    ctx,
                    message=(
                        f"You must be a member of {self.bot.group_full_name} "
                        "to use this command.\n"
                        f"The provided {_GROUP_MEMBER_ID_ARGUMENT_NAME} must match "
                        f"the {self.bot.group_member_id_type} ID "
                        f"that you purchased your {self.bot.group_short_name} membership with."
                    ),
                )
                return

            # NOTE: The "Member" role must be added to the user **before** the "Guest" role to ensure that the welcome message does not include the suggestion to purchase membership
            await interaction_member.add_roles(
                member_role,
                reason='TeX Bot slash-command: "/makemember"',
            )

            try:
                await GroupMadeMember.objects.acreate(group_member_id=group_member_id)  # type: ignore[misc]
            except ValidationError as create_group_made_member_error:
                error_is_already_exists: bool = (
                    "hashed_group_member_id" in create_group_made_member_error.message_dict
                    and any(
                        "already exists" in error
                        for error in create_group_made_member_error.message_dict[
                            "hashed_group_member_id"
                        ]
                    )
                )
                if not error_is_already_exists:
                    raise

            await ctx.followup.send(content="Successfully made you a member!", ephemeral=True)

            try:
                guest_role: discord.Role = await self.bot.guest_role
            except GuestRoleDoesNotExistError:
                logger.warning(
                    '"/makemember" command used but the "Guest" role does not exist. '
                    'Some user\'s may now have the "Member" role without the "Guest" role. '
                    'Use the "/ensure-members-inducted" command to fix this issue.',
                )
            else:
                if guest_role not in interaction_member.roles:
                    await interaction_member.add_roles(
                        guest_role,
                        reason='TeX Bot slash-command: "/makemember"',
                    )
<<<<<<< HEAD

            applicant_role: discord.Role | None = None
            with contextlib.suppress(ApplicantRoleDoesNotExistError):
=======
            applicant_role: discord.Role | None
            try:
>>>>>>> 37ff3dcf
                applicant_role = await ctx.bot.applicant_role
            except ApplicantRoleDoesNotExistError:
                applicant_role = None

            if applicant_role and applicant_role in interaction_member.roles:
                await interaction_member.remove_roles(
                    applicant_role,
                    reason='TeX Bot slash-command: "/makemember"',
                )


class MemberCountCommandCog(TeXBotBaseCog):
    """Cog class that defines the "/membercount" command and its call-back method."""

    @discord.slash_command(  # type: ignore[no-untyped-call, misc]
        name="membercount",
        description="Displays the number of members in the group.",
    )
    async def member_count(self, ctx: "TeXBotApplicationContext") -> None:  # type: ignore[misc]
        """Definition & callback response of the "member_count" command."""
        await ctx.defer(ephemeral=False)

        async with ctx.typing():
            http_session: aiohttp.ClientSession = aiohttp.ClientSession(
                headers=REQUEST_HEADERS,
                cookies=REQUEST_COOKIES,
            )
            async with http_session, http_session.get(BASE_MEMBERS_URL) as http_response:
                response_html: str = await http_response.text()

            member_list_div: bs4.Tag | bs4.NavigableString | None = BeautifulSoup(
                response_html,
                "html.parser",
            ).find(
                "div",
                {"class": "memberlistcol"},
            )

            if member_list_div is None or isinstance(member_list_div, bs4.NavigableString):
                await self.command_send_error(
                    ctx=ctx,
                    error_code="E1041",
                    logging_message=OSError(
                        "The member count could not be retrieved from the MEMBERS_LIST_URL.",
                    ),
                )
                return

            if "showing 100 of" in member_list_div.text.lower():
                member_count: str = member_list_div.text.split(" ")[3]
                await ctx.followup.send(
                    content=f"{GROUP_NAME} has {member_count} members! :tada:",
                )
                return

            member_table: bs4.Tag | bs4.NavigableString | None = BeautifulSoup(
                response_html,
                "html.parser",
            ).find(
                "table",
                {"id": "ctl00_ctl00_Main_AdminPageContent_gvMembers"},
            )

            if member_table is None or isinstance(member_table, bs4.NavigableString):
                await self.command_send_error(
                    ctx=ctx,
                    error_code="E1041",
                    logging_message=OSError(
                        "The member count could not be retrieved from the MEMBERS_LIST_URL."
                    ),
                )
                return

            await ctx.followup.send(
                content=f"{GROUP_NAME} has {
                    len(member_table.find_all('tr', {'class': ['msl_row', 'msl_altrow']}))
                } members! :tada:"
            )<|MERGE_RESOLUTION|>--- conflicted
+++ resolved
@@ -149,16 +149,7 @@
                 hashed_group_member_id=GroupMadeMember.hash_group_member_id(
                     group_member_id, self.bot.group_member_id_type
                 )
-<<<<<<< HEAD
-            ).aexists()
-            if GROUP_MEMBER_ID_IS_ALREADY_USED:
-                committee_mention: str = "committee"
-                with contextlib.suppress(CommitteeRoleDoesNotExistError):
-                    committee_mention = (await self.bot.committee_role).mention
-
-=======
             ).aexists():
->>>>>>> 37ff3dcf
                 await ctx.followup.send(
                     content=(
                         ":information_source: No changes made. This student ID has already "
@@ -273,14 +264,8 @@
                         guest_role,
                         reason='TeX Bot slash-command: "/makemember"',
                     )
-<<<<<<< HEAD
-
-            applicant_role: discord.Role | None = None
-            with contextlib.suppress(ApplicantRoleDoesNotExistError):
-=======
             applicant_role: discord.Role | None
             try:
->>>>>>> 37ff3dcf
                 applicant_role = await ctx.bot.applicant_role
             except ApplicantRoleDoesNotExistError:
                 applicant_role = None
