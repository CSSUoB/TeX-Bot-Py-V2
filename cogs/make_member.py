--- conflicted
+++ resolved
@@ -11,11 +11,7 @@
 from db.core.models import GroupMadeMember
 from exceptions import ApplicantRoleDoesNotExistError, GuestRoleDoesNotExistError
 from utils import CommandChecks, TeXBotBaseCog
-<<<<<<< HEAD
-from utils.msl import get_membership_count, is_student_id_member
-=======
 from utils.msl import fetch_community_group_members_count, is_id_a_community_group_member
->>>>>>> ad3114c8
 
 if TYPE_CHECKING:
     from collections.abc import Sequence
@@ -150,11 +146,7 @@
                 )
                 return
 
-<<<<<<< HEAD
-            if not await is_student_id_member(student_id=group_member_id):
-=======
             if not await is_id_a_community_group_member(member_id=group_member_id):
->>>>>>> ad3114c8
                 await self.command_send_error(
                     ctx,
                     message=(
@@ -230,10 +222,6 @@
             await ctx.followup.send(
                 content=(
                     f"{self.bot.group_full_name} has "
-<<<<<<< HEAD
-                    f"{await get_membership_count()} members! :tada:"
-=======
                     f"{await fetch_community_group_members_count()} members! :tada:"
->>>>>>> ad3114c8
                 )
             )