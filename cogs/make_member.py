--- conflicted
+++ resolved
@@ -224,63 +224,6 @@
         await ctx.defer(ephemeral=False)
 
         async with ctx.typing():
-<<<<<<< HEAD
             await ctx.followup.send(
                 content=f"{GROUP_NAME} has {await get_membership_count()} members! :tada:",
-=======
-            http_session: aiohttp.ClientSession = aiohttp.ClientSession(
-                headers=REQUEST_HEADERS,
-                cookies=REQUEST_COOKIES,
-            )
-            async with http_session, http_session.get(BASE_MEMBERS_URL) as http_response:
-                response_html: str = await http_response.text()
-
-            member_list_div: bs4.Tag | bs4.NavigableString | None = BeautifulSoup(
-                response_html,
-                "html.parser",
-            ).find(
-                "div",
-                {"class": "memberlistcol"},
-            )
-
-            if member_list_div is None or isinstance(member_list_div, bs4.NavigableString):
-                await self.command_send_error(
-                    ctx=ctx,
-                    error_code="E1041",
-                    logging_message=OSError(
-                        "The member count could not be retrieved from the MEMBERS_LIST_URL.",
-                    ),
-                )
-                return
-
-            if "showing 100 of" in member_list_div.text.lower():
-                member_count: str = member_list_div.text.split(" ")[3]
-                await ctx.followup.send(
-                    content=f"{self.bot.group_full_name} has {member_count} members! :tada:",
-                )
-                return
-
-            member_table: bs4.Tag | bs4.NavigableString | None = BeautifulSoup(
-                response_html,
-                "html.parser",
-            ).find(
-                "table",
-                {"id": "ctl00_ctl00_Main_AdminPageContent_gvMembers"},
-            )
-
-            if member_table is None or isinstance(member_table, bs4.NavigableString):
-                await self.command_send_error(
-                    ctx=ctx,
-                    error_code="E1041",
-                    logging_message=OSError(
-                        "The member count could not be retrieved from the MEMBERS_LIST_URL."
-                    ),
-                )
-                return
-
-            await ctx.followup.send(
-                content=f"{self.bot.group_full_name} has {
-                    len(member_table.find_all('tr', {'class': ['msl_row', 'msl_altrow']}))
-                } members! :tada:"
->>>>>>> be6562ed
             )