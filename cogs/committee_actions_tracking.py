--- conflicted
+++ resolved
@@ -72,16 +72,11 @@
             raise InvalidActionTargetError(message=INVALID_ACTION_TARGET_MESSAGE)
 
         try:
-<<<<<<< HEAD
             action: AssignedCommitteeAction = await AssignedCommitteeAction.objects.acreate(
                 discord_member=(
                     await DiscordMember.objects.aget_or_create(discord_id=action_user.id)
                 )[0],
                 description=description,
-=======
-            action: AssignedCommitteeAction = await AssignedCommitteeAction.objects.acreate(  # type: ignore[misc]
-                discord_id=int(action_user.id), description=description
->>>>>>> 54c0690a
             )
         except ValidationError as create_action_error:
             error_is_already_exits: bool = (
@@ -616,14 +611,9 @@
         else:
             user_actions = [
                 action
-<<<<<<< HEAD
                 async for action in AssignedCommitteeAction.objects.filter(
                     status=status,
                     discord_member__discord_id=action_member.id,
-=======
-                async for action in await AssignedCommitteeAction.objects.afilter(
-                    status=status, discord_id=int(action_member.id)
->>>>>>> 54c0690a
                 )
             ]
 
@@ -689,14 +679,9 @@
             )
             return
 
-<<<<<<< HEAD
         new_user_to_action: discord.Member = await self.bot.get_member_from_str_id(
             member_id,
         )
-=======
-        new_user_to_action: discord.Member = await self.bot.get_member_from_str_id(member_id)
-        new_user_to_action_hash: str = DiscordMember.hash_discord_id(new_user_to_action.id)
->>>>>>> 54c0690a
 
         try:
             action_to_reassign: AssignedCommitteeAction = (
