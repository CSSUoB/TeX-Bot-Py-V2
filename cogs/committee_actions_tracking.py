--- conflicted
+++ resolved
@@ -911,9 +911,6 @@
             return
 
     @committee_actions.command(name="list-all", description="List all current actions.")
-<<<<<<< HEAD
-    @discord.option(  # type: ignore[no-untyped-call, misc]
-=======
     @discord.option(
         name="ping",
         description="Triggers whether the message pings users or not.",
@@ -922,7 +919,6 @@
         required=False,
     )
     @discord.option(
->>>>>>> ad3114c8
         name="status-filter",
         description="The filter to apply to the status of actions.",
         input_type=str,
