--- conflicted
+++ resolved
@@ -35,10 +35,7 @@
 __all__: "Sequence[str]" = (
     "CommitteeActionsTrackingBaseCog",
     "CommitteeActionsTrackingContextCommandCog",
-<<<<<<< HEAD
     "CommitteeActionsTrackingRemindersTaskCog",
-=======
->>>>>>> 71b9658d
     "CommitteeActionsTrackingSlashCommandsCog",
 )
 
@@ -758,11 +755,7 @@
         ctx: "TeXBotApplicationContext",
         action_member_id: str | None,
         ping: bool,  # noqa: FBT001
-<<<<<<< HEAD
         raw_status: "None | str",
-=======
-        status: str | None,
->>>>>>> 71b9658d
     ) -> None:
         """
         Definition and callback of the "/list" command.
