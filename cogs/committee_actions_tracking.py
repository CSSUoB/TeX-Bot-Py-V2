--- conflicted
+++ resolved
@@ -754,11 +754,7 @@
         ctx: "TeXBotApplicationContext",
         action_member_id: "None | str",
         ping: bool,  # noqa: FBT001
-<<<<<<< HEAD
-        raw_status: str | None,
-=======
         status: "None | str",
->>>>>>> 8e0c2454
     ) -> None:
         """
         Definition and callback of the "/list" command.
