--- conflicted
+++ resolved
@@ -55,14 +55,10 @@
             await applicant_member.remove_roles(guest_role, reason=AUDIT_MESSAGE)
             logger.debug("Removed Guest role from user %s", applicant_member)
 
-<<<<<<< HEAD
-        tex_emoji: discord.Emoji | None = self.tex_bot.get_emoji(743218410409820213)
-=======
         await applicant_member.add_roles(applicant_role, reason=AUDIT_MESSAGE)
         logger.debug("Applicant role given to user %s", applicant_member)
 
-        tex_emoji: discord.Emoji | None = self.bot.get_emoji(743218410409820213)
->>>>>>> 1b500f04
+        tex_emoji: discord.Emoji | None = self.tex_bot.get_emoji(743218410409820213)
         if not tex_emoji:
             tex_emoji = discord.utils.get(main_guild.emojis, name="TeX")
 
