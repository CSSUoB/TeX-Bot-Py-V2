"""Contains cog classes for making a user into an applicant."""

from collections.abc import Sequence

__all__: Sequence[str] = (
    "BaseMakeApplicantCog",
    "MakeApplicantSlashCommandCog",
    "MakeApplicantContextCommandsCog",
)


import logging
from logging import Logger
from typing import Final

import discord

from exceptions.does_not_exist import ApplicantRoleDoesNotExistError, GuildDoesNotExistError
from utils import CommandChecks, TeXBotApplicationContext, TeXBotBaseCog

logger: Final[Logger] = logging.getLogger("TeX-Bot")


class BaseMakeApplicantCog(TeXBotBaseCog):
    """
    Base making-applicant cog container class.

    Defines the methods for making users into group-applicants that are called by
    child cog container classes.
    """

    async def _perform_make_applicant(self, ctx: TeXBotApplicationContext, applicant_member: discord.Member) -> None:  # noqa: E501
        """Perform the actual process of making the user into a group-applicant."""
        # NOTE: Shortcut accessors are placed at the top of the function, so that the exceptions they raise are displayed before any further errors may be sent
        main_guild: discord.Guild = ctx.bot.main_guild
        applicant_role: discord.Role = await ctx.bot.applicant_role
        guest_role: discord.Role = await ctx.bot.guest_role

        if applicant_role in applicant_member.roles:
            await ctx.respond("User is already an applicant! Command aborted.")
            return

        if applicant_member.bot:
            await self.command_send_error(ctx, message="Cannot make a bot user an applicant!")
            return

        initial_response: discord.Interaction | discord.WebhookMessage = await ctx.respond(
            ":hourglass: Attempting to make user an applicant... :hourglass:",
            ephemeral=True,
        )

        AUDIT_MESSAGE: Final[str] = f"{ctx.user} used TeX-Bot Command \"Make User Applicant\""

        if guest_role in applicant_member.roles:
            await applicant_member.remove_roles(guest_role, reason=AUDIT_MESSAGE)
            logger.debug("Removed Guest role from user %s", applicant_member)

        await applicant_member.add_roles(applicant_role, reason=AUDIT_MESSAGE)
        logger.debug("Applicant role given to user %s", applicant_member)

        tex_emoji: discord.Emoji | None = self.bot.get_emoji(743218410409820213)
        if not tex_emoji:
            tex_emoji = discord.utils.get(main_guild.emojis, name="TeX")

        intro_channel: discord.TextChannel | None = discord.utils.get(
            main_guild.text_channels,
            name="introductions",
        )

        if intro_channel:
            recent_message: discord.Message
            for recent_message in await intro_channel.history(limit=30).flatten():
                if recent_message.author.id == applicant_member.id:
                    forbidden_error: discord.Forbidden
                    try:
                        if tex_emoji:
                            await recent_message.add_reaction(tex_emoji)
                        await recent_message.add_reaction("👋")
                    except discord.Forbidden as forbidden_error:
                        if "90001" not in str(forbidden_error):
                            raise forbidden_error from forbidden_error

                        logger.info(
                            "Failed to add reactions because the user, %s, "
                            "has blocked TeX-Bot.",
                            recent_message.author,
                        )
                    break

        await initial_response.edit(content=":white_check_mark: User is now an applicant.")


class MakeApplicantSlashCommandCog(BaseMakeApplicantCog):
    """Cog class that defines the "/make_applicant" slash-command."""

    @staticmethod
    async def autocomplete_get_members(ctx: TeXBotApplicationContext) -> set[discord.OptionChoice]:  # noqa: E501
        """
        Autocomplete callable that generates the set of available selectable members.

        This list of selectable members is used in any of the "make_applicant" slash-command
        options that have a member input-type.
        """
        try:
            main_guild: discord.Guild = ctx.bot.main_guild
            applicant_role: discord.Role = await ctx.bot.applicant_role
        except (GuildDoesNotExistError, ApplicantRoleDoesNotExistError):
            return set()

        members: set[discord.Member] = {
            member
<<<<<<< HEAD
            for member
            in main_guild.members
=======
            for member in guild.members
>>>>>>> b0862f23
            if not member.bot and applicant_role not in member.roles
        }

        if not ctx.value or ctx.value.startswith("@"):
            return {
                discord.OptionChoice(name=f"@{member.name}", value=str(member.id))
                for member in members
            }

        return {
            discord.OptionChoice(name=member.name, value=str(member.id)) for member in members
        }

    @discord.slash_command(  # type: ignore[no-untyped-call, misc]
        name="make-applicant",
        description="Gives the user @Applicant role and removes the @Guest role if present.",
    )
    @discord.option(  # type: ignore[no-untyped-call, misc]
        name="user",
        description="The user to make an Applicant.",
        input_type=str,
        autocomplete=discord.utils.basic_autocomplete(autocomplete_get_members),  # type: ignore[arg-type]
        required=True,
        parameter_name="str_applicant_member_id",
    )
    @CommandChecks.check_interaction_user_has_committee_role
    @CommandChecks.check_interaction_user_in_main_guild
    async def make_applicant(self, ctx: TeXBotApplicationContext, str_applicant_member_id: str) -> None:  # noqa: E501
        """
        Definition & callback response of the "make_applicant" command.

        The "make_applicant" command gives the specified user the "Applicant" role and
        removes the "Guest" role if they have it.
        """
        member_id_not_integer_error: ValueError
        try:
            applicant_member: discord.Member = await self.bot.get_member_from_str_id(
                str_applicant_member_id,
            )
        except ValueError as member_id_not_integer_error:
            await self.command_send_error(ctx, message=member_id_not_integer_error.args[0])
            return

        await self._perform_make_applicant(ctx, applicant_member)


class MakeApplicantContextCommandsCog(BaseMakeApplicantCog):
    """Cog class that defines the "/make_applicant" context commands."""

    @discord.user_command(name="Make Applicant")  # type: ignore[no-untyped-call, misc]
    @CommandChecks.check_interaction_user_has_committee_role
    @CommandChecks.check_interaction_user_in_main_guild
    async def user_make_applicant(self, ctx: TeXBotApplicationContext, member: discord.Member) -> None:  # noqa: E501
        """
        Definition and callback response of the "make_applicant" user-context-command.

        The "make_applicant" user-context-command executes the same process as
        the "make_applicant" slash-command and thus gives the specified user the
        "Applicant" role and removes the "Guest" role if they have it.
        """
        await self._perform_make_applicant(ctx, member)

    @discord.message_command(name="Make Message Author Applicant")  # type: ignore[no-untyped-call, misc]
    @CommandChecks.check_interaction_user_has_committee_role
    @CommandChecks.check_interaction_user_in_main_guild
    async def message_make_applicant(self, ctx: TeXBotApplicationContext, message: discord.Message) -> None:  # noqa: E501
        """
        Definition of the "message_make_applicant" message-context-command.

        The "make_applicant" message-context-command executes the same process as
        the "make_applicant" slash-command and thus gives the specified user the
        "Applicant" role and removes the "Guest" role if they have it.
        """
        try:
            member: discord.Member = await self.bot.get_member_from_str_id(
                str(message.author.id),
            )
        except ValueError:
            await ctx.respond(
                content=(
                    ":information_source: "
                    "No changes made. User cannot be made into an applicant "
                    "because they have left the server :information_source:"
                ),
                ephemeral=True,
            )
            return

        await self._perform_make_applicant(ctx, member)<|MERGE_RESOLUTION|>--- conflicted
+++ resolved
@@ -109,12 +109,7 @@
 
         members: set[discord.Member] = {
             member
-<<<<<<< HEAD
-            for member
-            in main_guild.members
-=======
-            for member in guild.members
->>>>>>> b0862f23
+            for member in main_guild.members
             if not member.bot and applicant_role not in member.roles
         }
 
