"""Contains cog classes for making a user into an applicant."""

from collections.abc import Sequence

__all__: Sequence[str] = (
    "BaseMakeApplicantCog",
    "MakeApplicantSlashCommandCog",
    "MakeApplicantContextCommandsCog",
)


import logging
from logging import Logger
from typing import Final

import discord

from exceptions.does_not_exist import ApplicantRoleDoesNotExistError, GuildDoesNotExistError
from utils import CommandChecks, TeXBotApplicationContext, TeXBotBaseCog

logger: Final[Logger] = logging.getLogger("TeX-Bot")


class BaseMakeApplicantCog(TeXBotBaseCog):
    """
    Base making-applicant cog container class.

    Defines the methods for making users into group-applicants, that are called by
    child cog container classes.
    """

    async def _perform_make_applicant(self, ctx: TeXBotApplicationContext, applicant_member: discord.Member) -> None:  # noqa: E501
        """Perform the actual process of making the user into a group-applicant."""
        main_guild: discord.Guild = ctx.bot.main_guild
        applicant_role: discord.Role = await ctx.bot.applicant_role
        guest_role: discord.Role = await ctx.bot.guest_role

<<<<<<< HEAD
        if applicant_role in applicant_member.roles:
            await ctx.respond("User is already an applicant! Command aborted.")
            return

        intro_channel: discord.TextChannel | None = discord.utils.get(
            main_guild.text_channels,
            name="introductions",
        )

=======
>>>>>>> fc75f3e3
        if applicant_member.bot:
            await self.command_send_error(ctx, message="Cannot make a bot user an applicant!")
            return

        initial_response: discord.Interaction | discord.WebhookMessage = await ctx.respond(
            ":hourglass: Attempting to make user an applicant... :hourglass:",
            ephemeral=True,
        )

        AUDIT_MESSAGE: Final[str] = f"{ctx.user} used TeX Bot Command \"Make User Applicant\""

        if guest_role in applicant_member.roles:
            await applicant_member.remove_roles(guest_role, reason=AUDIT_MESSAGE)
            logger.debug("Removed Guest role from user %s", applicant_member)

        await applicant_member.add_roles(applicant_role, reason=AUDIT_MESSAGE)
        logger.debug("Applicant role given to user %s", applicant_member)

        tex_emoji: discord.Emoji | None = self.bot.get_emoji(743218410409820213)
        if not tex_emoji:
            tex_emoji = discord.utils.get(main_guild.emojis, name="TeX")

        intro_channel: discord.TextChannel | None = discord.utils.get(
            main_guild.text_channels,
            name="introductions",
        )

        if intro_channel:
            recent_message: discord.Message
            for recent_message in await intro_channel.history(limit=30).flatten():
                if recent_message.author.id == applicant_member.id:
                    forbidden_error: discord.Forbidden
                    try:
                        if tex_emoji:
                            await recent_message.add_reaction(tex_emoji)
                        await recent_message.add_reaction("👋")
                    except discord.Forbidden as forbidden_error:
                        if "90001" not in str(forbidden_error):
                            raise forbidden_error from forbidden_error

                        logger.info(
                            "Failed to add reactions because the user, %s, "
                            "has blocked the bot.",
                            recent_message.author,
                        )
                    break

        await initial_response.edit(content=":white_check_mark: User is now an applicant.")


class MakeApplicantSlashCommandCog(BaseMakeApplicantCog):
    """Cog class that defines the "/make_applicant" slash-command."""

    @staticmethod
    async def autocomplete_get_members(ctx: TeXBotApplicationContext) -> set[discord.OptionChoice]: # noqa: E501
        """
        Autocomplete callable that generates the set of available selectable members.

        This list of selectable members is used in any of the "make_applicant" slash-command
        options that have a member input-type.
        """
        try:
            guild: discord.Guild = ctx.bot.main_guild
            applicant_role: discord.Role = await ctx.bot.applicant_role
        except (GuildDoesNotExistError, ApplicantRoleDoesNotExistError):
            return set()

        members: set[discord.Member] = {
            member
            for member
            in guild.members
            if not member.bot and applicant_role not in member.roles
        }

        if not ctx.value or ctx.value.startswith("@"):
            return {
                discord.OptionChoice(name=f"@{member.name}", value=str(member.id))
                for member
                in members
            }

        return {
            discord.OptionChoice(name=member.name, value=str(member.id))
            for member
            in members
        }


    @discord.slash_command(  # type: ignore[no-untyped-call, misc]
        name="make-applicant",
        description=(
            "Gives the user @Applicant role and removes the @Guest role if present."
        ),
    )
    @discord.option(  # type: ignore[no-untyped-call, misc]
        name="user",
        description="The user to make an Applicant",
        input_type=str,
        autocomplete=discord.utils.basic_autocomplete(autocomplete_get_members),  # type: ignore[arg-type]
        required=True,
        parameter_name="str_applicant_member_id",
    )
    @CommandChecks.check_interaction_user_has_committee_role
    @CommandChecks.check_interaction_user_in_main_guild
    async def make_applicant(self, ctx: TeXBotApplicationContext, str_applicant_member_id: str) -> None:  # noqa: E501
        """
        Definition & callback response of the "make_applicant" command.

        The "make_applicant" command gives the specified user the "Applicant" role and
        removes the "Guest" role if they have it.
        """
        member_id_not_integer_error: ValueError
        try:
            applicant_member: discord.Member = await self.bot.get_member_from_str_id(
                str_applicant_member_id,
            )
        except ValueError as member_id_not_integer_error:
            await self.command_send_error(ctx, message=member_id_not_integer_error.args[0])
            return

        await self._perform_make_applicant(ctx, applicant_member)


class MakeApplicantContextCommandsCog(BaseMakeApplicantCog):
    """Cog class that defines the "/make_applicant" context commands."""

    @discord.user_command(name="Make Applicant") #type: ignore[no-untyped-call, misc]
    @CommandChecks.check_interaction_user_has_committee_role
    @CommandChecks.check_interaction_user_in_main_guild
    async def user_make_applicant(self, ctx: TeXBotApplicationContext, member: discord.Member) -> None: # noqa: E501
        """
        Definition and callback response of the "make_applicant" user-context-command.

        The "make_applicant" user-context-command executes the same process as
        the "make_applicant" slash-command, and thus gives the specified user the
        "Applicant" role and removes the "Guest" role if they have it.
        """
        await self._perform_make_applicant(ctx, member)

    @discord.message_command(name="Make Message Author Applicant") # type: ignore[no-untyped-call, misc]
    @CommandChecks.check_interaction_user_has_committee_role
    @CommandChecks.check_interaction_user_in_main_guild
    async def message_make_applicant(self, ctx: TeXBotApplicationContext, message: discord.Message) -> None:  # noqa: E501
        """
        Definition of the "message_make_applicant" message-context-command.

        The "make_applicant" message-context-command executes the same process as
        the "make_applicant" slash-command, and thus gives the specified user the
        "Applicant" role and removes the "Guest" role if they have it.
        """
        try:
            member: discord.Member = await self.bot.get_member_from_str_id(
                str(message.author.id),
            )
        except ValueError:
            await ctx.respond((
                ":information_source: No changes made. User cannot be made into an applicant "
                "because they have left the server :information_source:"
                ),
                ephemeral=True,
            )

        await self._perform_make_applicant(ctx, member)<|MERGE_RESOLUTION|>--- conflicted
+++ resolved
@@ -35,18 +35,10 @@
         applicant_role: discord.Role = await ctx.bot.applicant_role
         guest_role: discord.Role = await ctx.bot.guest_role
 
-<<<<<<< HEAD
         if applicant_role in applicant_member.roles:
             await ctx.respond("User is already an applicant! Command aborted.")
             return
 
-        intro_channel: discord.TextChannel | None = discord.utils.get(
-            main_guild.text_channels,
-            name="introductions",
-        )
-
-=======
->>>>>>> fc75f3e3
         if applicant_member.bot:
             await self.command_send_error(ctx, message="Cannot make a bot user an applicant!")
             return
