--- conflicted
+++ resolved
@@ -133,11 +133,7 @@
 
             async for message in member.history():
                 # noinspection PyUnresolvedReferences
-<<<<<<< HEAD
-                MESSAGE_CONTAINS_OPT_IN_OUT_BUTTON: bool = (
-=======
                 MESSAGE_CONTAINS_OPT_IN_OUT_BUTTON: bool = bool(
->>>>>>> 3ff56828
                     bool(message.components)
                     and isinstance(message.components[0], discord.ActionRow)
                     and isinstance(message.components[0].children[0], discord.Button)
@@ -196,14 +192,7 @@
         @override
         def __init__(self, bot: TeXBot) -> None:
             """Initialise a new discord.View, to opt-in/out of introduction reminders."""
-<<<<<<< HEAD
-            # NOTE: The attribute/variable name `bot` is used here for consistency.
-            # NOTE: `tex_bot` would be preferred but would be inconsitent with the required attribute name of Pycord's context classes
-            # NOTE: See https://github.com/CSSUoB/TeX-Bot-Py-V2/issues/261
-            self.bot: TeXBot = bot
-=======
             self.bot: TeXBot = bot  # NOTE: See https://github.com/CSSUoB/TeX-Bot-Py-V2/issues/261
->>>>>>> 3ff56828
 
             super().__init__(timeout=None)
 
@@ -246,14 +235,10 @@
 
             BUTTON_WILL_MAKE_OPT_IN: Final[bool] = bool(
                 button.style == discord.ButtonStyle.green
-<<<<<<< HEAD
-                or str(button.emoji) == emoji.emojize(":raised_hand:", language="alias")
-=======
                 or str(button.emoji) == emoji.emojize(
                     ":raised_hand:",
                     language="alias",
                 )
->>>>>>> 3ff56828
                 or (button.label and "Opt back in" in button.label)  # noqa: COM812
             )
             INCOMPATIBLE_BUTTONS: Final[bool] = bool(
