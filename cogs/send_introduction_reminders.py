"""Contains cog classes for any send_introduction_reminders interactions."""

from collections.abc import Sequence

__all__: Sequence[str] = ("SendIntroductionRemindersTaskCog",)

import datetime
import functools
import logging
from typing import Final

import discord
import emoji
from discord import ui
from discord.ext import tasks
from discord.ui import View
from django.core.exceptions import ValidationError

from config import settings
from db.core.models import (
    IntroductionReminderOptOutMember,
    SentOneOffIntroductionReminderMember,
)
from exceptions import DiscordMemberNotInMainGuild, GuestRoleDoesNotExist
from utils import TeXBot, TeXBotBaseCog
from utils.error_capture_decorators import (
    ErrorCaptureDecorators,
    capture_guild_does_not_exist_error,
)


class SendIntroductionRemindersTaskCog(TeXBotBaseCog):
    """Cog class that defines the send_introduction_reminders task."""

    def __init__(self, bot: TeXBot) -> None:
        """Start all task managers when this cog is initialised."""
        if settings["SEND_INTRODUCTION_REMINDERS"]:
            if settings["SEND_INTRODUCTION_REMINDERS"] == "interval":
                SentOneOffIntroductionReminderMember.objects.all().delete()

            self.send_introduction_reminders.start()

        super().__init__(bot)

    def cog_unload(self) -> None:
        """
        Unload hook that ends all running tasks whenever the tasks cog is unloaded.

        This may be run dynamically or when the bot closes.
        """
        self.send_introduction_reminders.cancel()

    @TeXBotBaseCog.listener()
    async def on_ready(self) -> None:
        """Add OptOutIntroductionRemindersView to the bot's list of permanent views."""
        self.bot.add_view(
            self.OptOutIntroductionRemindersView(self.bot)
        )

    @tasks.loop(**settings["SEND_INTRODUCTION_REMINDERS_INTERVAL"])
    @functools.partial(
        ErrorCaptureDecorators.capture_error_and_close,
        error_type=GuestRoleDoesNotExist,
        close_func=ErrorCaptureDecorators.critical_error_close_func
    )
    @capture_guild_does_not_exist_error
    async def send_introduction_reminders(self) -> None:
        """
        Recurring task to send an introduction reminder message to Discord members' DMs.

        The introduction reminder suggests that the Discord member should send a message to
        introduce themselves to your group's Discord guild.

        See README.md for the full list of conditions for when these
        reminders are sent.
        """
        # NOTE: Shortcut accessors are placed at the top of the function, so that the exceptions they raise are displayed before any further errors may be sent
        guild: discord.Guild = self.bot.main_guild
        guest_role: discord.Role = await self.bot.guest_role

        member: discord.Member
        for member in guild.members:
            if guest_role in member.roles or member.bot:
                continue

            if not member.joined_at:
                logging.error(
                    (
                        "Member with ID: %s could not be checked whether to send "
                        "introduction_reminder, because their %s attribute "
                        "was None."
                    ),
                    member.id,
                    repr("joined_at")
                )
                continue

            member_needs_one_off_reminder: bool = (
                settings["SEND_INTRODUCTION_REMINDERS"] == "once"
                and not await SentOneOffIntroductionReminderMember.objects.filter(
                    hashed_member_id=SentOneOffIntroductionReminderMember.hash_member_id(
                        member.id
                    )
                ).aexists()
            )
            member_needs_recurring_reminder: bool = (
                    settings["SEND_INTRODUCTION_REMINDERS"] == "interval"
            )
            member_recently_joined: bool = (discord.utils.utcnow() - member.joined_at) <= max(
                settings["KICK_NO_INTRODUCTION_DISCORD_MEMBERS_DELAY"] / 3,
                datetime.timedelta(days=1)
            )
            member_opted_out_from_reminders: bool = await IntroductionReminderOptOutMember.objects.filter(  # noqa: E501
                hashed_member_id=IntroductionReminderOptOutMember.hash_member_id(member.id)
            ).aexists()
            member_needs_reminder: bool = (
                    (member_needs_one_off_reminder or member_needs_recurring_reminder)
                    and not member_recently_joined
                    and not member_opted_out_from_reminders
            )

            if member_needs_reminder:
                async for message in member.history():
                    # noinspection PyUnresolvedReferences
                    message_contains_opt_in_out_button: bool = (
                        bool(message.components)
                        and isinstance(message.components[0], discord.ActionRow)
                        and isinstance(message.components[0].children[0], discord.Button)
                        and message.components[0].children[0].custom_id == "opt_out_introduction_reminders_button"  # noqa: E501
                    )
                    if message_contains_opt_in_out_button:
                        await message.edit(view=None)

                await member.send(
                    content=(
                        "Hey! It seems like you joined "
                        f"the {self.bot.group_name} Discord server "
                        "but have not yet introduced yourself.\n"
                        "You will only get access to the rest of the server after sending "
                        "an introduction message."
                    ),
                    view=(
                        self.OptOutIntroductionRemindersView(self.bot)
                        if settings["SEND_INTRODUCTION_REMINDERS"] == "interval"
                        else None  # type: ignore[arg-type]
                    )
                )

                await SentOneOffIntroductionReminderMember.objects.acreate(member_id=member.id)

    class OptOutIntroductionRemindersView(View):
        """
        A discord.View containing a button to opt-in/out of introduction reminders.

        This discord.View contains a single button that can change the state of whether the
        member will be sent reminders to send an introduction message in
        your group's Discord guild.
        The view object will be sent to the member's DMs, after a delay period after
        joining your group's Discord guild.
        """

        def __init__(self, bot: TeXBot) -> None:
            """Initialize a new discord.View, to opt-in/out of introduction reminders."""
            self.bot: TeXBot = bot

            super().__init__(timeout=None)

        async def send_error(self, interaction: discord.Interaction, error_code: str | None = None, message: str | None = None, logging_message: str | BaseException | None = None) -> None:  # noqa: E501
            """
            Construct & format an error message from the given details.

            The constructed error message is then sent as the response
            to the given interaction.
            """
            await TeXBotBaseCog.send_error(
                self.bot,
                interaction,
                interaction_name="opt_out_introduction_reminders",
                error_code=error_code,
                message=message,
                logging_message=logging_message
            )

        @ui.button(
            label="Opt-out of introduction reminders",
            custom_id="opt_out_introduction_reminders_button",
            style=discord.ButtonStyle.red,
            emoji=discord.PartialEmoji.from_str(
                emoji.emojize(":no_good:", language="alias")
            )
        )
        async def opt_out_introduction_reminders_button_callback(self, button: discord.Button, interaction: discord.Interaction) -> None:  # noqa: E501
            """
            Set the opt-in/out flag depending on the status of the button.

            This function is attached as a button's callback, so will run whenever the button
            is pressed.
            """
<<<<<<< HEAD
            if not interaction.user:
                await interaction.response.send_message(
                    (
                        ":warning:There was an error when trying to opt-in/out of "
                        "introduction reminders.:warning:"
                    ),
                    ephemeral=True
                )
                return

            try:
                interaction_member: discord.Member = await self.bot.get_main_guild_member(
                    interaction.user
                )
            except DiscordMemberNotInMainGuild:
                raise NotImplementedError from None

=======
>>>>>>> f8fccc09
            button_will_make_opt_out: bool = (
                    button.style == discord.ButtonStyle.red
                    or str(button.emoji) == emoji.emojize(":no_good:", language="alias")
                    or bool(button.label and "Opt-out" in button.label)
            )

            _button_will_make_opt_in: bool = (
                    button.style == discord.ButtonStyle.green
                    or str(button.emoji) == emoji.emojize(
                        ":raised_hand:",
                        language="alias"
                    )
                    or bool(button.label and "Opt back in" in button.label))
            incompatible_buttons: bool = (
                (button_will_make_opt_out and _button_will_make_opt_in)
                or (not button_will_make_opt_out and not _button_will_make_opt_in)
            )
            if incompatible_buttons:
                INCOMPATIBLE_BUTTONS_MESSAGE: Final[str] = "Conflicting buttons pressed"
                raise ValueError(INCOMPATIBLE_BUTTONS_MESSAGE)

<<<<<<< HEAD
            if button_will_make_opt_out:
                if not interaction_member:
                    await interaction.response.send_message(
                        (
                            ":warning:There was an error when trying to opt-out of "
                            "introduction reminders.:warning:\n"
                            "`You must be a member of "
                            f"the {self.bot.group_name} Discord server "
                            "to opt-out of introduction reminders.`"
                        ),
                        ephemeral=True
=======
            if not interaction.user:
                await self.send_error(interaction)
                return

            try:
                interaction_member: discord.Member = await self.bot.get_css_user(
                    interaction.user
                )
            except UserNotInCSSDiscordServer:
                await self.send_error(
                    interaction,
                    message=(
                        "You must be a member of the CSS Discord server "
                        f"""to opt{
                            "-out of" if button_will_make_opt_out else " back in to"
                        } introduction reminders."""
>>>>>>> f8fccc09
                    )
                )
                return

            if button_will_make_opt_out:
                try:
                    await IntroductionReminderOptOutMember.objects.acreate(
                        member_id=interaction_member.id
                    )
                except ValidationError as create_introduction_reminder_opt_out_member_error:
                    error_is_already_exists: bool = (
                        "hashed_member_id" in create_introduction_reminder_opt_out_member_error.message_dict  # noqa: E501
                        and any(
                            "already exists" in error
                            for error
                            in create_introduction_reminder_opt_out_member_error.message_dict[
                                "hashed_member_id"
                            ]
                        )
                    )
                    if not error_is_already_exists:
                        raise

                button.style = discord.ButtonStyle.green
                button.label = "Opt back in to introduction reminders"
                button.emoji = discord.PartialEmoji.from_str(
                    emoji.emojize(":raised_hand:", language="alias")
                )

                await interaction.response.edit_message(view=self)

<<<<<<< HEAD
            elif button_will_make_opt_in:
                if not interaction_member:
                    await interaction.response.send_message(
                        (
                            ":warning:There was an error when trying to opt back in "
                            "to introduction reminders.:warning:\n"
                            "`You must be a member of "
                            f"the {self.bot.group_name} Discord server "
                            "to opt back in to introduction reminders.`"
                        ),
                        ephemeral=True
                    )
                    return

=======
            else:
>>>>>>> f8fccc09
                try:
                    introduction_reminder_opt_out_member: IntroductionReminderOptOutMember = await IntroductionReminderOptOutMember.objects.aget(  # noqa: E501
                        hashed_member_id=IntroductionReminderOptOutMember.hash_member_id(
                            interaction_member.id
                        )
                    )
                except IntroductionReminderOptOutMember.DoesNotExist:
                    pass
                else:
                    await introduction_reminder_opt_out_member.adelete()

                button.style = discord.ButtonStyle.red
                button.label = "Opt-out of introduction reminders"
                button.emoji = discord.PartialEmoji.from_str(
                    emoji.emojize(":no_good:", language="alias")
                )

                await interaction.response.edit_message(view=self)

    @send_introduction_reminders.before_loop
    async def before_tasks(self) -> None:
        """Pre-execution hook, preventing any tasks from executing before the bot is ready."""
        await self.bot.wait_until_ready()<|MERGE_RESOLUTION|>--- conflicted
+++ resolved
@@ -196,26 +196,6 @@
             This function is attached as a button's callback, so will run whenever the button
             is pressed.
             """
-<<<<<<< HEAD
-            if not interaction.user:
-                await interaction.response.send_message(
-                    (
-                        ":warning:There was an error when trying to opt-in/out of "
-                        "introduction reminders.:warning:"
-                    ),
-                    ephemeral=True
-                )
-                return
-
-            try:
-                interaction_member: discord.Member = await self.bot.get_main_guild_member(
-                    interaction.user
-                )
-            except DiscordMemberNotInMainGuild:
-                raise NotImplementedError from None
-
-=======
->>>>>>> f8fccc09
             button_will_make_opt_out: bool = (
                     button.style == discord.ButtonStyle.red
                     or str(button.emoji) == emoji.emojize(":no_good:", language="alias")
@@ -237,19 +217,6 @@
                 INCOMPATIBLE_BUTTONS_MESSAGE: Final[str] = "Conflicting buttons pressed"
                 raise ValueError(INCOMPATIBLE_BUTTONS_MESSAGE)
 
-<<<<<<< HEAD
-            if button_will_make_opt_out:
-                if not interaction_member:
-                    await interaction.response.send_message(
-                        (
-                            ":warning:There was an error when trying to opt-out of "
-                            "introduction reminders.:warning:\n"
-                            "`You must be a member of "
-                            f"the {self.bot.group_name} Discord server "
-                            "to opt-out of introduction reminders.`"
-                        ),
-                        ephemeral=True
-=======
             if not interaction.user:
                 await self.send_error(interaction)
                 return
@@ -262,11 +229,10 @@
                 await self.send_error(
                     interaction,
                     message=(
-                        "You must be a member of the CSS Discord server "
+                        f"You must be a member of the {self.bot.group_name} Discord server "
                         f"""to opt{
                             "-out of" if button_will_make_opt_out else " back in to"
                         } introduction reminders."""
->>>>>>> f8fccc09
                     )
                 )
                 return
@@ -298,24 +264,7 @@
 
                 await interaction.response.edit_message(view=self)
 
-<<<<<<< HEAD
-            elif button_will_make_opt_in:
-                if not interaction_member:
-                    await interaction.response.send_message(
-                        (
-                            ":warning:There was an error when trying to opt back in "
-                            "to introduction reminders.:warning:\n"
-                            "`You must be a member of "
-                            f"the {self.bot.group_name} Discord server "
-                            "to opt back in to introduction reminders.`"
-                        ),
-                        ephemeral=True
-                    )
-                    return
-
-=======
             else:
->>>>>>> f8fccc09
                 try:
                     introduction_reminder_opt_out_member: IntroductionReminderOptOutMember = await IntroductionReminderOptOutMember.objects.aget(  # noqa: E501
                         hashed_member_id=IntroductionReminderOptOutMember.hash_member_id(
