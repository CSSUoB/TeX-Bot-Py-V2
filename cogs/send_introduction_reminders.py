"""Contains cog classes for any send_introduction_reminders interactions."""

from collections.abc import Sequence

__all__: Sequence[str] = ("SendIntroductionRemindersTaskCog",)


import datetime
import functools
import logging
from logging import Logger
from typing import Final, override

import discord
import emoji
from discord import ui
from discord.ext import tasks
from discord.ui import View
from django.core.exceptions import ValidationError

import utils
from config import settings
from db.core.models import (
    IntroductionReminderOptOutMember,
    SentOneOffIntroductionReminderMember,
)
from exceptions import DiscordMemberNotInMainGuildError, GuestRoleDoesNotExistError
from utils import TeXBot, TeXBotBaseCog
from utils.error_capture_decorators import (
    ErrorCaptureDecorators,
    capture_guild_does_not_exist_error,
)

logger: Final[Logger] = logging.getLogger("TeX-Bot")


class SendIntroductionRemindersTaskCog(TeXBotBaseCog):
    """Cog class that defines the send_introduction_reminders task."""

    @override
    def __init__(self, bot: TeXBot) -> None:
        """Start all task managers when this cog is initialised."""
        if settings["SEND_INTRODUCTION_REMINDERS_ENABLED"]:
            if settings["SEND_INTRODUCTION_REMINDERS_ENABLED"] == "interval":
                SentOneOffIntroductionReminderMember.objects.all().delete()

            self.send_introduction_reminders.start()

        super().__init__(bot)

    @override
    def cog_unload(self) -> None:
        """
        Unload hook that ends all running tasks whenever the tasks cog is unloaded.

        This may be run dynamically or when the bot closes.
        """
        self.send_introduction_reminders.cancel()

    @TeXBotBaseCog.listener()
    async def on_ready(self) -> None:
        """Add OptOutIntroductionRemindersView to the bot's list of permanent views."""
        self.tex_bot.add_view(
            self.OptOutIntroductionRemindersView(self.tex_bot),
        )

    @classmethod
    async def _check_if_member_needs_reminder(cls, member_id: int, member_joined_at: datetime.datetime) -> bool:  # noqa: E501
        MEMBER_NEEDS_ONE_OFF_REMINDER: Final[bool] = (
            settings["SEND_INTRODUCTION_REMINDERS_ENABLED"] == "once"
            and not await (
                await SentOneOffIntroductionReminderMember.objects.afilter(
                    discord_id=member_id,
                )
            ).aexists()
        )
        MEMBER_NEEDS_RECURRING_REMINDER: Final[bool] = (
            settings["SEND_INTRODUCTION_REMINDERS_ENABLED"] == "interval"
        )
        MEMBER_RECENTLY_JOINED: Final[bool] = (
            (discord.utils.utcnow() - member_joined_at)
            <= settings["SEND_INTRODUCTION_REMINDERS_DELAY"]
        )
        MEMBER_OPTED_OUT_FROM_REMINDERS: Final[bool] = await (
            await IntroductionReminderOptOutMember.objects.afilter(
                discord_id=member_id,
            )
        ).aexists()
        return (
            (MEMBER_NEEDS_ONE_OFF_REMINDER or MEMBER_NEEDS_RECURRING_REMINDER)
            and not MEMBER_RECENTLY_JOINED
            and not MEMBER_OPTED_OUT_FROM_REMINDERS
        )

    @tasks.loop(seconds=settings["SEND_INTRODUCTION_REMINDERS_INTERVAL_SECONDS"])  # type: ignore[misc]
    @functools.partial(
        ErrorCaptureDecorators.capture_error_and_close,
        error_type=GuestRoleDoesNotExistError,
        close_func=ErrorCaptureDecorators.critical_error_close_func,
    )
    @capture_guild_does_not_exist_error
    async def send_introduction_reminders(self) -> None:
        """
        Recurring task to send an introduction reminder message to Discord members' DMs.

        The introduction reminder suggests that the Discord member should send a message to
        introduce themselves to your group's Discord guild.

        See README.md for the full list of conditions for when these
        reminders are sent.
        """
        # NOTE: Shortcut accessors are placed at the top of the function, so that the exceptions they raise are displayed before any further errors may be sent
<<<<<<< HEAD
        main_guild: discord.Guild = self.tex_bot.main_guild
=======
        main_guild: discord.Guild = self.bot.main_guild
>>>>>>> 2ae94022

        member: discord.Member
        for member in main_guild.members:
            if utils.is_member_inducted(member) or member.bot:
                continue

            if not member.joined_at:
                logger.error(
                    (
                        "Member with ID: %s could not be checked whether to send "
                        "introduction_reminder, because their %s attribute "
                        "was None."
                    ),
                    member.id,
                    repr("joined_at"),
                )
                continue

            if not await self._check_if_member_needs_reminder(member.id, member.joined_at):
                continue

            async for message in member.history():
                # noinspection PyUnresolvedReferences
                MESSAGE_CONTAINS_OPT_IN_OUT_BUTTON: bool = (
                    bool(message.components)
                    and isinstance(message.components[0], discord.ActionRow)
                    and isinstance(message.components[0].children[0], discord.Button)
                    and message.components[0].children[0].custom_id == "opt_out_introduction_reminders_button"  # noqa: E501
                )
                if MESSAGE_CONTAINS_OPT_IN_OUT_BUTTON:
                    await message.edit(view=None)

            if member not in main_guild.members:  # HACK: Caching errors can cause the member to no longer be part of the guild at this point, so this check must be performed before sending that member a message # noqa: FIX004
                logger.info(
                    (
                        "Member with ID: %s does not need to be sent a reminder "
                        "because they have left the server."
                    ),
                    member.id,
                )
                continue

            try:
                await member.send(
                    content=(
                        "Hey! It seems like you joined "
                        f"the {self.tex_bot.group_short_name} Discord server "
                        "but have not yet introduced yourself.\n"
                        "You will only get access to the rest of the server after sending "
                        "an introduction message."
                    ),
                    view=(
                        self.OptOutIntroductionRemindersView(self.tex_bot)
                        if settings["SEND_INTRODUCTION_REMINDERS_ENABLED"] == "interval"
                        else None  # type: ignore[arg-type]
                    ),
                )
            except discord.Forbidden:
                logger.info(
                    "Failed to open DM channel with user, %s, "
                    "so no induction reminder was sent.",
                    member,
                )

            await SentOneOffIntroductionReminderMember.objects.acreate(
                discord_id=member.id,
            )

    class OptOutIntroductionRemindersView(View):
        """
        A discord.View containing a button to opt-in/out of introduction reminders.

        This discord.View contains a single button that can change the state of whether the
        member will be sent reminders to send an introduction message in
        your group's Discord guild.
        The view object will be sent to the member's DMs after a delay period after
        joining your group's Discord guild.
        """

        @override
        def __init__(self, bot: TeXBot) -> None:
            """Initialise a new discord.View, to opt-in/out of introduction reminders."""
<<<<<<< HEAD
=======
            # NOTE: The attribute/variable name `bot` is used here for consistency.
            # NOTE: `tex_bot` would be preferred but would be inconsitent with the required attribute name of Pycord's context classes
            # NOTE: See https://github.com/CSSUoB/TeX-Bot-Py-V2/issues/261
>>>>>>> 2ae94022
            self.bot: TeXBot = bot

            super().__init__(timeout=None)

        async def send_error(self, interaction: discord.Interaction, error_code: str | None = None, message: str | None = None, logging_message: str | BaseException | None = None) -> None:  # noqa: E501
            """
            Construct & format an error message from the given details.

            The constructed error message is then sent as the response
            to the given interaction.
            """
            await TeXBotBaseCog.send_error(
                self.tex_bot,
                interaction,
                interaction_name="opt_out_introduction_reminders",
                error_code=error_code,
                message=message,
                logging_message=logging_message,
            )

        @ui.button(  # type: ignore[misc]
            label="Opt-out of introduction reminders",
            custom_id="opt_out_introduction_reminders_button",
            style=discord.ButtonStyle.red,
            emoji=discord.PartialEmoji.from_str(
                emoji.emojize(":no_good:", language="alias"),
            ),
        )
        async def opt_out_introduction_reminders_button_callback(self, button: discord.Button, interaction: discord.Interaction) -> None:  # noqa: E501
            """
            Set the opt-in/out flag depending on the status of the button.

            This function is attached as a button's callback, so will run whenever the button
            is pressed.
            """
            BUTTON_WILL_MAKE_OPT_OUT: Final[bool] = bool(
                button.style == discord.ButtonStyle.red
                or str(button.emoji) == emoji.emojize(":no_good:", language="alias")
                or (button.label and "Opt-out" in button.label)  # noqa: COM812
            )

            BUTTON_WILL_MAKE_OPT_IN: Final[bool] = bool(
                button.style == discord.ButtonStyle.green
                or str(button.emoji) == emoji.emojize(":raised_hand:", language="alias")
                or (button.label and "Opt back in" in button.label)  # noqa: COM812
            )
            INCOMPATIBLE_BUTTONS: Final[bool] = bool(
                (BUTTON_WILL_MAKE_OPT_OUT and BUTTON_WILL_MAKE_OPT_IN)
                or (not BUTTON_WILL_MAKE_OPT_OUT and not BUTTON_WILL_MAKE_OPT_IN)  # noqa: COM812
            )
            if INCOMPATIBLE_BUTTONS:
                INCOMPATIBLE_BUTTONS_MESSAGE: Final[str] = "Conflicting buttons pressed"
                raise ValueError(INCOMPATIBLE_BUTTONS_MESSAGE)

            del BUTTON_WILL_MAKE_OPT_IN

            if not interaction.user:
                await self.send_error(interaction)
                return

            try:
                interaction_member: discord.Member = await self.tex_bot.get_main_guild_member(
                    interaction.user,
                )
            except DiscordMemberNotInMainGuildError:
                await self.send_error(
                    interaction,
                    message=(
                        f"You must be a member "
                        f"of the {self.tex_bot.group_short_name} Discord server "
                        f"""to opt{
                            "-out of" if BUTTON_WILL_MAKE_OPT_OUT else " back in to"
                        } introduction reminders."""
                    ),
                )
                return

            if BUTTON_WILL_MAKE_OPT_OUT:
                try:
                    await IntroductionReminderOptOutMember.objects.acreate(
                        discord_id=interaction_member.id,
                    )
                except ValidationError as create_introduction_reminder_opt_out_member_error:
                    error_is_already_exists: bool = (
                        "hashed_member_id" in create_introduction_reminder_opt_out_member_error.message_dict  # noqa: E501
                        and any(
                            "already exists" in error
                            for error
                            in create_introduction_reminder_opt_out_member_error.message_dict[
                                "hashed_member_id"
                            ]
                        )
                    )
                    if not error_is_already_exists:
                        raise

                button.style = discord.ButtonStyle.green
                button.label = "Opt back in to introduction reminders"
                button.emoji = discord.PartialEmoji.from_str(
                    emoji.emojize(":raised_hand:", language="alias"),
                )

                await interaction.response.edit_message(view=self)

            else:
                try:
                    introduction_reminder_opt_out_member: IntroductionReminderOptOutMember = (
                        await IntroductionReminderOptOutMember.objects.aget(  # type: ignore[assignment]
                            discord_id=interaction_member.id,
                        )
                    )
                except IntroductionReminderOptOutMember.DoesNotExist:
                    pass
                else:
                    await introduction_reminder_opt_out_member.adelete()

                button.style = discord.ButtonStyle.red
                button.label = "Opt-out of introduction reminders"
                button.emoji = discord.PartialEmoji.from_str(
                    emoji.emojize(":no_good:", language="alias"),
                )

                await interaction.response.edit_message(view=self)

    @send_introduction_reminders.before_loop
    async def before_tasks(self) -> None:
        """Pre-execution hook, preventing any tasks from executing before the bot is ready."""
        await self.tex_bot.wait_until_ready()<|MERGE_RESOLUTION|>--- conflicted
+++ resolved
@@ -110,11 +110,7 @@
         reminders are sent.
         """
         # NOTE: Shortcut accessors are placed at the top of the function, so that the exceptions they raise are displayed before any further errors may be sent
-<<<<<<< HEAD
-        main_guild: discord.Guild = self.tex_bot.main_guild
-=======
         main_guild: discord.Guild = self.bot.main_guild
->>>>>>> 2ae94022
 
         member: discord.Member
         for member in main_guild.members:
@@ -197,12 +193,9 @@
         @override
         def __init__(self, bot: TeXBot) -> None:
             """Initialise a new discord.View, to opt-in/out of introduction reminders."""
-<<<<<<< HEAD
-=======
             # NOTE: The attribute/variable name `bot` is used here for consistency.
             # NOTE: `tex_bot` would be preferred but would be inconsitent with the required attribute name of Pycord's context classes
             # NOTE: See https://github.com/CSSUoB/TeX-Bot-Py-V2/issues/261
->>>>>>> 2ae94022
             self.bot: TeXBot = bot
 
             super().__init__(timeout=None)
