"""Contains cog classes for any send_introduction_reminders interactions."""

from collections.abc import Sequence

__all__: Sequence[str] = ("SendIntroductionRemindersTaskCog",)


import functools
import logging
from logging import Logger
from typing import Final

import discord
import emoji
from discord import ui
from discord.ext import tasks
from discord.ui import View
from django.core.exceptions import ValidationError

import utils
from config import settings
from db.core.models import (
    IntroductionReminderOptOutMember,
    SentOneOffIntroductionReminderMember,
)
from exceptions import DiscordMemberNotInMainGuildError, GuestRoleDoesNotExistError
from utils import TeXBot, TeXBotBaseCog
from utils.error_capture_decorators import (
    ErrorCaptureDecorators,
    capture_guild_does_not_exist_error,
)

logger: Final[Logger] = logging.getLogger("TeX-Bot")


class SendIntroductionRemindersTaskCog(TeXBotBaseCog):
    """Cog class that defines the send_introduction_reminders task."""

    def __init__(self, bot: TeXBot) -> None:
        """Start all task managers when this cog is initialised."""
        if settings["SEND_INTRODUCTION_REMINDERS_ENABLED"]:
            if settings["SEND_INTRODUCTION_REMINDERS_ENABLED"] == "interval":
                SentOneOffIntroductionReminderMember.objects.all().delete()

            self.send_introduction_reminders.start()

        super().__init__(bot)

    def cog_unload(self) -> None:
        """
        Unload hook that ends all running tasks whenever the tasks cog is unloaded.

        This may be run dynamically or when the bot closes.
        """
        self.send_introduction_reminders.cancel()

    @TeXBotBaseCog.listener()
    async def on_ready(self) -> None:
        """Add OptOutIntroductionRemindersView to the bot's list of permanent views."""
        self.bot.add_view(
            self.OptOutIntroductionRemindersView(self.bot),
        )

    @tasks.loop(seconds=settings["SEND_INTRODUCTION_REMINDERS_INTERVAL_SECONDS"])  # type: ignore[misc]
    @functools.partial(
        ErrorCaptureDecorators.capture_error_and_close,
        error_type=GuestRoleDoesNotExistError,
        close_func=ErrorCaptureDecorators.critical_error_close_func,
    )
    @capture_guild_does_not_exist_error
    async def send_introduction_reminders(self) -> None:
        """
        Recurring task to send an introduction reminder message to Discord members' DMs.

        The introduction reminder suggests that the Discord member should send a message to
        introduce themselves to your group's Discord guild.

        See README.md for the full list of conditions for when these
        reminders are sent.
        """
        # NOTE: Shortcut accessors are placed at the top of the function, so that the exceptions they raise are displayed before any further errors may be sent
        guild: discord.Guild = self.bot.main_guild

        member: discord.Member
        for member in guild.members:
            if utils.is_member_inducted(member) or member.bot:
                continue

            if not member.joined_at:
                logger.error(
                    (
                        "Member with ID: %s could not be checked whether to send "
                        "introduction_reminder, because their %s attribute "
                        "was None."
                    ),
                    member.id,
                    repr("joined_at"),
                )
                continue

            member_needs_one_off_reminder: bool = (
                settings["SEND_INTRODUCTION_REMINDERS_ENABLED"] == "once"
                and not await (
                    await SentOneOffIntroductionReminderMember.objects.afilter(
                        discord_id=member.id,
                    )
                ).aexists()
            )
            member_needs_recurring_reminder: bool = (
                settings["SEND_INTRODUCTION_REMINDERS_ENABLED"] == "interval"
            )
            member_recently_joined: bool = (
                (discord.utils.utcnow() - member.joined_at)
                <= settings["SEND_INTRODUCTION_REMINDERS_DELAY"]
            )
            member_opted_out_from_reminders: bool = await (
                await IntroductionReminderOptOutMember.objects.afilter(
                    discord_id=member.id,
                )
            ).aexists()
            member_needs_reminder: bool = (
                (member_needs_one_off_reminder or member_needs_recurring_reminder)
                and not member_recently_joined
                and not member_opted_out_from_reminders
            )

            if not member_needs_reminder:
                continue

            async for message in member.history():
                # noinspection PyUnresolvedReferences
                message_contains_opt_in_out_button: bool = (
                    bool(message.components)
                    and isinstance(message.components[0], discord.ActionRow)
                    and isinstance(message.components[0].children[0], discord.Button)
                    and message.components[0].children[0].custom_id == "opt_out_introduction_reminders_button"  # noqa: E501
                )
                if message_contains_opt_in_out_button:
                    await message.edit(view=None)

            if member not in guild.members:  # HACK: Caching errors can cause the member to no longer be part of the guild at this point, so this check must be performed before sending that member a message # noqa: FIX004
                logger.info(
                    (
                        "Member with ID: %s does not need to be sent a reminder "
                        "because they have left the server."
                    ),
                    member.id,
                )
                continue

<<<<<<< HEAD
            await member.send(
                content=(
                    "Hey! It seems like you joined "
                    f"the {self.bot.group_short_name} Discord server "
                    "but have not yet introduced yourself.\n"
                    "You will only get access to the rest of the server after sending "
                    "an introduction message."
                ),
                view=(
                    self.OptOutIntroductionRemindersView(self.bot)
                    if settings["SEND_INTRODUCTION_REMINDERS_ENABLED"] == "interval"
                    else None  # type: ignore[arg-type]
                ),
            )
=======
            try:
                await member.send(
                    content=(
                        "Hey! It seems like you joined "
                        f"the {self.bot.group_short_name} Discord server "
                        "but have not yet introduced yourself.\n"
                        "You will only get access to the rest of the server after sending "
                        "an introduction message."
                    ),
                    view=(
                        self.OptOutIntroductionRemindersView(self.bot)
                        if settings["SEND_INTRODUCTION_REMINDERS"] == "interval"
                        else None  # type: ignore[arg-type]
                    ),
                )
            except discord.Forbidden:
                logger.info(
                    "Failed to open DM channel with user, %s, "
                    "so no induction reminder was sent.",
                    member,
                )
>>>>>>> 33811b0e

            await SentOneOffIntroductionReminderMember.objects.acreate(
                discord_id=member.id,
            )

    class OptOutIntroductionRemindersView(View):
        """
        A discord.View containing a button to opt-in/out of introduction reminders.

        This discord.View contains a single button that can change the state of whether the
        member will be sent reminders to send an introduction message in
        your group's Discord guild.
        The view object will be sent to the member's DMs, after a delay period after
        joining your group's Discord guild.
        """

        def __init__(self, bot: TeXBot) -> None:
            """Initialize a new discord.View, to opt-in/out of introduction reminders."""
            self.bot: TeXBot = bot

            super().__init__(timeout=None)

        async def send_error(self, interaction: discord.Interaction, error_code: str | None = None, message: str | None = None, logging_message: str | BaseException | None = None) -> None:  # noqa: E501
            """
            Construct & format an error message from the given details.

            The constructed error message is then sent as the response
            to the given interaction.
            """
            await TeXBotBaseCog.send_error(
                self.bot,
                interaction,
                interaction_name="opt_out_introduction_reminders",
                error_code=error_code,
                message=message,
                logging_message=logging_message,
            )

        @ui.button(  # type: ignore[misc]
            label="Opt-out of introduction reminders",
            custom_id="opt_out_introduction_reminders_button",
            style=discord.ButtonStyle.red,
            emoji=discord.PartialEmoji.from_str(
                emoji.emojize(":no_good:", language="alias"),
            ),
        )
        async def opt_out_introduction_reminders_button_callback(self, button: discord.Button, interaction: discord.Interaction) -> None:  # noqa: E501
            """
            Set the opt-in/out flag depending on the status of the button.

            This function is attached as a button's callback, so will run whenever the button
            is pressed.
            """
            BUTTON_WILL_MAKE_OPT_OUT: Final[bool] = bool(
                button.style == discord.ButtonStyle.red
                or str(button.emoji) == emoji.emojize(":no_good:", language="alias")
                or (button.label and "Opt-out" in button.label),
            )

            _BUTTON_WILL_MAKE_OPT_IN: Final[bool] = bool(
                    button.style == discord.ButtonStyle.green
                    or str(button.emoji) == emoji.emojize(
                        ":raised_hand:",
                        language="alias",
                    )
                    or button.label and "Opt back in" in button.label)
            INCOMPATIBLE_BUTTONS: Final[bool] = bool(
                (BUTTON_WILL_MAKE_OPT_OUT and _BUTTON_WILL_MAKE_OPT_IN)
                or (not BUTTON_WILL_MAKE_OPT_OUT and not _BUTTON_WILL_MAKE_OPT_IN),
            )
            if INCOMPATIBLE_BUTTONS:
                INCOMPATIBLE_BUTTONS_MESSAGE: Final[str] = "Conflicting buttons pressed"
                raise ValueError(INCOMPATIBLE_BUTTONS_MESSAGE)

            if not interaction.user:
                await self.send_error(interaction)
                return

            try:
                interaction_member: discord.Member = await self.bot.get_main_guild_member(
                    interaction.user,
                )
            except DiscordMemberNotInMainGuildError:
                await self.send_error(
                    interaction,
                    message=(
                        f"You must be a member "
                        f"of the {self.bot.group_short_name} Discord server "
                        f"""to opt{
                            "-out of" if BUTTON_WILL_MAKE_OPT_OUT else " back in to"
                        } introduction reminders."""
                    ),
                )
                return

            if BUTTON_WILL_MAKE_OPT_OUT:
                try:
                    await IntroductionReminderOptOutMember.objects.acreate(
                        discord_id=interaction_member.id,
                    )
                except ValidationError as create_introduction_reminder_opt_out_member_error:
                    error_is_already_exists: bool = (
                        "hashed_member_id" in create_introduction_reminder_opt_out_member_error.message_dict  # noqa: E501
                        and any(
                            "already exists" in error
                            for error
                            in create_introduction_reminder_opt_out_member_error.message_dict[
                                "hashed_member_id"
                            ]
                        )
                    )
                    if not error_is_already_exists:
                        raise

                button.style = discord.ButtonStyle.green
                button.label = "Opt back in to introduction reminders"
                button.emoji = discord.PartialEmoji.from_str(
                    emoji.emojize(":raised_hand:", language="alias"),
                )

                await interaction.response.edit_message(view=self)

            else:
                try:
                    introduction_reminder_opt_out_member: IntroductionReminderOptOutMember = (
                        await IntroductionReminderOptOutMember.objects.aget(  # type: ignore[assignment]
                            discord_id=interaction_member.id,
                        )
                    )
                except IntroductionReminderOptOutMember.DoesNotExist:
                    pass
                else:
                    await introduction_reminder_opt_out_member.adelete()

                button.style = discord.ButtonStyle.red
                button.label = "Opt-out of introduction reminders"
                button.emoji = discord.PartialEmoji.from_str(
                    emoji.emojize(":no_good:", language="alias"),
                )

                await interaction.response.edit_message(view=self)

    @send_introduction_reminders.before_loop
    async def before_tasks(self) -> None:
        """Pre-execution hook, preventing any tasks from executing before the bot is ready."""
        await self.bot.wait_until_ready()<|MERGE_RESOLUTION|>--- conflicted
+++ resolved
@@ -148,22 +148,6 @@
                 )
                 continue
 
-<<<<<<< HEAD
-            await member.send(
-                content=(
-                    "Hey! It seems like you joined "
-                    f"the {self.bot.group_short_name} Discord server "
-                    "but have not yet introduced yourself.\n"
-                    "You will only get access to the rest of the server after sending "
-                    "an introduction message."
-                ),
-                view=(
-                    self.OptOutIntroductionRemindersView(self.bot)
-                    if settings["SEND_INTRODUCTION_REMINDERS_ENABLED"] == "interval"
-                    else None  # type: ignore[arg-type]
-                ),
-            )
-=======
             try:
                 await member.send(
                     content=(
@@ -175,7 +159,7 @@
                     ),
                     view=(
                         self.OptOutIntroductionRemindersView(self.bot)
-                        if settings["SEND_INTRODUCTION_REMINDERS"] == "interval"
+                        if settings["SEND_INTRODUCTION_REMINDERS_ENABLED"] == "interval"
                         else None  # type: ignore[arg-type]
                     ),
                 )
@@ -185,7 +169,6 @@
                     "so no induction reminder was sent.",
                     member,
                 )
->>>>>>> 33811b0e
 
             await SentOneOffIntroductionReminderMember.objects.acreate(
                 discord_id=member.id,
