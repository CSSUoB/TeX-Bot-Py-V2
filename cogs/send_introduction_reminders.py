"""Contains cog classes for any send_introduction_reminders interactions."""

from collections.abc import Sequence

__all__: Sequence[str] = ("SendIntroductionRemindersTaskCog",)


import datetime
import functools
import logging
from logging import Logger
from typing import Final, override

import discord
import emoji
from discord import ui
from discord.ext import tasks
from discord.ui import View
from django.core.exceptions import ValidationError

import utils
from config import settings
from db.core.models import (
    IntroductionReminderOptOutMember,
    SentOneOffIntroductionReminderMember,
)
from exceptions import DiscordMemberNotInMainGuildError, GuestRoleDoesNotExistError
from utils import TeXBot, TeXBotBaseCog
from utils.error_capture_decorators import (
    ErrorCaptureDecorators,
    capture_guild_does_not_exist_error,
)

logger: Final[Logger] = logging.getLogger("TeX-Bot")


class SendIntroductionRemindersTaskCog(TeXBotBaseCog):
    """Cog class that defines the send_introduction_reminders task."""

    @override
    def __init__(self, bot: TeXBot) -> None:
        """Start all task managers when this cog is initialised."""
        if settings["SEND_INTRODUCTION_REMINDERS_ENABLED"]:
            if settings["SEND_INTRODUCTION_REMINDERS_ENABLED"] == "interval":
                SentOneOffIntroductionReminderMember.objects.all().delete()

            self.send_introduction_reminders.start()

        super().__init__(bot)

    @override
    def cog_unload(self) -> None:
        """
        Unload hook that ends all running tasks whenever the tasks cog is unloaded.

        This may be run dynamically or when the bot closes.
        """
        self.send_introduction_reminders.cancel()

    @TeXBotBaseCog.listener()
    async def on_ready(self) -> None:
        """Add OptOutIntroductionRemindersView to the bot's list of permanent views."""
        self.bot.add_view(
            self.OptOutIntroductionRemindersView(self.bot),
        )

    @classmethod
    async def _check_if_member_needs_reminder(cls, member_id: int, member_joined_at: datetime.datetime) -> bool:  # noqa: E501
        MEMBER_NEEDS_ONE_OFF_REMINDER: Final[bool] = (
            settings["SEND_INTRODUCTION_REMINDERS_ENABLED"] == "once"
            and not await (
                await SentOneOffIntroductionReminderMember.objects.afilter(
                    discord_id=member_id,
                )
            ).aexists()
        )
        MEMBER_NEEDS_RECURRING_REMINDER: Final[bool] = (
            settings["SEND_INTRODUCTION_REMINDERS_ENABLED"] == "interval"
        )
        MEMBER_RECENTLY_JOINED: Final[bool] = (
            (discord.utils.utcnow() - member_joined_at)
            <= settings["SEND_INTRODUCTION_REMINDERS_DELAY"]
        )
        MEMBER_OPTED_OUT_FROM_REMINDERS: Final[bool] = await (
            await IntroductionReminderOptOutMember.objects.afilter(
                discord_id=member_id,
            )
        ).aexists()
        return (
            (MEMBER_NEEDS_ONE_OFF_REMINDER or MEMBER_NEEDS_RECURRING_REMINDER)
            and not MEMBER_RECENTLY_JOINED
            and not MEMBER_OPTED_OUT_FROM_REMINDERS
        )

    @tasks.loop(seconds=settings["SEND_INTRODUCTION_REMINDERS_INTERVAL_SECONDS"])  # type: ignore[misc]
    @functools.partial(
        ErrorCaptureDecorators.capture_error_and_close,
        error_type=GuestRoleDoesNotExistError,
        close_func=ErrorCaptureDecorators.critical_error_close_func,
    )
    @capture_guild_does_not_exist_error
    async def send_introduction_reminders(self) -> None:
        """
        Recurring task to send an introduction reminder message to Discord members' DMs.

        The introduction reminder suggests that the Discord member should send a message to
        introduce themselves to your group's Discord guild.

        See README.md for the full list of conditions for when these
        reminders are sent.
        """
        # NOTE: Shortcut accessors are placed at the top of the function, so that the exceptions they raise are displayed before any further errors may be sent
        main_guild: discord.Guild = self.bot.main_guild

        member: discord.Member
        for member in main_guild.members:
            if utils.is_member_inducted(member) or member.bot:
                continue

            if not member.joined_at:
                logger.error(
                    (
                        "Member with ID: %s could not be checked whether to send "
                        "introduction_reminder, because their %s attribute "
                        "was None."
                    ),
                    member.id,
                    repr("joined_at"),
                )
                continue

<<<<<<< HEAD
            if not await self._check_if_member_needs_reminder(member.id, member.joined_at):
=======
            member_needs_one_off_reminder: bool = (
                settings["SEND_INTRODUCTION_REMINDERS"] == "once"
                and not await (
                    await SentOneOffIntroductionReminderMember.objects.afilter(
                        discord_id=member.id,
                    )
                ).aexists()
            )
            member_needs_recurring_reminder: bool = (
                settings["SEND_INTRODUCTION_REMINDERS"] == "interval"
            )
            member_recently_joined: bool = (
                discord.utils.utcnow() - member.joined_at
            ) <= settings["SEND_INTRODUCTION_REMINDERS_DELAY"]
            member_opted_out_from_reminders: bool = await (
                await IntroductionReminderOptOutMember.objects.afilter(
                    discord_id=member.id,
                )
            ).aexists()
            member_needs_reminder: bool = (
                (member_needs_one_off_reminder or member_needs_recurring_reminder)
                and not member_recently_joined
                and not member_opted_out_from_reminders
            )

            if not member_needs_reminder:
>>>>>>> f19d9f23
                continue

            async for message in member.history():
                # noinspection PyUnresolvedReferences
                MESSAGE_CONTAINS_OPT_IN_OUT_BUTTON: bool = (
                    bool(message.components)
                    and isinstance(message.components[0], discord.ActionRow)
                    and isinstance(message.components[0].children[0], discord.Button)
                    and message.components[0].children[0].custom_id == "opt_out_introduction_reminders_button"  # noqa: E501
                )
                if MESSAGE_CONTAINS_OPT_IN_OUT_BUTTON:
                    await message.edit(view=None)

            if member not in main_guild.members:  # HACK: Caching errors can cause the member to no longer be part of the guild at this point, so this check must be performed before sending that member a message # noqa: FIX004
                logger.info(
                    (
                        "Member with ID: %s does not need to be sent a reminder "
                        "because they have left the server."
                    ),
                    member.id,
                )
                continue

            try:
                await member.send(
                    content=(
                        "Hey! It seems like you joined "
                        f"the {self.bot.group_short_name} Discord server "
                        "but have not yet introduced yourself.\n"
                        "You will only get access to the rest of the server after sending "
                        "an introduction message."
                    ),
                    view=(
                        self.OptOutIntroductionRemindersView(self.bot)
                        if settings["SEND_INTRODUCTION_REMINDERS_ENABLED"] == "interval"
                        else None  # type: ignore[arg-type]
                    ),
                )
            except discord.Forbidden:
                logger.info(
                    "Failed to open DM channel with user, %s, "
                    "so no induction reminder was sent.",
                    member,
                )

            await SentOneOffIntroductionReminderMember.objects.acreate(
                discord_id=member.id,
            )

    class OptOutIntroductionRemindersView(View):
        """
        A discord.View containing a button to opt-in/out of introduction reminders.

        This discord.View contains a single button that can change the state of whether the
        member will be sent reminders to send an introduction message in
        your group's Discord guild.
        The view object will be sent to the member's DMs after a delay period after
        joining your group's Discord guild.
        """

        @override
        def __init__(self, bot: TeXBot) -> None:
            """Initialise a new discord.View, to opt-in/out of introduction reminders."""
            # NOTE: The attribute/variable name `bot` is used here for consistency.
            # NOTE: `tex_bot` would be preferred but would be inconsitent with the required attribute name of Pycord's context classes
            # NOTE: See https://github.com/CSSUoB/TeX-Bot-Py-V2/issues/261
            self.bot: TeXBot = bot

            super().__init__(timeout=None)

        async def send_error(self, interaction: discord.Interaction, error_code: str | None = None, message: str | None = None, logging_message: str | BaseException | None = None) -> None:  # noqa: E501
            """
            Construct & format an error message from the given details.

            The constructed error message is then sent as the response
            to the given interaction.
            """
            await TeXBotBaseCog.send_error(
                self.bot,
                interaction,
                interaction_name="opt_out_introduction_reminders",
                error_code=error_code,
                message=message,
                logging_message=logging_message,
            )

        @ui.button(  # type: ignore[misc]
            label="Opt-out of introduction reminders",
            custom_id="opt_out_introduction_reminders_button",
            style=discord.ButtonStyle.red,
            emoji=discord.PartialEmoji.from_str(
                emoji.emojize(":no_good:", language="alias"),
            ),
        )
        async def opt_out_introduction_reminders_button_callback(self, button: discord.Button, interaction: discord.Interaction) -> None:  # noqa: E501
            """
            Set the opt-in/out flag depending on the status of the button.

            This function is attached as a button's callback, so will run whenever the button
            is pressed.
            """
            BUTTON_WILL_MAKE_OPT_OUT: Final[bool] = bool(
                button.style == discord.ButtonStyle.red
                or str(button.emoji) == emoji.emojize(":no_good:", language="alias")
                or (button.label and "Opt-out" in button.label)  # noqa: COM812
            )

<<<<<<< HEAD
            BUTTON_WILL_MAKE_OPT_IN: Final[bool] = bool(
                button.style == discord.ButtonStyle.green
                or str(button.emoji) == emoji.emojize(":raised_hand:", language="alias")
                or (button.label and "Opt back in" in button.label)  # noqa: COM812
=======
            _BUTTON_WILL_MAKE_OPT_IN: Final[bool] = bool(
                button.style == discord.ButtonStyle.green
                or str(button.emoji) == emoji.emojize(
                    ":raised_hand:",
                    language="alias",
                )
                or button.label and "Opt back in" in button.label # noqa: COM812
>>>>>>> f19d9f23
            )
            INCOMPATIBLE_BUTTONS: Final[bool] = bool(
                (BUTTON_WILL_MAKE_OPT_OUT and BUTTON_WILL_MAKE_OPT_IN)
                or (not BUTTON_WILL_MAKE_OPT_OUT and not BUTTON_WILL_MAKE_OPT_IN)  # noqa: COM812
            )
            if INCOMPATIBLE_BUTTONS:
                INCOMPATIBLE_BUTTONS_MESSAGE: Final[str] = "Conflicting buttons pressed"
                raise ValueError(INCOMPATIBLE_BUTTONS_MESSAGE)

            del BUTTON_WILL_MAKE_OPT_IN

            if not interaction.user:
                await self.send_error(interaction)
                return

            try:
                interaction_member: discord.Member = await self.bot.get_main_guild_member(
                    interaction.user,
                )
            except DiscordMemberNotInMainGuildError:
                await self.send_error(
                    interaction,
                    message=(
                        f"You must be a member "
                        f"of the {self.bot.group_short_name} Discord server "
                        f"""to opt{
                            "-out of" if BUTTON_WILL_MAKE_OPT_OUT else " back in to"
                        } introduction reminders."""
                    ),
                )
                return

            if BUTTON_WILL_MAKE_OPT_OUT:
                try:
                    await IntroductionReminderOptOutMember.objects.acreate(
                        discord_id=interaction_member.id,
                    )
                except ValidationError as create_introduction_reminder_opt_out_member_error:
                    error_is_already_exists: bool = (
                        "hashed_member_id" in create_introduction_reminder_opt_out_member_error.message_dict  # noqa: E501
                        and any(
                            "already exists" in error
                            for error
                            in create_introduction_reminder_opt_out_member_error.message_dict[
                                "hashed_member_id"
                            ]
                        )
                    )
                    if not error_is_already_exists:
                        raise

                button.style = discord.ButtonStyle.green
                button.label = "Opt back in to introduction reminders"
                button.emoji = discord.PartialEmoji.from_str(
                    emoji.emojize(":raised_hand:", language="alias"),
                )

                await interaction.response.edit_message(view=self)

            else:
                try:
                    introduction_reminder_opt_out_member: IntroductionReminderOptOutMember = (
                        await IntroductionReminderOptOutMember.objects.aget(  # type: ignore[assignment]
                            discord_id=interaction_member.id,
                        )
                    )
                except IntroductionReminderOptOutMember.DoesNotExist:
                    pass
                else:
                    await introduction_reminder_opt_out_member.adelete()

                button.style = discord.ButtonStyle.red
                button.label = "Opt-out of introduction reminders"
                button.emoji = discord.PartialEmoji.from_str(
                    emoji.emojize(":no_good:", language="alias"),
                )

                await interaction.response.edit_message(view=self)

    @send_introduction_reminders.before_loop
    async def before_tasks(self) -> None:
        """Pre-execution hook, preventing any tasks from executing before the bot is ready."""
        await self.bot.wait_until_ready()<|MERGE_RESOLUTION|>--- conflicted
+++ resolved
@@ -77,10 +77,9 @@
         MEMBER_NEEDS_RECURRING_REMINDER: Final[bool] = (
             settings["SEND_INTRODUCTION_REMINDERS_ENABLED"] == "interval"
         )
-        MEMBER_RECENTLY_JOINED: Final[bool] = (
-            (discord.utils.utcnow() - member_joined_at)
-            <= settings["SEND_INTRODUCTION_REMINDERS_DELAY"]
-        )
+        MEMBER_RECENTLY_JOINED: bool = (
+            discord.utils.utcnow() - member_joined_at
+        ) <= settings["SEND_INTRODUCTION_REMINDERS_DELAY"]
         MEMBER_OPTED_OUT_FROM_REMINDERS: Final[bool] = await (
             await IntroductionReminderOptOutMember.objects.afilter(
                 discord_id=member_id,
@@ -129,36 +128,7 @@
                 )
                 continue
 
-<<<<<<< HEAD
             if not await self._check_if_member_needs_reminder(member.id, member.joined_at):
-=======
-            member_needs_one_off_reminder: bool = (
-                settings["SEND_INTRODUCTION_REMINDERS"] == "once"
-                and not await (
-                    await SentOneOffIntroductionReminderMember.objects.afilter(
-                        discord_id=member.id,
-                    )
-                ).aexists()
-            )
-            member_needs_recurring_reminder: bool = (
-                settings["SEND_INTRODUCTION_REMINDERS"] == "interval"
-            )
-            member_recently_joined: bool = (
-                discord.utils.utcnow() - member.joined_at
-            ) <= settings["SEND_INTRODUCTION_REMINDERS_DELAY"]
-            member_opted_out_from_reminders: bool = await (
-                await IntroductionReminderOptOutMember.objects.afilter(
-                    discord_id=member.id,
-                )
-            ).aexists()
-            member_needs_reminder: bool = (
-                (member_needs_one_off_reminder or member_needs_recurring_reminder)
-                and not member_recently_joined
-                and not member_opted_out_from_reminders
-            )
-
-            if not member_needs_reminder:
->>>>>>> f19d9f23
                 continue
 
             async for message in member.history():
@@ -266,20 +236,10 @@
                 or (button.label and "Opt-out" in button.label)  # noqa: COM812
             )
 
-<<<<<<< HEAD
             BUTTON_WILL_MAKE_OPT_IN: Final[bool] = bool(
                 button.style == discord.ButtonStyle.green
                 or str(button.emoji) == emoji.emojize(":raised_hand:", language="alias")
                 or (button.label and "Opt back in" in button.label)  # noqa: COM812
-=======
-            _BUTTON_WILL_MAKE_OPT_IN: Final[bool] = bool(
-                button.style == discord.ButtonStyle.green
-                or str(button.emoji) == emoji.emojize(
-                    ":raised_hand:",
-                    language="alias",
-                )
-                or button.label and "Opt back in" in button.label # noqa: COM812
->>>>>>> f19d9f23
             )
             INCOMPATIBLE_BUTTONS: Final[bool] = bool(
                 (BUTTON_WILL_MAKE_OPT_OUT and BUTTON_WILL_MAKE_OPT_IN)
