"""Contains cog classes for any send_introduction_reminders interactions."""

from collections.abc import Sequence

__all__: Sequence[str] = ("SendIntroductionRemindersTaskCog",)


import datetime
import functools
import logging
from logging import Logger
from typing import Final, override

import discord
import emoji
from discord import ui
from discord.ext import tasks
from discord.ui import View
from django.core.exceptions import ValidationError

import utils
from config import settings
from db.core.models import (
    IntroductionReminderOptOutMember,
    SentOneOffIntroductionReminderMember,
)
from exceptions import DiscordMemberNotInMainGuildError, GuestRoleDoesNotExistError
from utils import TeXBot, TeXBotBaseCog
from utils.error_capture_decorators import (
    ErrorCaptureDecorators,
    capture_guild_does_not_exist_error,
)

logger: Final[Logger] = logging.getLogger("TeX-Bot")


class SendIntroductionRemindersTaskCog(TeXBotBaseCog):
    """Cog class that defines the send_introduction_reminders task."""

    @override
    def __init__(self, bot: TeXBot) -> None:
        """Start all task managers when this cog is initialised."""
        if settings["SEND_INTRODUCTION_REMINDERS_ENABLED"]:
            if settings["SEND_INTRODUCTION_REMINDERS_ENABLED"] == "interval":
                SentOneOffIntroductionReminderMember.objects.all().delete()

            self.send_introduction_reminders.start()

        super().__init__(bot)

    @override
    def cog_unload(self) -> None:
        """
        Unload hook that ends all running tasks whenever the tasks cog is unloaded.

        This may be run dynamically or when the bot closes.
        """
        self.send_introduction_reminders.cancel()

    @TeXBotBaseCog.listener()
    async def on_ready(self) -> None:
        """Add OptOutIntroductionRemindersView to the bot's list of permanent views."""
        self.tex_bot.add_view(
            self.OptOutIntroductionRemindersView(self.tex_bot),
        )

    @classmethod
    async def _check_if_member_needs_reminder(cls, member_id: int, member_joined_at: datetime.datetime) -> bool:  # noqa: E501
        MEMBER_NEEDS_ONE_OFF_REMINDER: Final[bool] = (
            settings["SEND_INTRODUCTION_REMINDERS_ENABLED"] == "once"
            and not await (
                await SentOneOffIntroductionReminderMember.objects.afilter(
                    discord_id=member_id,
                )
            ).aexists()
        )
        MEMBER_NEEDS_RECURRING_REMINDER: Final[bool] = (
            settings["SEND_INTRODUCTION_REMINDERS_ENABLED"] == "interval"
        )
        MEMBER_RECENTLY_JOINED: Final[bool] = (
            (discord.utils.utcnow() - member_joined_at)
            <= settings["SEND_INTRODUCTION_REMINDERS_DELAY"]
        )
        MEMBER_OPTED_OUT_FROM_REMINDERS: Final[bool] = await (
            await IntroductionReminderOptOutMember.objects.afilter(
                discord_id=member_id,
            )
        ).aexists()
        return (
            (MEMBER_NEEDS_ONE_OFF_REMINDER or MEMBER_NEEDS_RECURRING_REMINDER)
            and not MEMBER_RECENTLY_JOINED
            and not MEMBER_OPTED_OUT_FROM_REMINDERS
        )

    @tasks.loop(seconds=settings["SEND_INTRODUCTION_REMINDERS_INTERVAL_SECONDS"])  # type: ignore[misc]
    @functools.partial(
        ErrorCaptureDecorators.capture_error_and_close,
        error_type=GuestRoleDoesNotExistError,
        close_func=ErrorCaptureDecorators.critical_error_close_func,
    )
    @capture_guild_does_not_exist_error
    async def send_introduction_reminders(self) -> None:
        """
        Recurring task to send an introduction reminder message to Discord members' DMs.

        The introduction reminder suggests that the Discord member should send a message to
        introduce themselves to your group's Discord guild.

        See README.md for the full list of conditions for when these
        reminders are sent.
        """
        # NOTE: Shortcut accessors are placed at the top of the function, so that the exceptions they raise are displayed before any further errors may be sent
        main_guild: discord.Guild = self.tex_bot.main_guild

        member: discord.Member
        for member in main_guild.members:
            if utils.is_member_inducted(member) or member.bot:
                continue

            if not member.joined_at:
                logger.error(
                    (
                        "Member with ID: %s could not be checked whether to send "
                        "introduction_reminder, because their %s attribute "
                        "was None."
                    ),
                    member.id,
                    repr("joined_at"),
                )
                continue

            if not await self._check_if_member_needs_reminder(member.id, member.joined_at):
                continue

            async for message in member.history():
                # noinspection PyUnresolvedReferences
                MESSAGE_CONTAINS_OPT_IN_OUT_BUTTON: bool = (
                    bool(message.components)
                    and isinstance(message.components[0], discord.ActionRow)
                    and isinstance(message.components[0].children[0], discord.Button)
                    and message.components[0].children[0].custom_id == "opt_out_introduction_reminders_button"  # noqa: E501
                )
                if MESSAGE_CONTAINS_OPT_IN_OUT_BUTTON:
                    await message.edit(view=None)

            if member not in main_guild.members:  # HACK: Caching errors can cause the member to no longer be part of the guild at this point, so this check must be performed before sending that member a message # noqa: FIX004
                logger.info(
                    (
                        "Member with ID: %s does not need to be sent a reminder "
                        "because they have left the server."
                    ),
                    member.id,
                )
                continue

            try:
                await member.send(
                    content=(
                        "Hey! It seems like you joined "
                        f"the {self.tex_bot.group_short_name} Discord server "
                        "but have not yet introduced yourself.\n"
                        "You will only get access to the rest of the server after sending "
                        "an introduction message."
                    ),
                    view=(
                        self.OptOutIntroductionRemindersView(self.tex_bot)
                        if settings["SEND_INTRODUCTION_REMINDERS_ENABLED"] == "interval"
                        else None  # type: ignore[arg-type]
                    ),
                )
            except discord.Forbidden:
                logger.info(
                    "Failed to open DM channel with user, %s, "
                    "so no induction reminder was sent.",
                    member,
                )

            await SentOneOffIntroductionReminderMember.objects.acreate(
                discord_id=member.id,
            )

    class OptOutIntroductionRemindersView(View):
        """
        A discord.View containing a button to opt-in/out of introduction reminders.

        This discord.View contains a single button that can change the state of whether the
        member will be sent reminders to send an introduction message in
        your group's Discord guild.
        The view object will be sent to the member's DMs after a delay period after
        joining your group's Discord guild.
        """

        @override
<<<<<<< HEAD
        def __init__(self, tex_bot: TeXBot) -> None:
            """Initialise a new discord.View, to opt-in/out of introduction reminders."""
            self.tex_bot: TeXBot = tex_bot
=======
        def __init__(self, bot: TeXBot) -> None:
            """Initialize a new discord.View, to opt-in/out of introduction reminders."""
            self.bot: TeXBot = bot
>>>>>>> 406d2e01

            super().__init__(timeout=None)

        async def send_error(self, interaction: discord.Interaction, error_code: str | None = None, message: str | None = None, logging_message: str | BaseException | None = None) -> None:  # noqa: E501
            """
            Construct & format an error message from the given details.

            The constructed error message is then sent as the response
            to the given interaction.
            """
            await TeXBotBaseCog.send_error(
                self.tex_bot,
                interaction,
                interaction_name="opt_out_introduction_reminders",
                error_code=error_code,
                message=message,
                logging_message=logging_message,
            )

        @ui.button(  # type: ignore[misc]
            label="Opt-out of introduction reminders",
            custom_id="opt_out_introduction_reminders_button",
            style=discord.ButtonStyle.red,
            emoji=discord.PartialEmoji.from_str(
                emoji.emojize(":no_good:", language="alias"),
            ),
        )
        async def opt_out_introduction_reminders_button_callback(self, button: discord.Button, interaction: discord.Interaction) -> None:  # noqa: E501
            """
            Set the opt-in/out flag depending on the status of the button.

            This function is attached as a button's callback, so will run whenever the button
            is pressed.
            """
            BUTTON_WILL_MAKE_OPT_OUT: Final[bool] = bool(
                button.style == discord.ButtonStyle.red
                or str(button.emoji) == emoji.emojize(":no_good:", language="alias")
                or (button.label and "Opt-out" in button.label)  # noqa: COM812
            )

            BUTTON_WILL_MAKE_OPT_IN: Final[bool] = bool(
                button.style == discord.ButtonStyle.green
                or str(button.emoji) == emoji.emojize(":raised_hand:", language="alias")
                or (button.label and "Opt back in" in button.label)  # noqa: COM812
            )
            INCOMPATIBLE_BUTTONS: Final[bool] = bool(
                (BUTTON_WILL_MAKE_OPT_OUT and BUTTON_WILL_MAKE_OPT_IN)
                or (not BUTTON_WILL_MAKE_OPT_OUT and not BUTTON_WILL_MAKE_OPT_IN)  # noqa: COM812
            )
            if INCOMPATIBLE_BUTTONS:
                INCOMPATIBLE_BUTTONS_MESSAGE: Final[str] = "Conflicting buttons pressed"
                raise ValueError(INCOMPATIBLE_BUTTONS_MESSAGE)

            del BUTTON_WILL_MAKE_OPT_IN

            if not interaction.user:
                await self.send_error(interaction)
                return

            try:
                interaction_member: discord.Member = await self.tex_bot.get_main_guild_member(
                    interaction.user,
                )
            except DiscordMemberNotInMainGuildError:
                await self.send_error(
                    interaction,
                    message=(
                        f"You must be a member "
                        f"of the {self.tex_bot.group_short_name} Discord server "
                        f"""to opt{
                            "-out of" if BUTTON_WILL_MAKE_OPT_OUT else " back in to"
                        } introduction reminders."""
                    ),
                )
                return

            if BUTTON_WILL_MAKE_OPT_OUT:
                try:
                    await IntroductionReminderOptOutMember.objects.acreate(
                        discord_id=interaction_member.id,
                    )
                except ValidationError as create_introduction_reminder_opt_out_member_error:
                    error_is_already_exists: bool = (
                        "hashed_member_id" in create_introduction_reminder_opt_out_member_error.message_dict  # noqa: E501
                        and any(
                            "already exists" in error
                            for error
                            in create_introduction_reminder_opt_out_member_error.message_dict[
                                "hashed_member_id"
                            ]
                        )
                    )
                    if not error_is_already_exists:
                        raise

                button.style = discord.ButtonStyle.green
                button.label = "Opt back in to introduction reminders"
                button.emoji = discord.PartialEmoji.from_str(
                    emoji.emojize(":raised_hand:", language="alias"),
                )

                await interaction.response.edit_message(view=self)

            else:
                try:
                    introduction_reminder_opt_out_member: IntroductionReminderOptOutMember = (
                        await IntroductionReminderOptOutMember.objects.aget(  # type: ignore[assignment]
                            discord_id=interaction_member.id,
                        )
                    )
                except IntroductionReminderOptOutMember.DoesNotExist:
                    pass
                else:
                    await introduction_reminder_opt_out_member.adelete()

                button.style = discord.ButtonStyle.red
                button.label = "Opt-out of introduction reminders"
                button.emoji = discord.PartialEmoji.from_str(
                    emoji.emojize(":no_good:", language="alias"),
                )

                await interaction.response.edit_message(view=self)

    @send_introduction_reminders.before_loop
    async def before_tasks(self) -> None:
        """Pre-execution hook, preventing any tasks from executing before the bot is ready."""
        await self.tex_bot.wait_until_ready()<|MERGE_RESOLUTION|>--- conflicted
+++ resolved
@@ -191,15 +191,9 @@
         """
 
         @override
-<<<<<<< HEAD
-        def __init__(self, tex_bot: TeXBot) -> None:
+        def __init__(self, bot: TeXBot) -> None:
             """Initialise a new discord.View, to opt-in/out of introduction reminders."""
-            self.tex_bot: TeXBot = tex_bot
-=======
-        def __init__(self, bot: TeXBot) -> None:
-            """Initialize a new discord.View, to opt-in/out of introduction reminders."""
             self.bot: TeXBot = bot
->>>>>>> 406d2e01
 
             super().__init__(timeout=None)
 
