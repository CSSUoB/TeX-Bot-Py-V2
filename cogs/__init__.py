"""
Contains all cogs.

Cogs are attachable modules that are loaded onto the discord.Bot instance. There are separate
cogs for each activity.
"""

from collections.abc import Sequence

__all__: Sequence[str] = (
    "AnnualRolesResetCommandCog",
    "AnnualYearChannelsIncrementCommandCog",
    "ArchiveCommandCog",
    "ClearRemindersBacklogTaskCog",
    "CommandErrorCog",
    "CommitteeHandoverCommandCog",
    "DeleteAllCommandsCog",
    "EventsManagementCommandsCog",
    "EditMessageCommandCog",
    "EnsureMembersInductedCommandCog",
    "GetTokenAuthorisationCommandCog",
    "InductContextCommandsCog",
    "InductSendMessageCog",
    "InductSlashCommandCog",
    "KillCommandCog",
<<<<<<< HEAD
    "SalesDataCommandsCog"
=======
    "MakeApplicantContextCommandsCog",
    "MakeApplicantSlashCommandCog",
>>>>>>> 92931d22
    "MakeMemberCommandCog",
    "ManualModerationCog",
    "PingCommandCog",
    "RemindMeCommandCog",
    "SendGetRolesRemindersTaskCog",
    "SendIntroductionRemindersTaskCog",
    "setup",
    "SourceCommandCog",
    "StartupCog",
    "StatsCommandsCog",
    "StrikeCommandCog",
    "StrikeUserCommandCog",
    "WriteRolesCommandCog",
)


from typing import TYPE_CHECKING

from utils import TeXBot

from .annual_handover_and_reset import (
    AnnualRolesResetCommandCog,
    AnnualYearChannelsIncrementCommandCog,
    CommitteeHandoverCommandCog,
)
from .archive import ArchiveCommandCog
from .command_error import CommandErrorCog
from .delete_all import DeleteAllCommandsCog
from .edit_message import EditMessageCommandCog
from .events import EventsManagementCommandsCog
from .get_token_authorisation import GetTokenAuthorisationCommandCog
from .induct import (
    EnsureMembersInductedCommandCog,
    InductContextCommandsCog,
    InductSendMessageCog,
    InductSlashCommandCog,
)
from .kill import KillCommandCog
from .make_applicant import MakeApplicantContextCommandsCog, MakeApplicantSlashCommandCog
from .make_member import MakeMemberCommandCog
from .ping import PingCommandCog
from .remind_me import ClearRemindersBacklogTaskCog, RemindMeCommandCog
from .sales_data import SalesDataCommandsCog
from .send_get_roles_reminders import SendGetRolesRemindersTaskCog
from .send_introduction_reminders import SendIntroductionRemindersTaskCog
from .source import SourceCommandCog
from .startup import StartupCog
from .stats import StatsCommandsCog
from .strike import ManualModerationCog, StrikeCommandCog, StrikeUserCommandCog
from .write_roles import WriteRolesCommandCog

if TYPE_CHECKING:
    from collections.abc import Iterable

    from utils import TeXBotBaseCog


def setup(bot: TeXBot) -> None:
    """Add all the cogs to the bot, at bot startup."""
    cogs: Iterable[type[TeXBotBaseCog]] = (
        AnnualRolesResetCommandCog,
        AnnualYearChannelsIncrementCommandCog,
        ArchiveCommandCog,
        ClearRemindersBacklogTaskCog,
        CommandErrorCog,
        CommitteeHandoverCommandCog,
        DeleteAllCommandsCog,
        EditMessageCommandCog,
        EnsureMembersInductedCommandCog,
<<<<<<< HEAD
        CommitteeHandoverCommandCog,
        AnnualRolesResetCommandCog,
        InductSlashCommandCog,
        EventsManagementCommandsCog,
        InductSendMessageCog,
        AnnualYearChannelsIncrementCommandCog,
=======
        GetTokenAuthorisationCommandCog,
>>>>>>> 92931d22
        InductContextCommandsCog,
        InductSendMessageCog,
        InductSlashCommandCog,
        KillCommandCog,
        MakeApplicantContextCommandsCog,
<<<<<<< HEAD
        SalesDataCommandsCog,
=======
        MakeApplicantSlashCommandCog,
>>>>>>> 92931d22
        MakeMemberCommandCog,
        ManualModerationCog,
        PingCommandCog,
        RemindMeCommandCog,
        SendGetRolesRemindersTaskCog,
        SendIntroductionRemindersTaskCog,
        SourceCommandCog,
        StartupCog,
        StatsCommandsCog,
        StrikeCommandCog,
        StrikeUserCommandCog,
        WriteRolesCommandCog,
    )
    Cog: type[TeXBotBaseCog]
    for Cog in cogs:
        bot.add_cog(Cog(bot))<|MERGE_RESOLUTION|>--- conflicted
+++ resolved
@@ -23,12 +23,8 @@
     "InductSendMessageCog",
     "InductSlashCommandCog",
     "KillCommandCog",
-<<<<<<< HEAD
-    "SalesDataCommandsCog"
-=======
     "MakeApplicantContextCommandsCog",
     "MakeApplicantSlashCommandCog",
->>>>>>> 92931d22
     "MakeMemberCommandCog",
     "ManualModerationCog",
     "PingCommandCog",
@@ -98,26 +94,13 @@
         DeleteAllCommandsCog,
         EditMessageCommandCog,
         EnsureMembersInductedCommandCog,
-<<<<<<< HEAD
-        CommitteeHandoverCommandCog,
-        AnnualRolesResetCommandCog,
-        InductSlashCommandCog,
-        EventsManagementCommandsCog,
-        InductSendMessageCog,
-        AnnualYearChannelsIncrementCommandCog,
-=======
         GetTokenAuthorisationCommandCog,
->>>>>>> 92931d22
         InductContextCommandsCog,
         InductSendMessageCog,
         InductSlashCommandCog,
         KillCommandCog,
         MakeApplicantContextCommandsCog,
-<<<<<<< HEAD
-        SalesDataCommandsCog,
-=======
         MakeApplicantSlashCommandCog,
->>>>>>> 92931d22
         MakeMemberCommandCog,
         ManualModerationCog,
         PingCommandCog,
