--- conflicted
+++ resolved
@@ -5,44 +5,6 @@
 cogs for each activity.
 """
 
-<<<<<<< HEAD
-from collections.abc import Sequence
-
-__all__: Sequence[str] = (
-    "AnnualRolesResetCommandCog",
-    "AnnualYearChannelsIncrementCommandCog",
-    "ArchiveCommandCog",
-    "ClearRemindersBacklogTaskCog",
-    "CommandErrorCog",
-    "CommitteeHandoverCommandCog",
-    "DeleteAllCommandsCog",
-    "EditMessageCommandCog",
-    "EnsureMembersInductedCommandCog",
-    "GetTokenAuthorisationCommandCog",
-    "InductContextCommandsCog",
-    "InductSendMessageCog",
-    "InductSlashCommandCog",
-    "KillCommandCog",
-    "MakeApplicantContextCommandsCog",
-    "MakeApplicantSlashCommandCog",
-    "MakeMemberCommandCog",
-    "ManualModerationCog",
-    "PingCommandCog",
-    "RemindMeCommandCog",
-    "SendGetRolesRemindersTaskCog",
-    "SendIntroductionRemindersTaskCog",
-    "setup",
-    "SourceCommandCog",
-    "StartupCog",
-    "StatsCommandsCog",
-    "StrikeCommandCog",
-    "StrikeContextCommandsCog",
-    "WriteRolesCommandCog",
-)
-
-
-=======
->>>>>>> 78b85c58
 from typing import TYPE_CHECKING
 
 from .annual_handover_and_reset import (
