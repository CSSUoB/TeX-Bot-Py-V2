"""
Contains all cogs.

Cogs are attachable modules that are loaded onto the discord.Bot instance. There are separate
cogs for each activity.
"""

from collections.abc import Sequence

__all__: Sequence[str] = (
    "ArchiveCommandCog",
    "GetTokenAuthorisationCommand",
    "CommandErrorCog",
    "CommandSuccessCog",
    "DeleteAllCommandsCog",
    "EditMessageCommandCog",
    "EnsureMembersInductedCommandCog",
    "MakeApplicantSlashCommandCog",
    "MakeApplicantContextCommandsCog",
    "CommitteeHandoverCommandCog",
    "AnnualRolesResetCommandCog",
    "InductSlashCommandCog",
    "InductSendMessageCog",
    "InductContextCommandsCog",
    "KillCommandCog",
    "MakeMemberCommandCog",
    "AnnualYearChannelsIncrementCommandCog",
    "PingCommandCog",
    "ClearRemindersBacklogTaskCog",
    "RemindMeCommandCog",
    "SendGetRolesRemindersTaskCog",
    "SendIntroductionRemindersTaskCog",
    "SourceCommandCog",
    "StartupCog",
    "StatsCommandsCog",
    "ManualModerationCog",
    "StrikeCommandCog",
    "StrikeUserCommandCog",
    "WriteRolesCommandCog",
    "setup",
)


from typing import TYPE_CHECKING

from utils import TeXBot

from .annual_handover_and_reset import (
    AnnualRolesResetCommandCog,
    AnnualYearChannelsIncrementCommandCog,
    CommitteeHandoverCommandCog,
)
<<<<<<< HEAD
from cogs.archive import ArchiveCommandCog
from cogs.command_error import CommandErrorCog
from cogs.command_success import CommandSuccessCog
from cogs.delete_all import DeleteAllCommandsCog
from cogs.edit_message import EditMessageCommandCog
from cogs.get_token_authorisation import GetTokenAuthorisationCommand
from cogs.induct import (
=======
from .archive import ArchiveCommandCog
from .command_error import CommandErrorCog
from .delete_all import DeleteAllCommandsCog
from .edit_message import EditMessageCommandCog
from .get_token_authorisation import GetTokenAuthorisationCommand
from .induct import (
>>>>>>> 1b500f04
    EnsureMembersInductedCommandCog,
    InductContextCommandsCog,
    InductSendMessageCog,
    InductSlashCommandCog,
)
from .kill import KillCommandCog
from .make_applicant import MakeApplicantContextCommandsCog, MakeApplicantSlashCommandCog
from .make_member import MakeMemberCommandCog
from .ping import PingCommandCog
from .remind_me import ClearRemindersBacklogTaskCog, RemindMeCommandCog
from .send_get_roles_reminders import SendGetRolesRemindersTaskCog
from .send_introduction_reminders import SendIntroductionRemindersTaskCog
from .source import SourceCommandCog
from .startup import StartupCog
from .stats import StatsCommandsCog
from .strike import ManualModerationCog, StrikeCommandCog, StrikeUserCommandCog
from .write_roles import WriteRolesCommandCog

if TYPE_CHECKING:
    from collections.abc import Iterable

    from utils import TeXBotBaseCog


def setup(bot: TeXBot) -> None:
    """Add all the cogs to the bot, at bot startup."""
    cogs: Iterable[type[TeXBotBaseCog]] = (
        ArchiveCommandCog,
        GetTokenAuthorisationCommand,
        CommandErrorCog,
        CommandSuccessCog,
        DeleteAllCommandsCog,
        EditMessageCommandCog,
        EnsureMembersInductedCommandCog,
        CommitteeHandoverCommandCog,
        AnnualRolesResetCommandCog,
        InductSlashCommandCog,
        InductSendMessageCog,
        AnnualYearChannelsIncrementCommandCog,
        InductContextCommandsCog,
        KillCommandCog,
        MakeApplicantSlashCommandCog,
        MakeApplicantContextCommandsCog,
        MakeMemberCommandCog,
        PingCommandCog,
        ClearRemindersBacklogTaskCog,
        RemindMeCommandCog,
        SendGetRolesRemindersTaskCog,
        SendIntroductionRemindersTaskCog,
        SourceCommandCog,
        StartupCog,
        StatsCommandsCog,
        ManualModerationCog,
        StrikeCommandCog,
        StrikeUserCommandCog,
        WriteRolesCommandCog,
    )
    Cog: type[TeXBotBaseCog]
    for Cog in cogs:
        bot.add_cog(Cog(bot))<|MERGE_RESOLUTION|>--- conflicted
+++ resolved
@@ -50,22 +50,14 @@
     AnnualYearChannelsIncrementCommandCog,
     CommitteeHandoverCommandCog,
 )
-<<<<<<< HEAD
-from cogs.archive import ArchiveCommandCog
-from cogs.command_error import CommandErrorCog
-from cogs.command_success import CommandSuccessCog
-from cogs.delete_all import DeleteAllCommandsCog
-from cogs.edit_message import EditMessageCommandCog
-from cogs.get_token_authorisation import GetTokenAuthorisationCommand
-from cogs.induct import (
-=======
+
 from .archive import ArchiveCommandCog
 from .command_error import CommandErrorCog
+from .command_success import CommandSuccessCog
 from .delete_all import DeleteAllCommandsCog
 from .edit_message import EditMessageCommandCog
 from .get_token_authorisation import GetTokenAuthorisationCommand
 from .induct import (
->>>>>>> 1b500f04
     EnsureMembersInductedCommandCog,
     InductContextCommandsCog,
     InductSendMessageCog,
