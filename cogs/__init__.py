--- conflicted
+++ resolved
@@ -13,12 +13,9 @@
     "ArchiveCommandCog",
     "ClearRemindersBacklogTaskCog",
     "CommandErrorCog",
-<<<<<<< HEAD
     "CommitteeActionsTrackingSlashCommandsCog",
     "CommitteeActionsTrackingContextCommandsCog",
-=======
     "CommitteeHandoverCommandCog",
->>>>>>> d9643afa
     "DeleteAllCommandsCog",
     "EditMessageCommandCog",
     "EnsureMembersInductedCommandCog",
@@ -96,12 +93,9 @@
         ArchiveCommandCog,
         ClearRemindersBacklogTaskCog,
         CommandErrorCog,
-<<<<<<< HEAD
         CommitteeActionsTrackingSlashCommandsCog,
         CommitteeActionsTrackingContextCommandsCog,
-=======
         CommitteeHandoverCommandCog,
->>>>>>> d9643afa
         DeleteAllCommandsCog,
         EditMessageCommandCog,
         EnsureMembersInductedCommandCog,
