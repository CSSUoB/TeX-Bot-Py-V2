--- conflicted
+++ resolved
@@ -3,13 +3,7 @@
 import re
 
 import discord
-from discord.ext import commands
 
-<<<<<<< HEAD
-from cogs._command_checks import Checks
-from cogs._utils import TeXBotApplicationContext, TeXBotAutocompleteContext, TeXBotCog
-from exceptions import BaseDoesNotExistError, UserNotInCSSDiscordServer
-=======
 from exceptions import BaseDoesNotExistError, UserNotInCSSDiscordServer
 from utils import (
     CommandChecks,
@@ -17,7 +11,6 @@
     TeXBotAutocompleteContext,
     TeXBotBaseCog,
 )
->>>>>>> da455fcb
 
 
 class EditMessageCommandCog(TeXBotBaseCog):
@@ -41,11 +34,7 @@
         except (AssertionError, BaseDoesNotExistError, UserNotInCSSDiscordServer):
             return set()
 
-<<<<<<< HEAD
-        return await TeXBotCog.autocomplete_get_text_channels(ctx)
-=======
         return await TeXBotBaseCog.autocomplete_get_text_channels(ctx)
->>>>>>> da455fcb
 
     # noinspection SpellCheckingInspection
     @discord.slash_command(  # type: ignore[no-untyped-call, misc]
@@ -78,23 +67,15 @@
         min_length=1,
         parameter_name="new_message_content"
     )
-<<<<<<< HEAD
-    @commands.check_any(commands.check(Checks.check_interaction_user_in_css_guild))  # type: ignore[arg-type]
-    @commands.check_any(commands.check(Checks.check_interaction_user_has_committee_role))  # type: ignore[arg-type]
-=======
     @CommandChecks.check_interaction_user_has_committee_role
     @CommandChecks.check_interaction_user_in_css_guild
->>>>>>> da455fcb
     async def edit_message(self, ctx: TeXBotApplicationContext, str_channel_id: str, str_message_id: str, new_message_content: str) -> None:  # noqa: E501
         """
         Definition & callback response of the "edit_message" command.
 
         The "write_roles" command edits a message sent by TeX-Bot to the value supplied.
         """
-<<<<<<< HEAD
-=======
         # NOTE: Shortcut accessors are placed at the top of the function, so that the exceptions they raise are displayed before any further errors may be sent
->>>>>>> da455fcb
         css_guild: discord.Guild = self.bot.css_guild
 
         if not re.match(r"\A\d{17,20}\Z", str_channel_id):
