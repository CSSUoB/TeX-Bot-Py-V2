"""Contains cog classes for any edit_message interactions."""

from collections.abc import Sequence

__all__: Sequence[str] = ("EditMessageCommandCog",)


import logging
import re
<<<<<<< HEAD
from logging import Logger
=======
from collections.abc import Set
>>>>>>> 3ff56828

import discord

from exceptions import DiscordMemberNotInMainGuildError
from exceptions.base import BaseDoesNotExistError
from utils import (
    CommandChecks,
    TeXBotApplicationContext,
    TeXBotAutocompleteContext,
    TeXBotBaseCog,
)

logger: Logger = logging.getLogger("TeX-Bot")


class EditMessageCommandCog(TeXBotBaseCog):
    # noinspection SpellCheckingInspection
    """Cog class that defines the "/edit-message" command and its call-back method."""

    @staticmethod
    async def autocomplete_get_text_channels(ctx: TeXBotAutocompleteContext) -> Set[discord.OptionChoice] | Set[str]:  # noqa: E501
        """
        Autocomplete callable that generates the set of available selectable channels.

        The list of available selectable channels is unique to each member and is used in any
        of the "edit-message" slash-command options that have a channel input-type.
        """
        if not ctx.interaction.user:
            return set()

        try:
            if not await ctx.bot.check_user_has_committee_role(ctx.interaction.user):
                return set()
        except (BaseDoesNotExistError, DiscordMemberNotInMainGuildError):
            return set()

        return await TeXBotBaseCog.autocomplete_get_text_channels(ctx)

    # noinspection SpellCheckingInspection
    @discord.slash_command(  # type: ignore[no-untyped-call, misc]
        name="edit-message",
        description="Edits a message sent by TeX-Bot to the value supplied.",
    )
    @discord.option(  # type: ignore[no-untyped-call, misc]
        name="channel",
        description="The channel that the message, you wish to edit, is in.",
        input_type=str,
        autocomplete=discord.utils.basic_autocomplete(autocomplete_get_text_channels),  # type: ignore[arg-type]
        required=True,
        parameter_name="str_channel_id",
    )
    @discord.option(  # type: ignore[no-untyped-call, misc]
        name="message_id",
        input_type=str,
        description="The ID of the message you wish to edit.",
        required=True,
        max_length=20,
        min_length=17,
        parameter_name="str_message_id",
    )
    @discord.option(  # type: ignore[no-untyped-call, misc]
        name="text",
        input_type=str,
        description="The new text you want the message to say.",
        required=True,
        max_length=2000,
        min_length=1,
        parameter_name="new_message_content",
    )
    @CommandChecks.check_interaction_user_has_committee_role
    @CommandChecks.check_interaction_user_in_main_guild
    async def edit_message(self, ctx: TeXBotApplicationContext, str_channel_id: str, str_message_id: str, new_message_content: str) -> None:  # noqa: E501
        """
        Definition & callback response of the "edit_message" command.

        The "write_roles" command edits a message sent by TeX-Bot to the value supplied.
        """
        # NOTE: Shortcut accessors are placed at the top of the function, so that the exceptions they raise are displayed before any further errors may be sent
        main_guild: discord.Guild = self.bot.main_guild

        if not re.fullmatch(r"\A\d{17,20}\Z", str_channel_id):
            await self.command_send_error(
                ctx,
                message=f"{str_channel_id!r} is not a valid channel ID.",
            )
            return

        channel_id: int = int(str_channel_id)

        if not re.fullmatch(r"\A\d{17,20}\Z", str_message_id):
            await self.command_send_error(
                ctx,
                message=f"{str_message_id!r} is not a valid message ID.",
            )
            return

        message_id: int = int(str_message_id)

        channel: discord.TextChannel | None = discord.utils.get(
            main_guild.text_channels,
            id=channel_id,
        )
        if not channel:
            await self.command_send_error(
                ctx,
                message=f"Text channel with ID '{channel_id}' does not exist.",
            )
            return

        try:
            message: discord.Message = await channel.fetch_message(message_id)
        except discord.NotFound:
            await self.command_send_error(
                ctx,
                message=f"Message with ID '{message_id}' does not exist.",
            )
            return

        try:
            await message.edit(content=new_message_content)
        except discord.Forbidden:
            await self.command_send_error(
                ctx,
                message=(
                    f"Message with ID {str(message_id)!r} cannot be edited "
                    "because it belongs to another user."
                ),
            )
            return
        else:
            await ctx.respond("Message edited successfully.", ephemeral=True)
            logger.debug("Message ID %s has been edited successfully.", message_id)<|MERGE_RESOLUTION|>--- conflicted
+++ resolved
@@ -7,11 +7,8 @@
 
 import logging
 import re
-<<<<<<< HEAD
+from collections.abc import Set
 from logging import Logger
-=======
-from collections.abc import Set
->>>>>>> 3ff56828
 
 import discord
 
