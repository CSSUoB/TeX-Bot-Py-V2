--- conflicted
+++ resolved
@@ -6,30 +6,18 @@
 import discord
 from discord.ext.commands import CheckAnyFailure
 
-<<<<<<< HEAD
-from cogs._command_checks import Checks
-from cogs._utils import TeXBotApplicationContext, TeXBotCog
-=======
->>>>>>> da455fcb
 from exceptions import (
     BaseDoesNotExistError,
     BaseErrorWithErrorCode,
     GuildDoesNotExist,
 )
-<<<<<<< HEAD
-=======
 from utils import CommandChecks, TeXBotApplicationContext, TeXBotBaseCog
->>>>>>> da455fcb
 
 
 class CommandErrorCog(TeXBotBaseCog):
     """Cog class that defines additional code to execute upon a command error."""
 
-<<<<<<< HEAD
-    @TeXBotCog.listener()
-=======
     @TeXBotBaseCog.listener()
->>>>>>> da455fcb
     async def on_application_command_error(self, ctx: TeXBotApplicationContext, error: discord.ApplicationCommandError) -> None:  # noqa: E501
         """Log any major command errors in the logging channel & stderr."""
         error_code: str | None = None
@@ -40,16 +28,6 @@
             message = None
             error_code = error.original.ERROR_CODE
             logging_message = (
-<<<<<<< HEAD
-                None if isinstance(error.original, GuildDoesNotExist) else error.original
-            )
-
-        elif isinstance(error, CheckAnyFailure):
-            if error.checks[0] == Checks.check_interaction_user_in_css_guild:  # type: ignore[comparison-overlap]
-                message = "You must be a member of the CSS Discord server to use this command."
-
-            elif error.checks[0] == Checks.check_interaction_user_has_committee_role:  # type: ignore[comparison-overlap]
-=======
                 None if isinstance(error.original, GuildDoesNotExist) else error.original  # type: ignore[unreachable]
             )
 
@@ -58,18 +36,13 @@
                 message = "You must be a member of the CSS Discord server to use this command."
 
             elif CommandChecks.is_interaction_user_has_committee_role_failure(error.checks[0]):
->>>>>>> da455fcb
                 # noinspection PyUnusedLocal
                 committee_role_mention: str = "@Committee"
                 with contextlib.suppress(BaseDoesNotExistError):
                     committee_role_mention = (await self.bot.committee_role).mention
                 message = f"Only {committee_role_mention} members can run this command."
 
-<<<<<<< HEAD
         await self.command_send_error(
-=======
-        await self.send_error(
->>>>>>> da455fcb
             ctx,
             error_code=error_code,
             message=message,
