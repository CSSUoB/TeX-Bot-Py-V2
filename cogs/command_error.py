"""Contains cog classes for any command_error interactions."""

from collections.abc import Sequence

__all__: Sequence[str] = ("CommandErrorCog",)


import contextlib
import logging
from logging import Logger
from typing import Final

import discord
from discord import Forbidden
from discord.ext.commands.errors import CheckAnyFailure

from exceptions import (
    CommitteeRoleDoesNotExistError,
    ErrorCodeCouldNotBeIdentifiedError,
    GuildDoesNotExistError,
    UnknownDjangoError,
)
from exceptions.base import BaseErrorWithErrorCode
from utils import CommandChecks, TeXBotApplicationContext, TeXBotBaseCog

logger: Final[Logger] = logging.getLogger("TeX-Bot")


class CommandErrorCog(TeXBotBaseCog):
    """Cog class that defines additional code to execute upon a command error."""

    @classmethod
    def _get_logging_message_from_error(cls, error: discord.ApplicationCommandInvokeError) -> str | None:  # noqa: E501
        if isinstance(error.original, GuildDoesNotExistError):
            return None

        if not str(error.original).strip(". -\"'"):
            return f"{error.original.__class__.__name__} was raised."

        if str(error.original).startswith("\"") or str(error.original).startswith("'"):
            return f"{error.original.__class__.__name__}: {error.original}"

        if isinstance(error.original, UnknownDjangoError):
            return str(error.original)

        if isinstance(error.original, RuntimeError | NotImplementedError):
            return f"{error.original.__class__.__name__}: {error.original}"

        return str(error.original)

    @classmethod
    def _get_error_code_from_error(cls, error: discord.ApplicationCommandInvokeError) -> str:
        if isinstance(error.original, Forbidden):
            return "E1044"

        if isinstance(error.original, BaseErrorWithErrorCode):
            return error.original.ERROR_CODE

        raise ErrorCodeCouldNotBeIdentifiedError(other_error=error.original)

    @TeXBotBaseCog.listener()
    async def on_application_command_error(self, ctx: TeXBotApplicationContext, error: discord.ApplicationCommandError) -> None:  # noqa: E501
        """Log any major command errors in the logging channel & stderr."""
        IS_FATAL: Final[bool] = (
            isinstance(error, discord.ApplicationCommandInvokeError)
            and (
                isinstance(error.original, RuntimeError | NotImplementedError)
                or type(error.original) is Exception
            )
        )

        error_code: str | None = None
        message: str | None = "Please contact a committee member." if not IS_FATAL else ""
        logging_message: str | BaseException | None = None

        if isinstance(error, discord.ApplicationCommandInvokeError):
            logging_message = self._get_logging_message_from_error(error)
            with contextlib.suppress(ErrorCodeCouldNotBeIdentifiedError):
                error_code = self._get_error_code_from_error(error)

        elif isinstance(error, CheckAnyFailure):
            if CommandChecks.is_interaction_user_in_main_guild_failure(error.checks[0]):
                message = (
                    "You must be a member of "
<<<<<<< HEAD
                    f"the {self.tex_bot.group_short_name} Discord server "
=======
                    f"the {self.bot.group_short_name} Discord server "
>>>>>>> 2ae94022
                    "to use this command."
                )

            elif CommandChecks.is_interaction_user_has_committee_role_failure(error.checks[0]):
                # noinspection PyUnusedLocal
                committee_role_mention: str = "@Committee"
                with contextlib.suppress(CommitteeRoleDoesNotExistError):
                    committee_role_mention = (await self.tex_bot.committee_role).mention
                message = f"Only {committee_role_mention} members can run this command."

        await self.command_send_error(
            ctx,
            error_code=error_code,
            message=message,
            logging_message=logging_message,
            is_fatal=IS_FATAL,
        )

        if isinstance(error, discord.ApplicationCommandInvokeError):
            if isinstance(error.original, GuildDoesNotExistError):
                command_name: str = (
                    ctx.command.callback.__name__
                    if (hasattr(ctx.command, "callback")
                        and not ctx.command.callback.__name__.startswith("_"))
                    else ctx.command.qualified_name
                )
                logger.critical(
                    " ".join(
                        message_part
                        for message_part
                        in (
                            error.original.ERROR_CODE,
                            (
                                f"({command_name})"
                                if command_name in self.ERROR_ACTIVITIES
                                else ""
                            ),
                            str(error.original).rstrip(".:"),
                        )
                        if message_part
                    ),
                )

            TEX_BOT_NEEDS_CLOSING: Final[bool] = (
                isinstance(
                    error.original,
                    RuntimeError | NotImplementedError | GuildDoesNotExistError,
                )
                or type(error.original) is Exception
            )
            if TEX_BOT_NEEDS_CLOSING:
                await self.tex_bot.close()<|MERGE_RESOLUTION|>--- conflicted
+++ resolved
@@ -82,11 +82,7 @@
             if CommandChecks.is_interaction_user_in_main_guild_failure(error.checks[0]):
                 message = (
                     "You must be a member of "
-<<<<<<< HEAD
-                    f"the {self.tex_bot.group_short_name} Discord server "
-=======
                     f"the {self.bot.group_short_name} Discord server "
->>>>>>> 2ae94022
                     "to use this command."
                 )
 
