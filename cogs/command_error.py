"""Contains cog classes for any command_error interactions."""

from collections.abc import Sequence

__all__: Sequence[str] = ("CommandErrorCog",)


import contextlib
import logging
from logging import Logger
from typing import Final

import discord
from discord import Forbidden
from discord.ext.commands.errors import CheckAnyFailure

from exceptions import (
    CommitteeRoleDoesNotExistError,
    ErrorCodeCouldNotBeIdentifiedError,
    GuildDoesNotExistError,
    UnknownDjangoError,
)
from exceptions.base import BaseErrorWithErrorCode
from utils import CommandChecks, TeXBotApplicationContext, TeXBotBaseCog

logger: Final[Logger] = logging.getLogger("TeX-Bot")


class CommandErrorCog(TeXBotBaseCog):
    """Cog class that defines additional code to execute upon a command error."""

    @classmethod
    def _get_logging_message_from_error(cls, error: discord.ApplicationCommandInvokeError) -> str | None:  # noqa: E501
        if isinstance(error.original, GuildDoesNotExistError):
            return None

        if not str(error.original).strip(". -\"'"):
            return f"{error.original.__class__.__name__} was raised."

        if str(error.original).startswith("\"") or str(error.original).startswith("'"):
            return f"{error.original.__class__.__name__}: {error.original}"

        if isinstance(error.original, UnknownDjangoError):
            return str(error.original)

        if isinstance(error.original, RuntimeError | NotImplementedError):
            return f"{error.original.__class__.__name__}: {error.original}"

        return str(error.original)

    @classmethod
    def _get_error_code_from_error(cls, error: discord.ApplicationCommandInvokeError) -> str:
        if isinstance(error.original, Forbidden):
            return "E1044"

        if isinstance(error.original, BaseErrorWithErrorCode):
            return error.original.ERROR_CODE

        raise ErrorCodeCouldNotBeIdentifiedError(other_error=error.original)

    @TeXBotBaseCog.listener()
    async def on_application_command_error(self, ctx: TeXBotApplicationContext, error: discord.ApplicationCommandError) -> None:  # noqa: E501
        """Log any major command errors in the logging channel & stderr."""
        IS_FATAL: Final[bool] = (
            isinstance(error, discord.ApplicationCommandInvokeError)
            and (
                isinstance(error.original, RuntimeError | NotImplementedError)
                or type(error.original) is Exception
            )
        )

        error_code: str | None = None
        message: str | None = "Please contact a committee member." if not IS_FATAL else ""
        logging_message: str | BaseException | None = None

        if isinstance(error, discord.ApplicationCommandInvokeError):
            logging_message = self._get_logging_message_from_error(error)
            with contextlib.suppress(ErrorCodeCouldNotBeIdentifiedError):
                error_code = self._get_error_code_from_error(error)

        elif isinstance(error, CheckAnyFailure):
            if CommandChecks.is_interaction_user_in_main_guild_failure(error.checks[0]):
                message = (
                    "You must be a member of "
                    f"the {self.bot.group_short_name} Discord server "
                    "to use this command."
                )

            elif CommandChecks.is_interaction_user_has_committee_role_failure(error.checks[0]):
                # noinspection PyUnusedLocal
                committee_role_mention: str = "@Committee"
                with contextlib.suppress(CommitteeRoleDoesNotExistError):
                    committee_role_mention = (await self.bot.committee_role).mention
                message = f"Only {committee_role_mention} members can run this command."

        await self.command_send_error(
            ctx,
            error_code=error_code,
            message=message,
            logging_message=logging_message,
            is_fatal=IS_FATAL,
        )

<<<<<<< HEAD
        if isinstance(error, discord.ApplicationCommandInvokeError):
            if isinstance(error.original, GuildDoesNotExistError):
                command_name: str = (
                    ctx.command.callback.__name__
                    if (hasattr(ctx.command, "callback")
                        and not ctx.command.callback.__name__.startswith("_"))
                    else ctx.command.qualified_name
                )
                logger.critical(
                    " ".join(
                        message_part
                        for message_part
                        in (
                            error.original.ERROR_CODE,
                            (
                                f"({command_name})"
                                if command_name in self.ERROR_ACTIVITIES
                                else ""
                            ),
                            str(error.original).rstrip(".:"),
                        )
                        if message_part
                    ),
                )

            TEX_BOT_NEEDS_CLOSING: Final[bool] = (
                isinstance(
                    error.original,
                    RuntimeError | NotImplementedError | GuildDoesNotExistError,
                )
                or type(error.original) is Exception
=======
        if isinstance(error, discord.ApplicationCommandInvokeError) and isinstance(error.original, GuildDoesNotExistError):  # noqa: E501
            command_name: str = (
                ctx.command.callback.__name__
                if (
                    hasattr(ctx.command, "callback")
                    and not ctx.command.callback.__name__.startswith("_")
                )
                else ctx.command.qualified_name
            )
            logger.critical(
                " ".join(
                    message_part
                    for message_part in (
                        error.original.ERROR_CODE,
                        f"({command_name})" if command_name in self.ERROR_ACTIVITIES else "",
                        str(error.original).rstrip(".:"),
                    )
                    if message_part
                ),
>>>>>>> f19d9f23
            )
            if TEX_BOT_NEEDS_CLOSING:
                await self.bot.close()<|MERGE_RESOLUTION|>--- conflicted
+++ resolved
@@ -101,26 +101,22 @@
             is_fatal=IS_FATAL,
         )
 
-<<<<<<< HEAD
         if isinstance(error, discord.ApplicationCommandInvokeError):
             if isinstance(error.original, GuildDoesNotExistError):
                 command_name: str = (
                     ctx.command.callback.__name__
-                    if (hasattr(ctx.command, "callback")
-                        and not ctx.command.callback.__name__.startswith("_"))
+                    if (
+                        hasattr(ctx.command, "callback")
+                        and not ctx.command.callback.__name__.startswith("_")
+                    )
                     else ctx.command.qualified_name
                 )
                 logger.critical(
                     " ".join(
                         message_part
-                        for message_part
-                        in (
+                        for message_part in (
                             error.original.ERROR_CODE,
-                            (
-                                f"({command_name})"
-                                if command_name in self.ERROR_ACTIVITIES
-                                else ""
-                            ),
+                            f"({command_name})" if command_name in self.ERROR_ACTIVITIES else "",
                             str(error.original).rstrip(".:"),
                         )
                         if message_part
@@ -133,27 +129,6 @@
                     RuntimeError | NotImplementedError | GuildDoesNotExistError,
                 )
                 or type(error.original) is Exception
-=======
-        if isinstance(error, discord.ApplicationCommandInvokeError) and isinstance(error.original, GuildDoesNotExistError):  # noqa: E501
-            command_name: str = (
-                ctx.command.callback.__name__
-                if (
-                    hasattr(ctx.command, "callback")
-                    and not ctx.command.callback.__name__.startswith("_")
-                )
-                else ctx.command.qualified_name
-            )
-            logger.critical(
-                " ".join(
-                    message_part
-                    for message_part in (
-                        error.original.ERROR_CODE,
-                        f"({command_name})" if command_name in self.ERROR_ACTIVITIES else "",
-                        str(error.original).rstrip(".:"),
-                    )
-                    if message_part
-                ),
->>>>>>> f19d9f23
             )
             if TEX_BOT_NEEDS_CLOSING:
                 await self.bot.close()