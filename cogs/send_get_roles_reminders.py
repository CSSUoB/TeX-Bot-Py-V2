"""Contains cog classes for any send_get_roles_reminders interactions."""

import functools
import logging
from typing import TYPE_CHECKING, override

import discord
from discord import AuditLogAction
from discord.ext import tasks

import utils
from config import settings
from db.core.models import SentGetRolesReminderMember
from exceptions import GuestRoleDoesNotExistError
from utils import TeXBotBaseCog
from utils.error_capture_decorators import (
    ErrorCaptureDecorators,
    capture_guild_does_not_exist_error,
)

if TYPE_CHECKING:
    import datetime
    from collections.abc import Sequence
    from logging import Logger
    from typing import Final

    from utils import TeXBot

__all__: "Sequence[str]" = ("SendGetRolesRemindersTaskCog",)

logger: "Final[Logger]" = logging.getLogger("TeX-Bot")


class SendGetRolesRemindersTaskCog(TeXBotBaseCog):
    """Cog class that defines the send_get_roles_reminders task."""

    @override
    def __init__(self, bot: "TeXBot") -> None:
        """Start all task managers when this cog is initialised."""
        if settings["SEND_GET_ROLES_REMINDERS"]:
            _ = self.send_get_roles_reminders.start()

        super().__init__(bot)

    @override
    def cog_unload(self) -> None:
        """
        Unload-hook that ends all running tasks whenever the tasks cog is unloaded.

        This may be run dynamically or when the bot closes.
        """
        self.send_get_roles_reminders.cancel()

    @tasks.loop(**settings["ADVANCED_SEND_GET_ROLES_REMINDERS_INTERVAL"])
    @functools.partial(
        ErrorCaptureDecorators.capture_error_and_close,
        error_type=GuestRoleDoesNotExistError,
        close_func=ErrorCaptureDecorators.critical_error_close_func,
    )
    @capture_guild_does_not_exist_error
    async def send_get_roles_reminders(self) -> None:
        """
        Recurring task to send an opt-in roles reminder message to Discord members' DMs.

        The opt-in reminder message suggests that the Discord member has not given themselves
        any of the optional opt-in roles.

        See README.md for the full list of conditions for when these
        reminders are sent.
        """
        # NOTE: Shortcut accessors are placed at the top of the function, so that the exceptions they raise are displayed before any further errors may be sent
        main_guild: discord.Guild = self.bot.main_guild
        guest_role: discord.Role = await self.bot.guest_role
        roles_channel_mention: str = await self.bot.get_mention_string(self.bot.roles_channel)

        OPT_IN_ROLE_NAMES: Final[frozenset[str]] = frozenset(
            {
                "He / Him",
                "She / Her",
                "They / Them",
                "Neopronouns",
                "Foundation Year",
                "First Year",
                "Second Year",
                "Final Year",
                "Year In Industry",
                "Year Abroad",
                "PGT",
                "PGR",
                "Joint Honours",
                "Alumnus/Alumna",
                "Postdoc",
                "Serious Talk",
                "Housing",
                "Gaming",
                "Anime",
                "Sport",
                "Food",
                "Industry",
                "Minecraft",
                "GitHub",
                "Archivist",
                "Rate My Meal",
                "Website",
                "Student Rep",
            },
        )

        member: discord.Member
        for member in main_guild.members:
            member_requires_opt_in_roles_reminder: bool = (
                not member.bot
                and utils.is_member_inducted(member)
                and not any(
                    opt_in_role_name.lower() in {role.name.lower() for role in member.roles}
                    for opt_in_role_name in OPT_IN_ROLE_NAMES
                )
            )
            if not member_requires_opt_in_roles_reminder:
                continue

            sent_get_roles_reminder_member_exists: bool = await (
                await SentGetRolesReminderMember.objects.afilter(discord_id=member.id)
            ).aexists()
            if sent_get_roles_reminder_member_exists:
                continue

<<<<<<< HEAD
            guest_role_received_time: datetime.datetime | None = None
            with contextlib.suppress(StopIteration, StopAsyncIteration):
=======
            guest_role_received_time: datetime.datetime | None
            try:
>>>>>>> 37ff3dcf
                guest_role_received_time = await anext(
                    log.created_at
                    async for log in main_guild.audit_logs(
                        action=AuditLogAction.member_role_update,
                    )
                    if (
                        log.target == member
                        and guest_role not in log.before.roles
                        and guest_role in log.after.roles
                    )
                )
            except (StopIteration, StopAsyncIteration):
                guest_role_received_time = None

            if guest_role_received_time is not None:
                time_since_role_received: datetime.timedelta = (
                    discord.utils.utcnow() - guest_role_received_time
                )
                if time_since_role_received <= settings["SEND_GET_ROLES_REMINDERS_DELAY"]:
                    continue

            if (
                member not in main_guild.members
            ):  # HACK: Caching errors can cause the member to no longer be part of the guild at this point, so this check must be performed before sending that member a message # noqa: FIX004
                logger.info(
                    (
                        "Member with ID: %s does not need to be sent a reminder "
                        "because they have left the server."
                    ),
                    member.id,
                )
                continue

            try:
                await member.send(
                    "Hey! It seems like you have been given the `@Guest` role "
                    f"on the {self.bot.group_short_name} Discord server "
                    " but have not yet nabbed yourself any opt-in roles.\n"
                    f"You can head to {roles_channel_mention} "
                    "and click on the icons to get optional roles like pronouns "
                    "and year group identifiers.",
                )
            except discord.Forbidden:
                logger.info(
                    "Failed to open DM channel to user, %s, so no role reminder was sent.",
                    member,
                )

            await SentGetRolesReminderMember.objects.acreate(discord_id=member.id)  # type: ignore[misc]

    @send_get_roles_reminders.before_loop
    async def before_tasks(self) -> None:
        """Pre-execution hook, preventing any tasks from executing before the bot is ready."""
        await self.bot.wait_until_ready()<|MERGE_RESOLUTION|>--- conflicted
+++ resolved
@@ -125,13 +125,8 @@
             if sent_get_roles_reminder_member_exists:
                 continue
 
-<<<<<<< HEAD
-            guest_role_received_time: datetime.datetime | None = None
-            with contextlib.suppress(StopIteration, StopAsyncIteration):
-=======
             guest_role_received_time: datetime.datetime | None
             try:
->>>>>>> 37ff3dcf
                 guest_role_received_time = await anext(
                     log.created_at
                     async for log in main_guild.audit_logs(
