"""Contains cog classes for any send_get_roles_reminders interactions."""

from collections.abc import Sequence

__all__: Sequence[str] = ("SendGetRolesRemindersTaskCog",)


import contextlib
import functools
import logging
from logging import Logger
from typing import TYPE_CHECKING, Final, override

import discord
from discord import AuditLogAction
from discord.ext import tasks

import utils
from config import settings
from db.core.models import SentGetRolesReminderMember
from exceptions import GuestRoleDoesNotExistError, RolesChannelDoesNotExistError
from utils import TeXBot, TeXBotBaseCog
from utils.error_capture_decorators import (
    ErrorCaptureDecorators,
    capture_guild_does_not_exist_error,
)

if TYPE_CHECKING:
    import datetime

logger: Final[Logger] = logging.getLogger("TeX-Bot")


class SendGetRolesRemindersTaskCog(TeXBotBaseCog):
    """Cog class that defines the send_get_roles_reminders task."""

    @override
    def __init__(self, bot: TeXBot) -> None:
        """Start all task managers when this cog is initialised."""
        if settings["SEND_GET_ROLES_REMINDERS"]:
            self.send_get_roles_reminders.start()

        super().__init__(bot)

    @override
    def cog_unload(self) -> None:
        """
        Unload hook that ends all running tasks whenever the tasks cog is unloaded.

        This may be run dynamically or when the bot closes.
        """
        self.send_get_roles_reminders.cancel()

    @tasks.loop(**settings["ADVANCED_SEND_GET_ROLES_REMINDERS_INTERVAL"])  # type: ignore[misc]
    @functools.partial(
        ErrorCaptureDecorators.capture_error_and_close,
        error_type=GuestRoleDoesNotExistError,
        close_func=ErrorCaptureDecorators.critical_error_close_func,
    )
    @capture_guild_does_not_exist_error
    async def send_get_roles_reminders(self) -> None:
        """
        Recurring task to send an opt-in roles reminder message to Discord members' DMs.

        The opt-in reminder message suggests that the Discord member has not given themselves
        any of the optional opt-in roles.

        See README.md for the full list of conditions for when these
        reminders are sent.
        """
        # NOTE: Shortcut accessors are placed at the top of the function, so that the exceptions they raise are displayed before any further errors may be sent
        main_guild: discord.Guild = self.bot.main_guild
        guest_role: discord.Role = await self.bot.guest_role

        # noinspection PyUnusedLocal
        roles_channel_mention: str = "**`#roles`**"
        with contextlib.suppress(RolesChannelDoesNotExistError):
            roles_channel_mention = (await self.bot.roles_channel).mention

        # noinspection SpellCheckingInspection
        OPT_IN_ROLE_NAMES: Final[frozenset[str]] = frozenset(
            {
                "He / Him",
                "She / Her",
                "They / Them",
                "Neopronouns",
                "Foundation Year",
                "First Year",
                "Second Year",
                "Final Year",
                "Year In Industry",
                "Year Abroad",
                "PGT",
                "PGR",
                "Joint Honours",
                "Alumnus/Alumna",
                "Postdoc",
                "Serious Talk",
                "Housing",
                "Gaming",
                "Anime",
                "Sport",
                "Food",
                "Industry",
                "Minecraft",
                "GitHub",
                "Archivist",
                "Rate My Meal",
                "Website",
                "Student Rep",
            },
        )

        member: discord.Member
        for member in main_guild.members:
            member_requires_opt_in_roles_reminder: bool = (
                not member.bot
                and utils.is_member_inducted(member)
                and not any(
                    opt_in_role_name.lower() in {role.name.lower() for role in member.roles}
                    for opt_in_role_name in OPT_IN_ROLE_NAMES
                )
            )
            if not member_requires_opt_in_roles_reminder:
                continue

            sent_get_roles_reminder_member_exists: bool = await (
                await SentGetRolesReminderMember.objects.afilter(discord_id=member.id)
            ).aexists()
            if sent_get_roles_reminder_member_exists:
                continue

            # noinspection PyUnusedLocal
            guest_role_received_time: datetime.datetime | None = None
            with contextlib.suppress(StopIteration, StopAsyncIteration):
                # noinspection PyTypeChecker
                guest_role_received_time = await anext(
                    log.created_at
<<<<<<< HEAD
                    async for log
                    in main_guild.audit_logs(action=AuditLogAction.member_role_update)
=======
                    async for log in guild.audit_logs(action=AuditLogAction.member_role_update)
>>>>>>> b0862f23
                    if (
                        log.target == member
                        and guest_role not in log.before.roles
                        and guest_role in log.after.roles
                    )
                )

            if guest_role_received_time is not None:
                time_since_role_received: datetime.timedelta = (
                    discord.utils.utcnow() - guest_role_received_time
                )
                if time_since_role_received <= settings["SEND_GET_ROLES_REMINDERS_DELAY"]:
                    continue

            if member not in main_guild.members:  # HACK: Caching errors can cause the member to no longer be part of the guild at this point, so this check must be performed before sending that member a message # noqa: FIX004
                logger.info(
                    (
                        "Member with ID: %s does not need to be sent a reminder "
                        "because they have left the server."
                    ),
                    member.id,
                )
                continue

            try:
                await member.send(
                    "Hey! It seems like you have been given the `@Guest` role "
                    f"on the {self.bot.group_short_name} Discord server "
                    " but have not yet nabbed yourself any opt-in roles.\n"
                    f"You can head to {roles_channel_mention} "
                    "and click on the icons to get optional roles like pronouns "
                    "and year group identifiers.",
                )
            except discord.Forbidden:
                logger.info(
                    "Failed to open DM channel to user, %s, so no role reminder was sent.",
                    member,
                )

            await SentGetRolesReminderMember.objects.acreate(discord_id=member.id)

    @send_get_roles_reminders.before_loop
    async def before_tasks(self) -> None:
        """Pre-execution hook, preventing any tasks from executing before the bot is ready."""
        await self.bot.wait_until_ready()<|MERGE_RESOLUTION|>--- conflicted
+++ resolved
@@ -136,12 +136,7 @@
                 # noinspection PyTypeChecker
                 guest_role_received_time = await anext(
                     log.created_at
-<<<<<<< HEAD
-                    async for log
-                    in main_guild.audit_logs(action=AuditLogAction.member_role_update)
-=======
-                    async for log in guild.audit_logs(action=AuditLogAction.member_role_update)
->>>>>>> b0862f23
+                    async for log in main_guild.audit_logs(action=AuditLogAction.member_role_update)
                     if (
                         log.target == member
                         and guest_role not in log.before.roles
