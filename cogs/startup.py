"""Contains cog classes for any startup interactions."""

from collections.abc import Sequence

__all__: Sequence[str] = ("StartupCog",)

import logging
from logging import Logger

import discord
from discord_logging.handler import DiscordHandler

from config import settings
from exceptions import (
    ArchivistRoleDoesNotExistError,
    CommitteeRoleDoesNotExistError,
    GeneralChannelDoesNotExistError,
    GuestRoleDoesNotExistError,
    GuildDoesNotExistError,
    MemberRoleDoesNotExistError,
    RolesChannelDoesNotExistError,
)
from utils import TeXBotBaseCog

logger: Logger = logging.getLogger("texbot")


class StartupCog(TeXBotBaseCog):
    """Cog class that defines additional code to execute upon startup."""

    @TeXBotBaseCog.listener()
    async def on_ready(self) -> None:
        """
        Populate the shortcut accessors of the bot after initialisation.

        Shortcut accessors should only be populated once the bot is ready to make API requests.
        """
        if settings["DISCORD_LOG_CHANNEL_WEBHOOK_URL"]:
            discord_logging_handler: DiscordHandler = DiscordHandler(
                self.bot.user.name if self.bot.user else "TeXBot",
                settings["DISCORD_LOG_CHANNEL_WEBHOOK_URL"],
                avatar_url=(
                    self.bot.user.avatar.url
                    if self.bot.user and self.bot.user.avatar
                    else None
                )
            )
            discord_logging_handler.setLevel(logging.WARNING)
            # noinspection SpellCheckingInspection
            discord_logging_handler.setFormatter(
                logging.Formatter("{levelname} | {message}", style="{")
            )

            logger.addHandler(discord_logging_handler)

        else:
            logger.warning(
                "DISCORD_LOG_CHANNEL_WEBHOOK_URL was not set, "
                "so error logs will not be sent to the Discord log channel."
            )

        try:
            main_guild: discord.Guild | None = self.bot.main_guild
        except GuildDoesNotExistError:
            main_guild = self.bot.get_guild(settings["DISCORD_GUILD_ID"])
            if main_guild:
                self.bot.set_main_guild(main_guild)

        if not main_guild:
<<<<<<< HEAD
            logging.critical(GuildDoesNotExistError(guild_id=settings["DISCORD_GUILD_ID"]))
=======
            logger.critical(GuildDoesNotExist(guild_id=settings["DISCORD_GUILD_ID"]))
>>>>>>> ca54ea78
            await self.bot.close()
            return

        if not discord.utils.get(main_guild.roles, name="Committee"):
<<<<<<< HEAD
            logging.warning(CommitteeRoleDoesNotExistError())

        if not discord.utils.get(main_guild.roles, name="Guest"):
            logging.warning(GuestRoleDoesNotExistError())

        if not discord.utils.get(main_guild.roles, name="Member"):
            logging.warning(MemberRoleDoesNotExistError())

        if not discord.utils.get(main_guild.roles, name="Archivist"):
            logging.warning(ArchivistRoleDoesNotExistError())

        if not discord.utils.get(main_guild.text_channels, name="roles"):
            logging.warning(RolesChannelDoesNotExistError())

        if not discord.utils.get(main_guild.text_channels, name="general"):
            logging.warning(GeneralChannelDoesNotExistError())
=======
            logger.warning(CommitteeRoleDoesNotExist())

        if not discord.utils.get(main_guild.roles, name="Guest"):
            logger.warning(GuestRoleDoesNotExist())

        if not discord.utils.get(main_guild.roles, name="Member"):
            logger.warning(MemberRoleDoesNotExist())

        if not discord.utils.get(main_guild.roles, name="Archivist"):
            logger.warning(ArchivistRoleDoesNotExist())

        if not discord.utils.get(main_guild.text_channels, name="roles"):
            logger.warning(RolesChannelDoesNotExist())

        if not discord.utils.get(main_guild.text_channels, name="general"):
            logger.warning(GeneralChannelDoesNotExist())
>>>>>>> ca54ea78

        if settings["MANUAL_MODERATION_WARNING_MESSAGE_LOCATION"] != "DM":
            manual_moderation_warning_message_location_exists: bool = bool(
                discord.utils.get(
                    main_guild.text_channels,
                    name=settings["MANUAL_MODERATION_WARNING_MESSAGE_LOCATION"]
                )
            )
            if not manual_moderation_warning_message_location_exists:
                logger.critical(
                    (
                        "The channel %s does not exist, so cannot be used as the location "
                        "for sending manual-moderation warning messages"
                    ),
                    repr(settings["MANUAL_MODERATION_WARNING_MESSAGE_LOCATION"])
                )
                manual_moderation_warning_message_location_similar_to_dm: bool = (
                    settings["MANUAL_MODERATION_WARNING_MESSAGE_LOCATION"].lower()
                    in ("dm", "dms")
                )
                if manual_moderation_warning_message_location_similar_to_dm:
                    logger.info(
                        (
                            "If you meant to set the location "
                            "for sending manual-moderation warning messages to be "
                            "the DMs of the committee member that applied "
                            "the manual moderation action, use the value of %s"
                        ),
                        repr("DM")
                    )
                await self.bot.close()
                return

        logger.info("Ready! Logged in as %s", self.bot.user)<|MERGE_RESOLUTION|>--- conflicted
+++ resolved
@@ -67,50 +67,27 @@
                 self.bot.set_main_guild(main_guild)
 
         if not main_guild:
-<<<<<<< HEAD
-            logging.critical(GuildDoesNotExistError(guild_id=settings["DISCORD_GUILD_ID"]))
-=======
-            logger.critical(GuildDoesNotExist(guild_id=settings["DISCORD_GUILD_ID"]))
->>>>>>> ca54ea78
+            logger.critical(GuildDoesNotExistError(guild_id=settings["DISCORD_GUILD_ID"]))
             await self.bot.close()
             return
 
         if not discord.utils.get(main_guild.roles, name="Committee"):
-<<<<<<< HEAD
-            logging.warning(CommitteeRoleDoesNotExistError())
+            logger.warning(CommitteeRoleDoesNotExistError())
 
         if not discord.utils.get(main_guild.roles, name="Guest"):
-            logging.warning(GuestRoleDoesNotExistError())
+            logger.warning(GuestRoleDoesNotExistError())
 
         if not discord.utils.get(main_guild.roles, name="Member"):
-            logging.warning(MemberRoleDoesNotExistError())
+            logger.warning(MemberRoleDoesNotExistError())
 
         if not discord.utils.get(main_guild.roles, name="Archivist"):
-            logging.warning(ArchivistRoleDoesNotExistError())
+            logger.warning(ArchivistRoleDoesNotExistError())
 
         if not discord.utils.get(main_guild.text_channels, name="roles"):
-            logging.warning(RolesChannelDoesNotExistError())
+            logger.warning(RolesChannelDoesNotExistError())
 
         if not discord.utils.get(main_guild.text_channels, name="general"):
-            logging.warning(GeneralChannelDoesNotExistError())
-=======
-            logger.warning(CommitteeRoleDoesNotExist())
-
-        if not discord.utils.get(main_guild.roles, name="Guest"):
-            logger.warning(GuestRoleDoesNotExist())
-
-        if not discord.utils.get(main_guild.roles, name="Member"):
-            logger.warning(MemberRoleDoesNotExist())
-
-        if not discord.utils.get(main_guild.roles, name="Archivist"):
-            logger.warning(ArchivistRoleDoesNotExist())
-
-        if not discord.utils.get(main_guild.text_channels, name="roles"):
-            logger.warning(RolesChannelDoesNotExist())
-
-        if not discord.utils.get(main_guild.text_channels, name="general"):
-            logger.warning(GeneralChannelDoesNotExist())
->>>>>>> ca54ea78
+            logger.warning(GeneralChannelDoesNotExistError())
 
         if settings["MANUAL_MODERATION_WARNING_MESSAGE_LOCATION"] != "DM":
             manual_moderation_warning_message_location_exists: bool = bool(
