"""Contains cog classes for any startup interactions."""

from collections.abc import Sequence

__all__: Sequence[str] = ("StartupCog",)


import logging
from logging import Logger
from typing import Final

import discord
from discord_logging.handler import DiscordHandler

import utils
from config import settings
from config.constants import DEFAULT_DISCORD_LOGGING_HANDLER_DISPLAY_NAME
from exceptions import (
    ArchivistRoleDoesNotExistError,
    CommitteeRoleDoesNotExistError,
    GeneralChannelDoesNotExistError,
    GuestRoleDoesNotExistError,
    GuildDoesNotExistError,
    MemberRoleDoesNotExistError,
    RolesChannelDoesNotExistError,
)
from utils import TeXBotBaseCog

logger: Final[Logger] = logging.getLogger("TeX-Bot")


class StartupCog(TeXBotBaseCog):
    """Cog class that defines additional code to execute upon startup."""

<<<<<<< HEAD
    def _setup_discord_log_channel(self) -> None:
        NO_DISCORD_LOG_CHANNEL_SET_MESSAGE: Final[str] = (
            "Discord log-channel webhook-URL was not set, "
            "so error logs will not be sent to the Discord log-channel."
        )

        discord_logging_handlers: set[DiscordHandler] = {
            handler for handler in logger.handlers if isinstance(handler, DiscordHandler)
        }

        if len(discord_logging_handlers) > 1:
            CANNOT_DETERMINE_LOGGING_HANDLER_MESSAGE: Final[str] = (
                "Cannot determine which logging Discord-webhook-handler to update."
=======
    @TeXBotBaseCog.listener()
    async def on_ready(self) -> None:
        """
        Populate the shortcut accessors of TeX-Bot after initialisation.

        Shortcut accessors should only be populated once TeX-Bot is ready to make API requests.
        """
        if settings["DISCORD_LOG_CHANNEL_WEBHOOK_URL"]:
            discord_logging_handler: logging.Handler = DiscordHandler(
                self.bot.user.name if self.bot.user else "TeXBot",
                settings["DISCORD_LOG_CHANNEL_WEBHOOK_URL"],
                avatar_url=(
                    self.bot.user.avatar.url
                    if self.bot.user and self.bot.user.avatar
                    else None
                ),
            )
            discord_logging_handler.setLevel(logging.WARNING)
            # noinspection SpellCheckingInspection
            discord_logging_handler.setFormatter(
                logging.Formatter("{levelname} | {message}", style="{"),
>>>>>>> 2ae94022
            )
            raise ValueError(CANNOT_DETERMINE_LOGGING_HANDLER_MESSAGE)

        if len(discord_logging_handlers) == 1:
            existing_discord_logging_handler: DiscordHandler = discord_logging_handlers.pop()

            logger.removeHandler(existing_discord_logging_handler)

            if settings["DISCORD_LOG_CHANNEL_WEBHOOK_URL"]:
                new_discord_logging_handler: DiscordHandler = DiscordHandler(
                    (
                        existing_discord_logging_handler.name
                        if existing_discord_logging_handler.name != DEFAULT_DISCORD_LOGGING_HANDLER_DISPLAY_NAME  # noqa: E501
                        else (
                            self.tex_bot.user.name
                            if self.tex_bot.user
                            else DEFAULT_DISCORD_LOGGING_HANDLER_DISPLAY_NAME)
                    ),
                    settings["DISCORD_LOG_CHANNEL_WEBHOOK_URL"],
                    avatar_url=(
                        self.tex_bot.user.avatar.url
                        if self.tex_bot.user and self.tex_bot.user.avatar
                        else None
                    ),
                )
                new_discord_logging_handler.setLevel(existing_discord_logging_handler.level)
                new_discord_logging_handler.setFormatter(
                    existing_discord_logging_handler.formatter,
                )
                new_discord_logging_handler.avatar_url = new_discord_logging_handler.avatar_url

                logger.addHandler(new_discord_logging_handler)

            else:
                logger.warning(NO_DISCORD_LOG_CHANNEL_SET_MESSAGE)

        elif len(discord_logging_handlers) == 0 or not settings["DISCORD_LOG_CHANNEL_WEBHOOK_URL"]:  # noqa: E501
            logger.warning(NO_DISCORD_LOG_CHANNEL_SET_MESSAGE)

        else:
            raise ValueError

    async def _initialise_main_guild(self) -> None:
        try:
            main_guild: discord.Guild | None = self.tex_bot.main_guild
        except GuildDoesNotExistError:
<<<<<<< HEAD
            main_guild = self.tex_bot.get_guild(settings["_DISCORD_MAIN_GUILD_ID"])
=======
            main_guild = self.bot.get_guild(settings["_DISCORD_MAIN_GUILD_ID"])
>>>>>>> 2ae94022
            if main_guild:
                self.tex_bot.set_main_guild(main_guild)

        if not main_guild:
            if self.tex_bot.application_id:
                logger.info(
                    "Invite URL: %s",
                    utils.generate_invite_url(
<<<<<<< HEAD
                        self.tex_bot.application_id,
=======
                        self.bot.application_id,
>>>>>>> 2ae94022
                        settings["_DISCORD_MAIN_GUILD_ID"]),
                    )
            logger.critical(GuildDoesNotExistError(
                guild_id=settings["_DISCORD_MAIN_GUILD_ID"]),
            )
            await self.bot.close()

<<<<<<< HEAD
    async def _check_strike_performed_manually_warning_location_exists(self) -> None:
        if settings["STRIKE_PERFORMED_MANUALLY_WARNING_LOCATION"] == "DM":
            return

        STRIKE_PERFORMED_MANUALLY_WARNING_LOCATION_EXISTS: Final[bool] = bool(
            discord.utils.get(
                self.bot.main_guild.text_channels,
                name=settings["STRIKE_PERFORMED_MANUALLY_WARNING_LOCATION"],
            )  # noqa: COM812
        )
        if STRIKE_PERFORMED_MANUALLY_WARNING_LOCATION_EXISTS:
            return

        logger.critical(
            (
                "The channel %s does not exist, so cannot be used as the location "
                "for sending manual-moderation warning messages"
            ),
            repr(settings["STRIKE_PERFORMED_MANUALLY_WARNING_LOCATION"]),
        )

        strike_performed_manually_warning_location_similar_to_dm: bool = (
            settings["STRIKE_PERFORMED_MANUALLY_WARNING_LOCATION"].lower()
            in ("dm", "dms")
        )
        if strike_performed_manually_warning_location_similar_to_dm:
            logger.info(
                (
                    "If you meant to set the location "
                    "for sending manual-moderation warning messages to be "
                    "the DMs of the committee member that applied "
                    "the manual moderation action, use the value of %s"
                ),
                repr("DM"),
=======
        if self.bot.application_id:
            logger.debug(
                "Invite URL: %s",
                utils.generate_invite_url(
                    self.bot.application_id,
                    settings["_DISCORD_MAIN_GUILD_ID"]),
>>>>>>> 2ae94022
            )

        await self.bot.close()

    async def _check_all_shortcut_accessors(self) -> None:
        main_guild: discord.Guild = self.tex_bot.main_guild

        if not discord.utils.get(main_guild.roles, name="Committee"):
            logger.warning(CommitteeRoleDoesNotExistError())

        if not discord.utils.get(main_guild.roles, name="Guest"):
            logger.warning(GuestRoleDoesNotExistError())

        if not discord.utils.get(main_guild.roles, name="Member"):
            logger.warning(MemberRoleDoesNotExistError())

        if not discord.utils.get(main_guild.roles, name="Archivist"):
            logger.warning(ArchivistRoleDoesNotExistError())

        if not discord.utils.get(main_guild.text_channels, name="roles"):
            logger.warning(RolesChannelDoesNotExistError())

        if not discord.utils.get(main_guild.text_channels, name="general"):
            logger.warning(GeneralChannelDoesNotExistError())

<<<<<<< HEAD
        await self._check_strike_performed_manually_warning_location_exists()

    @TeXBotBaseCog.listener()
    async def on_ready(self) -> None:
        """
        Populate the shortcut accessors of TeX-Bot after initialisation.

        Shortcut accessors should only be populated once TeX-Bot is ready to make API requests.
        """
        self._setup_discord_log_channel()

        await self._initialise_main_guild()

        if self.bot.application_id:
            logger.debug(
                "Invite URL: %s",
                utils.generate_invite_url(
                    self.tex_bot.application_id,
                    settings["_DISCORD_MAIN_GUILD_ID"]),
            )
=======
        if settings["STRIKE_PERFORMED_MANUALLY_WARNING_LOCATION"] != "DM":
            manual_moderation_warning_message_location_exists: bool = bool(
                discord.utils.get(
                    main_guild.text_channels,
                    name=settings["STRIKE_PERFORMED_MANUALLY_WARNING_LOCATION"],
                ),
            )
            if not manual_moderation_warning_message_location_exists:
                logger.critical(
                    (
                        "The channel %s does not exist, so cannot be used as the location "
                        "for sending manual-moderation warning messages"
                    ),
                    repr(settings["STRIKE_PERFORMED_MANUALLY_WARNING_LOCATION"]),
                )
                manual_moderation_warning_message_location_similar_to_dm: bool = (
                    settings["STRIKE_PERFORMED_MANUALLY_WARNING_LOCATION"].lower()
                    in ("dm", "dms")
                )
                if manual_moderation_warning_message_location_similar_to_dm:
                    logger.info(
                        (
                            "If you meant to set the location "
                            "for sending manual-moderation warning messages to be "
                            "the DMs of the committee member that applied "
                            "the manual moderation action, use the value of %s"
                        ),
                        repr("DM"),
                    )
                await self.bot.close()
>>>>>>> 2ae94022

        await self._check_all_shortcut_accessors()

        logger.info("Ready! Logged in as %s", self.tex_bot.user)<|MERGE_RESOLUTION|>--- conflicted
+++ resolved
@@ -32,7 +32,6 @@
 class StartupCog(TeXBotBaseCog):
     """Cog class that defines additional code to execute upon startup."""
 
-<<<<<<< HEAD
     def _setup_discord_log_channel(self) -> None:
         NO_DISCORD_LOG_CHANNEL_SET_MESSAGE: Final[str] = (
             "Discord log-channel webhook-URL was not set, "
@@ -46,29 +45,6 @@
         if len(discord_logging_handlers) > 1:
             CANNOT_DETERMINE_LOGGING_HANDLER_MESSAGE: Final[str] = (
                 "Cannot determine which logging Discord-webhook-handler to update."
-=======
-    @TeXBotBaseCog.listener()
-    async def on_ready(self) -> None:
-        """
-        Populate the shortcut accessors of TeX-Bot after initialisation.
-
-        Shortcut accessors should only be populated once TeX-Bot is ready to make API requests.
-        """
-        if settings["DISCORD_LOG_CHANNEL_WEBHOOK_URL"]:
-            discord_logging_handler: logging.Handler = DiscordHandler(
-                self.bot.user.name if self.bot.user else "TeXBot",
-                settings["DISCORD_LOG_CHANNEL_WEBHOOK_URL"],
-                avatar_url=(
-                    self.bot.user.avatar.url
-                    if self.bot.user and self.bot.user.avatar
-                    else None
-                ),
-            )
-            discord_logging_handler.setLevel(logging.WARNING)
-            # noinspection SpellCheckingInspection
-            discord_logging_handler.setFormatter(
-                logging.Formatter("{levelname} | {message}", style="{"),
->>>>>>> 2ae94022
             )
             raise ValueError(CANNOT_DETERMINE_LOGGING_HANDLER_MESSAGE)
 
@@ -115,11 +91,7 @@
         try:
             main_guild: discord.Guild | None = self.tex_bot.main_guild
         except GuildDoesNotExistError:
-<<<<<<< HEAD
-            main_guild = self.tex_bot.get_guild(settings["_DISCORD_MAIN_GUILD_ID"])
-=======
             main_guild = self.bot.get_guild(settings["_DISCORD_MAIN_GUILD_ID"])
->>>>>>> 2ae94022
             if main_guild:
                 self.tex_bot.set_main_guild(main_guild)
 
@@ -128,11 +100,7 @@
                 logger.info(
                     "Invite URL: %s",
                     utils.generate_invite_url(
-<<<<<<< HEAD
-                        self.tex_bot.application_id,
-=======
                         self.bot.application_id,
->>>>>>> 2ae94022
                         settings["_DISCORD_MAIN_GUILD_ID"]),
                     )
             logger.critical(GuildDoesNotExistError(
@@ -140,7 +108,6 @@
             )
             await self.bot.close()
 
-<<<<<<< HEAD
     async def _check_strike_performed_manually_warning_location_exists(self) -> None:
         if settings["STRIKE_PERFORMED_MANUALLY_WARNING_LOCATION"] == "DM":
             return
@@ -175,14 +142,6 @@
                     "the manual moderation action, use the value of %s"
                 ),
                 repr("DM"),
-=======
-        if self.bot.application_id:
-            logger.debug(
-                "Invite URL: %s",
-                utils.generate_invite_url(
-                    self.bot.application_id,
-                    settings["_DISCORD_MAIN_GUILD_ID"]),
->>>>>>> 2ae94022
             )
 
         await self.bot.close()
@@ -208,7 +167,6 @@
         if not discord.utils.get(main_guild.text_channels, name="general"):
             logger.warning(GeneralChannelDoesNotExistError())
 
-<<<<<<< HEAD
         await self._check_strike_performed_manually_warning_location_exists()
 
     @TeXBotBaseCog.listener()
@@ -229,38 +187,6 @@
                     self.tex_bot.application_id,
                     settings["_DISCORD_MAIN_GUILD_ID"]),
             )
-=======
-        if settings["STRIKE_PERFORMED_MANUALLY_WARNING_LOCATION"] != "DM":
-            manual_moderation_warning_message_location_exists: bool = bool(
-                discord.utils.get(
-                    main_guild.text_channels,
-                    name=settings["STRIKE_PERFORMED_MANUALLY_WARNING_LOCATION"],
-                ),
-            )
-            if not manual_moderation_warning_message_location_exists:
-                logger.critical(
-                    (
-                        "The channel %s does not exist, so cannot be used as the location "
-                        "for sending manual-moderation warning messages"
-                    ),
-                    repr(settings["STRIKE_PERFORMED_MANUALLY_WARNING_LOCATION"]),
-                )
-                manual_moderation_warning_message_location_similar_to_dm: bool = (
-                    settings["STRIKE_PERFORMED_MANUALLY_WARNING_LOCATION"].lower()
-                    in ("dm", "dms")
-                )
-                if manual_moderation_warning_message_location_similar_to_dm:
-                    logger.info(
-                        (
-                            "If you meant to set the location "
-                            "for sending manual-moderation warning messages to be "
-                            "the DMs of the committee member that applied "
-                            "the manual moderation action, use the value of %s"
-                        ),
-                        repr("DM"),
-                    )
-                await self.bot.close()
->>>>>>> 2ae94022
 
         await self._check_all_shortcut_accessors()
 
