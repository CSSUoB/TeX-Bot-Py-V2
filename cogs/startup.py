--- conflicted
+++ resolved
@@ -103,23 +103,18 @@
                         self.tex_bot.application_id,
                         settings["_DISCORD_MAIN_GUILD_ID"]),
                     )
-<<<<<<< HEAD
             logger.critical(GuildDoesNotExistError(
                 guild_id=settings["_DISCORD_MAIN_GUILD_ID"]),
             )
-            await self.tex_bot.close()
+            await self.bot.close()
 
     async def _check_strike_performed_manually_warning_location_exists(self) -> None:
         if settings["STRIKE_PERFORMED_MANUALLY_WARNING_LOCATION"] == "DM":
             return
-=======
-            logger.critical(GuildDoesNotExistError(guild_id=settings["DISCORD_GUILD_ID"]))
-            await self.bot.close()
->>>>>>> 406d2e01
 
         STRIKE_PERFORMED_MANUALLY_WARNING_LOCATION_EXISTS: Final[bool] = bool(
             discord.utils.get(
-                self.tex_bot.main_guild.text_channels,
+                self.bot.main_guild.text_channels,
                 name=settings["STRIKE_PERFORMED_MANUALLY_WARNING_LOCATION"],
             )  # noqa: COM812
         )
@@ -149,7 +144,7 @@
                 repr("DM"),
             )
 
-        await self.tex_bot.close()
+        await self.bot.close()
 
     async def _check_all_shortcut_accessors(self) -> None:
         main_guild: discord.Guild = self.tex_bot.main_guild
@@ -185,39 +180,13 @@
 
         await self._initialise_main_guild()
 
-        if self.tex_bot.application_id:
+        if self.bot.application_id:
             logger.debug(
                 "Invite URL: %s",
                 utils.generate_invite_url(
                     self.tex_bot.application_id,
                     settings["_DISCORD_MAIN_GUILD_ID"]),
             )
-<<<<<<< HEAD
-=======
-            if not manual_moderation_warning_message_location_exists:
-                logger.critical(
-                    (
-                        "The channel %s does not exist, so cannot be used as the location "
-                        "for sending manual-moderation warning messages"
-                    ),
-                    repr(settings["MANUAL_MODERATION_WARNING_MESSAGE_LOCATION"]),
-                )
-                manual_moderation_warning_message_location_similar_to_dm: bool = (
-                    settings["MANUAL_MODERATION_WARNING_MESSAGE_LOCATION"].lower()
-                    in ("dm", "dms")
-                )
-                if manual_moderation_warning_message_location_similar_to_dm:
-                    logger.info(
-                        (
-                            "If you meant to set the location "
-                            "for sending manual-moderation warning messages to be "
-                            "the DMs of the committee member that applied "
-                            "the manual moderation action, use the value of %s"
-                        ),
-                        repr("DM"),
-                    )
-                await self.bot.close()
->>>>>>> 406d2e01
 
         await self._check_all_shortcut_accessors()
 
