--- conflicted
+++ resolved
@@ -234,20 +234,15 @@
             message_already_sent: bool = False
             message: discord.Message
             async for message in general_channel.history(limit=7):
-<<<<<<< HEAD
-                if message.author == self.bot.user and "grab your roles" in message.content:
-                    message_already_sent = True
-                    logger.debug(
-                        "Welcome message not sent to %s because it's already been sent!",
-                        induction_member,
-                    )
-=======
                 message_already_sent = bool(
                     message.author == self.bot.user
                     and "grab your roles" in message.content  # noqa: COM812
                 )
                 if message_already_sent:
->>>>>>> 3ff56828
+                    logger.debug(
+                        "Welcome message not sent to %s because it's already been sent!",
+                        induction_member,
+                    )
                     break
 
             if not message_already_sent:
