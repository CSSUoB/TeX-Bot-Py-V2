"""Contains cog classes for any induction interactions."""

from collections.abc import Sequence

__all__: Sequence[str] = (
    "InductSendMessageCog",
    "BaseInductCog",
    "InductSlashCommandCog",
    "InductContextCommandsCog",
    "EnsureMembersInductedCommandCog",
)


import contextlib
import logging
import random
from collections.abc import Set
from logging import Logger
from typing import Final, Literal

import discord

from config import settings
from db.core.models import IntroductionReminderOptOutMember
from exceptions import (
    ApplicantRoleDoesNotExistError,
    CommitteeRoleDoesNotExistError,
    GuestRoleDoesNotExistError,
    GuildDoesNotExistError,
    MemberRoleDoesNotExistError,
    RolesChannelDoesNotExistError,
    RulesChannelDoesNotExistError,
)
from utils import (
    CommandChecks,
    TeXBotApplicationContext,
    TeXBotAutocompleteContext,
    TeXBotBaseCog,
)
from utils.error_capture_decorators import capture_guild_does_not_exist_error

logger: Final[Logger] = logging.getLogger("TeX-Bot")


class InductSendMessageCog(TeXBotBaseCog):
    """Cog class that defines the "/induct" command and its call-back method."""

    @TeXBotBaseCog.listener()
    @capture_guild_does_not_exist_error
    async def on_member_update(self, before: discord.Member, after: discord.Member) -> None:
        """
        Send a welcome message to this member's DMs & remove introduction reminder flags.

        These post-induction actions are only applied to users that have just been inducted as
        a guest into your group's Discord guild.
        """
        # NOTE: Shortcut accessors are placed at the top of the function, so that the exceptions they raise are displayed before any further errors may be sent
        main_guild: discord.Guild = self.bot.main_guild

        if before.guild != main_guild or after.guild != main_guild or before.bot or after.bot:
            return

        try:
            guest_role: discord.Role = await self.bot.guest_role
        except GuestRoleDoesNotExistError:
            return

        if guest_role in before.roles or guest_role not in after.roles:
            return

        with contextlib.suppress(IntroductionReminderOptOutMember.DoesNotExist):
            await (
                await IntroductionReminderOptOutMember.objects.aget(discord_id=before.id)
            ).adelete()

        async for message in after.history():
<<<<<<< HEAD
            MESSAGE_IS_INTRODUCTION_REMINDER: bool = (
                (
                    "joined the " in message.content
                ) and (
                    " Discord guild but have not yet introduced" in message.content
                ) and message.author.bot
=======
            message_is_introduction_reminder: bool = bool(
                ("joined the " in message.content)
                and (" Discord guild but have not yet introduced" in message.content)
                and message.author.bot  # noqa: COM812
>>>>>>> b0862f23
            )
            if MESSAGE_IS_INTRODUCTION_REMINDER:
                await message.delete(
                    reason="Delete introduction reminders after member is inducted.",
                )

        # noinspection PyUnusedLocal
        rules_channel_mention: str = "**`#welcome`**"
        with contextlib.suppress(RulesChannelDoesNotExistError):
            rules_channel_mention = (await self.bot.rules_channel).mention

        # noinspection PyUnusedLocal
        roles_channel_mention: str = "**`#roles`**"
        with contextlib.suppress(RolesChannelDoesNotExistError):
            roles_channel_mention = (await self.bot.roles_channel).mention

        user_type: Literal["guest", "member"] = "guest"
        with contextlib.suppress(MemberRoleDoesNotExistError):
            if await self.bot.member_role in after.roles:
                user_type = "member"

        try:
            await after.send(
                f"**Congrats on joining the {self.bot.group_short_name} Discord server "
                f"as a {user_type}!** "
                "You now have access to communicate in all the public channels.\n\n"
                "Some things to do to get started:\n"
                f"1. Check out our rules in {rules_channel_mention}\n"
                f"2. Head to {roles_channel_mention} and click on the icons to get "
                "optional roles like pronouns and year groups\n"
                "3. Change your nickname to whatever you wish others to refer to you as "
                "(You can do this by right-clicking your name in the members-list "
                "to the right & selecting \"Edit Server Profile\").",
            )
            if user_type != "member":
                await after.send(
                    f"You can also get yourself an annual membership "
                    f"to {self.bot.group_full_name} for only £5! "
                    f"Just head to {settings["PURCHASE_MEMBERSHIP_URL"]}. "
                    "You'll get awesome perks like a free T-shirt:shirt:, "
                    "access to member only events:calendar_spiral: and a cool green name on "
                    f"the {self.bot.group_short_name} Discord server:green_square:! "
                    f"Checkout all the perks at {settings["MEMBERSHIP_PERKS_URL"]}",
                )
        except discord.Forbidden:
            logger.info(
                "Failed to open DM channel to user %s so no welcome message was sent.",
                after,
            )


class BaseInductCog(TeXBotBaseCog):
    """
    Base user-induction cog container class.

    Defines the methods for inducting users that are called by
    child user-induction cog container classes.
    """

    async def get_random_welcome_message(self, induction_member: discord.User | discord.Member | None = None) -> str:  # noqa: E501
        """Get & format a random welcome message."""
        random_welcome_message: str = random.choice(tuple(settings["WELCOME_MESSAGES"]))

        if "<User>" in random_welcome_message:
            if not induction_member:
                return await self.get_random_welcome_message(induction_member)

            random_welcome_message = random_welcome_message.replace(
                "<User>",
                induction_member.mention,
            )

        if "<Committee>" in random_welcome_message:
            try:
                committee_role_mention: str = (await self.bot.committee_role).mention
            except CommitteeRoleDoesNotExistError:
                return await self.get_random_welcome_message(induction_member)
            else:
                random_welcome_message = random_welcome_message.replace(
                    "<Committee>",
                    committee_role_mention,
                )

        if "<Purchase_Membership_URL>" in random_welcome_message:
            if not settings["PURCHASE_MEMBERSHIP_URL"]:
                return await self.get_random_welcome_message(induction_member)

            random_welcome_message = random_welcome_message.replace(
                "<Purchase_Membership_URL>",
                settings["PURCHASE_MEMBERSHIP_URL"],
            )

        if "<Group_Name>" in random_welcome_message:
            random_welcome_message = random_welcome_message.replace(
                "<Group_Name>",
                self.bot.group_short_name,
            )

        return random_welcome_message.strip()


    async def _perform_induction(self, ctx: TeXBotApplicationContext, induction_member: discord.Member, *, silent: bool) -> None:  # noqa: E501
        """Perform the actual process of inducting a member by giving them the Guest role."""
        # NOTE: Shortcut accessors are placed at the top of the function, so that the exceptions they raise are displayed before any further errors may be sent
        main_guild: discord.Guild = self.bot.main_guild
        guest_role: discord.Role = await self.bot.guest_role

        INDUCT_AUDIT_MESSAGE: Final[str] = (
            f"{ctx.user} used TeX Bot slash-command: \"/induct\""
        )

        intro_channel: discord.TextChannel | None = discord.utils.get(
            main_guild.text_channels,
            name="introductions",
        )

        initial_response: discord.Interaction | discord.WebhookMessage = await ctx.respond(
            ":hourglass: Processing Induction... :hourglass:",
            ephemeral=True,
        )

        if induction_member.bot:
            await self.command_send_error(
                ctx,
                message="Member cannot be inducted because they are a bot.",
            )
            return

        if guest_role in induction_member.roles:
            await initial_response.edit(
                content=(
                    ":information_source: No changes made. "
                    "User has already been inducted. :information_source:"
                ),
            )
            return

        if not silent:
            general_channel: discord.TextChannel = await self.bot.general_channel

            # noinspection PyUnusedLocal
            roles_channel_mention: str = "**`#roles`**"
            with contextlib.suppress(RolesChannelDoesNotExistError):
                roles_channel_mention = (await self.bot.roles_channel).mention

            message_already_sent: bool = False
            message: discord.Message
            async for message in general_channel.history(limit=7):
                message_already_sent = (
                    message.author == self.bot.user
                    and "grab your roles" in message.content
                )
                if message_already_sent:
                    break

            if not message_already_sent:
                await general_channel.send(
                    f"{await self.get_random_welcome_message(induction_member)} :tada:\n"
                    f"Remember to grab your roles in {roles_channel_mention} "
                    "and say hello to everyone here! :wave:",
                )

        await induction_member.add_roles(
            guest_role,
            reason=INDUCT_AUDIT_MESSAGE,
        )

        # noinspection PyUnusedLocal
        applicant_role: discord.Role | None = None
        with contextlib.suppress(ApplicantRoleDoesNotExistError):
            applicant_role = await ctx.bot.applicant_role

        if applicant_role and applicant_role in induction_member.roles:
            await induction_member.remove_roles(
                applicant_role,
                reason=INDUCT_AUDIT_MESSAGE,
            )

        tex_emoji: discord.Emoji | None = self.bot.get_emoji(743218410409820213)
        if not tex_emoji:
            tex_emoji = discord.utils.get(main_guild.emojis, name="TeX")

        if intro_channel:
            recent_message: discord.Message
            for recent_message in await intro_channel.history(limit=30).flatten():
                if recent_message.author.id == induction_member.id:
                    forbidden_error: discord.Forbidden
                    try:
                        if tex_emoji:
                            await recent_message.add_reaction(tex_emoji)
                        await recent_message.add_reaction("👋")
                    except discord.Forbidden as forbidden_error:
                        if "90001" not in str(forbidden_error):
                            raise forbidden_error from forbidden_error

                        logger.info(
                            "Failed to add reactions because the user, %s, "
                            "has blocked TeX-Bot.",
                            recent_message.author,
                        )
                    break

        await initial_response.edit(content=":white_check_mark: User inducted successfully.")


class InductSlashCommandCog(BaseInductCog):
    """Cog class that defines the "/induct" command and its call-back method."""

    @staticmethod
    async def autocomplete_get_members(ctx: TeXBotAutocompleteContext) -> Set[discord.OptionChoice] | Set[str]:  # noqa: E501
        """
        Autocomplete callable that generates the set of available selectable members.

        This list of selectable members is used in any of the "induct" slash-command options
        that have a member input-type.
        """
        try:
            main_guild: discord.Guild = ctx.bot.main_guild
            guest_role: discord.Role = await ctx.bot.guest_role
        except (GuildDoesNotExistError, GuestRoleDoesNotExistError):
            return set()

        members: set[discord.Member] = {
            member
            for member
            in main_guild.members
            if not member.bot and guest_role not in member.roles
        }

        if not ctx.value or ctx.value.startswith("@"):
            return {
                discord.OptionChoice(name=f"@{member.name}", value=str(member.id))
                for member in members
            }

        return {
            discord.OptionChoice(name=member.name, value=str(member.id)) for member in members
        }

    @discord.slash_command(  # type: ignore[no-untyped-call, misc]
        name="induct",
        description=(
            "Gives a user the @Guest role, then sends a message in #general saying hello."
        ),
    )
    @discord.option(  # type: ignore[no-untyped-call, misc]
        name="user",
        description="The user to induct.",
        input_type=str,
        autocomplete=discord.utils.basic_autocomplete(autocomplete_get_members),  # type: ignore[arg-type]
        required=True,
        parameter_name="str_induct_member_id",
    )
    @discord.option(  # type: ignore[no-untyped-call, misc]
        name="silent",
        description="Triggers whether a message is sent or not.",
        input_type=bool,
        default=False,
        required=False,
    )
    @CommandChecks.check_interaction_user_has_committee_role
    @CommandChecks.check_interaction_user_in_main_guild
    async def induct(self, ctx: TeXBotApplicationContext, str_induct_member_id: str, *, silent: bool) -> None:  # noqa: E501
        """
        Definition & callback response of the "induct" command.

        The "induct" command inducts a given member into your group's Discord guild
        by giving them the "Guest" role.
        """
        member_id_not_integer_error: ValueError
        try:
            induct_member: discord.Member = await self.bot.get_member_from_str_id(
                str_induct_member_id,
            )
        except ValueError as member_id_not_integer_error:
            await self.command_send_error(ctx, message=member_id_not_integer_error.args[0])
            return

        await self._perform_induction(ctx, induct_member, silent=silent)


class InductContextCommandsCog(BaseInductCog):
    """Cog class that defines the context-menu induction commands & their call-back methods."""

    @discord.user_command(name="Induct User")  # type: ignore[no-untyped-call, misc]
    @CommandChecks.check_interaction_user_has_committee_role
    @CommandChecks.check_interaction_user_in_main_guild
    async def non_silent_user_induct(self, ctx: TeXBotApplicationContext, member: discord.Member) -> None:  # noqa: E501
        """
        Definition & callback response of the "non_silent_induct" user-context-command.

        The "non_silent_induct" command executes the same process
        as the "induct" slash-command, using the user-context-menu.
        Therefore, it will induct a given member into your group's Discord guild
        by giving them the "Guest" role.
        """
        await self._perform_induction(ctx, member, silent=False)


    @discord.user_command(name="Silently Induct User")  # type: ignore[no-untyped-call, misc]
    @CommandChecks.check_interaction_user_has_committee_role
    @CommandChecks.check_interaction_user_in_main_guild
    async def silent_user_induct(self, ctx: TeXBotApplicationContext, member: discord.Member) -> None:  # noqa: E501
        """
        Definition & callback response of the "silent_induct" user-context-command.

        The "silent_induct" command executes the same process as the "induct" slash-command,
        using the user-context-menu.
        Therefore, it will induct a given member into your group's Discord guild
        by giving them the "Guest" role, only without broadcasting a welcome message.
        """
        await self._perform_induction(ctx, member, silent=True)


    @discord.message_command(name="Induct Message Author")  # type: ignore[no-untyped-call, misc]
    @CommandChecks.check_interaction_user_has_committee_role
    @CommandChecks.check_interaction_user_in_main_guild
    async def non_silent_message_induct(self, ctx: TeXBotApplicationContext, message: discord.Message) -> None:  # noqa: E501
        """
        Definition and callback response of the "non_silent_induct" message-context-command.

        The "non_silent_induct" command executes the same process
        as the "induct" slash-command, using the message-context-menu.
        Therefore, it will induct a given member into your group's Discord guild
        by giving them the "Guest" role.
        """
        try:
            member: discord.Member = await self.bot.get_member_from_str_id(
                str(message.author.id),
            )
        except ValueError:
            await ctx.respond(
                (
                    ":information_source: No changes made. User cannot be inducted "
                    "because they have left the server "
                    ":information_source:"
                ),
                ephemeral=True,
            )
            return

        await self._perform_induction(ctx, member, silent=False)


    @discord.message_command(name="Silently Induct Message Author")  # type: ignore[no-untyped-call, misc]
    @CommandChecks.check_interaction_user_has_committee_role
    @CommandChecks.check_interaction_user_in_main_guild
    async def silent_message_induct(self, ctx: TeXBotApplicationContext, message: discord.Message) -> None:  # noqa: E501
        """
        Definition and callback response of the "silent_induct" message-context-command.

        The "silent_induct" command executes the same process as the "induct" slash-command,
        using the message-context-menu.
        Therefore, it will induct a given member into your group's Discord guild
        by giving them the "Guest" role, only without broadcasting a welcome message.
        """
        try:
            member: discord.Member = await self.bot.get_member_from_str_id(
                str(message.author.id),
            )
        except ValueError:
            await ctx.respond(
                (
                    ":information_source: No changes made. User cannot be inducted "
                    "because they have left the server "
                    ":information_source:"
                ),
                ephemeral=True,
            )
            return

        await self._perform_induction(ctx, member, silent=True)


class EnsureMembersInductedCommandCog(TeXBotBaseCog):
    """Cog class that defines the "/ensure-members-inducted" command and call-back method."""

    # noinspection SpellCheckingInspection
    @discord.slash_command(  # type: ignore[no-untyped-call, misc]
        name="ensure-members-inducted",
        description="Ensures all users with the @Member role also have the @Guest role.",
    )
    @CommandChecks.check_interaction_user_has_committee_role
    @CommandChecks.check_interaction_user_in_main_guild
    async def ensure_members_inducted(self, ctx: TeXBotApplicationContext) -> None:
        """
        Definition & callback response of the "ensure_members_inducted" command.

        The "ensure_members_inducted" command ensures that users
        within your group's Discord guild that have the "Member" role
        have also been given the "Guest" role.
        """
        # NOTE: Shortcut accessors are placed at the top of the function, so that the exceptions they raise are displayed before any further errors may be sent
        main_guild: discord.Guild = self.bot.main_guild
        member_role: discord.Role = await self.bot.member_role
        guest_role: discord.Role = await self.bot.guest_role

        await ctx.defer(ephemeral=True)

        changes_made: bool = False

        member: discord.Member
        for member in main_guild.members:
            if guest_role in member.roles:
                continue

            if member_role in member.roles and guest_role not in member.roles:
                changes_made = True
                await member.add_roles(
                    guest_role,
                    reason=(
                        f"{ctx.user} used TeX Bot slash-command: \"/ensure-members-inducted\""
                    ),
                )

        await ctx.respond(
            (
                "All members successfully inducted"
                if changes_made
                else "No members required inducting"
            ),
            ephemeral=True,
        )<|MERGE_RESOLUTION|>--- conflicted
+++ resolved
@@ -74,19 +74,10 @@
             ).adelete()
 
         async for message in after.history():
-<<<<<<< HEAD
-            MESSAGE_IS_INTRODUCTION_REMINDER: bool = (
-                (
-                    "joined the " in message.content
-                ) and (
-                    " Discord guild but have not yet introduced" in message.content
-                ) and message.author.bot
-=======
-            message_is_introduction_reminder: bool = bool(
+            MESSAGE_IS_INTRODUCTION_REMINDER: bool = bool(
                 ("joined the " in message.content)
                 and (" Discord guild but have not yet introduced" in message.content)
                 and message.author.bot  # noqa: COM812
->>>>>>> b0862f23
             )
             if MESSAGE_IS_INTRODUCTION_REMINDER:
                 await message.delete(
