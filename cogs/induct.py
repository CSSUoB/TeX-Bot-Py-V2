"""Contains cog classes for any induction interactions."""

import contextlib
import random
import re
from typing import Literal

import discord
<<<<<<< HEAD
from discord.ext import commands

from cogs._command_checks import Checks
from cogs._utils import (
    TeXBotApplicationContext,
    TeXBotAutocompleteContext,
    TeXBotCog,
    capture_guild_does_not_exist_error,
)
=======

>>>>>>> da455fcb
from config import settings
from db.core.models import IntroductionReminderOptOutMember
from exceptions import (
    CommitteeRoleDoesNotExist,
    GuestRoleDoesNotExist,
    GuildDoesNotExist,
    MemberRoleDoesNotExist,
    RolesChannelDoesNotExist,
    RulesChannelDoesNotExist,
<<<<<<< HEAD
    UserNotInCSSDiscordServer,
=======
>>>>>>> da455fcb
)
from utils import (
    CommandChecks,
    TeXBotApplicationContext,
    TeXBotAutocompleteContext,
    TeXBotBaseCog,
)
from utils.error_capture_decorators import capture_guild_does_not_exist_error


class InductSendMessageCog(TeXBotBaseCog):
    """Cog class that defines the "/induct" command and its call-back method."""

<<<<<<< HEAD
    @TeXBotCog.listener()
=======
    @TeXBotBaseCog.listener()
>>>>>>> da455fcb
    @capture_guild_does_not_exist_error
    async def on_member_update(self, before: discord.Member, after: discord.Member) -> None:
        """
        Send a welcome message to this member's DMs & remove introduction reminder flags.

        These post-induction actions are only applied to users that have just been inducted as
        a guest into the CSS Discord server.
        """
<<<<<<< HEAD
=======
        # NOTE: Shortcut accessors are placed at the top of the function, so that the exceptions they raise are displayed before any further errors may be sent
>>>>>>> da455fcb
        guild: discord.Guild = self.bot.css_guild

        if before.guild != guild or after.guild != guild or before.bot or after.bot:
            return

        try:
            guest_role: discord.Role = await self.bot.guest_role
        except GuestRoleDoesNotExist:
            return

        if guest_role in before.roles or guest_role not in after.roles:
            return

        try:
            introduction_reminder_opt_out_member: IntroductionReminderOptOutMember = await IntroductionReminderOptOutMember.objects.aget(  # noqa: E501
                hashed_member_id=IntroductionReminderOptOutMember.hash_member_id(
                    before.id
                )
            )
        except IntroductionReminderOptOutMember.DoesNotExist:
            pass
        else:
            await introduction_reminder_opt_out_member.adelete()

        async for message in after.history():
            message_is_introduction_reminder: bool = (
                (
                    "joined the CSS Discord server but have not yet introduced"
                ) in message.content and message.author.bot
            )
            if message_is_introduction_reminder:
                await message.delete(
                    reason="Delete introduction reminders after member is inducted."
                )

        # noinspection PyUnusedLocal
        rules_channel_mention: str = "`#welcome`"
        with contextlib.suppress(RulesChannelDoesNotExist):
            rules_channel_mention = (await self.bot.rules_channel).mention

        # noinspection PyUnusedLocal
        roles_channel_mention: str = "#roles"
        with contextlib.suppress(RolesChannelDoesNotExist):
            roles_channel_mention = (await self.bot.roles_channel).mention

        user_type: Literal["guest", "member"] = "guest"
        with contextlib.suppress(MemberRoleDoesNotExist):
            if await self.bot.member_role in after.roles:
                user_type = "member"

        await after.send(
<<<<<<< HEAD
            f"**Congrats on joining the CSS Discord server as a {user_type}!**"
            " You now have access to contribute to all the public channels."
            "\n\nSome things to do to get started:"
            f"\n1. Check out our rules in {rules_channel_mention}"
            f"\n2. Head to {roles_channel_mention} and click on the icons to get"
            " optional roles like pronouns and year groups"
            "\n3. Change your nickname to whatever you wish others to refer to you as"
            " (You can do this by right-clicking your name in the members list"
            " to the right & selecting \"Edit Server Profile\")"
        )
        if user_type != "member":
            await after.send(
                "You can also get yourself an annual membership to CSS for only £5!"
                " Just head to https://cssbham.com/join."
                " You'll get awesome perks like a free T-shirt:shirt:,"
                " access to member only events:calendar_spiral:"
                " & a cool green name on the CSS Discord server:green_square:!"
                " Checkout all the perks at https://cssbham.com/membership."
=======
            f"**Congrats on joining the CSS Discord server as a {user_type}!** "
            "You now have access to contribute to all the public channels.\n\n"
            "Some things to do to get started:\n"
            f"1. Check out our rules in {rules_channel_mention}\n"
            f"2. Head to {roles_channel_mention} and click on the icons to get "
            "optional roles like pronouns and year groups\n"
            "3. Change your nickname to whatever you wish others to refer to you as "
            "(You can do this by right-clicking your name in the members list "
            "to the right & selecting \"Edit Server Profile\")."
        )
        if user_type != "member":
            await after.send(
                "You can also get yourself an annual membership to CSS for only £5! "
                "Just head to https://cssbham.com/join. "
                "You'll get awesome perks like a free T-shirt:shirt:, "
                "access to member only events:calendar_spiral: "
                "& a cool green name on the CSS Discord server:green_square:! "
                "Checkout all the perks at https://cssbham.com/membership."
>>>>>>> da455fcb
            )


class BaseInductCog(TeXBotBaseCog):
    """
    Base user-induction cog container class.

    Defines the methods for inducting users that are called by
    child user-induction cog container classes.
    """

    async def _perform_induction(self, ctx: TeXBotApplicationContext, induction_member: discord.Member, *, silent: bool) -> None:  # noqa: E501
        """Perform the actual process of inducting a member by giving them the Guest role."""
<<<<<<< HEAD
=======
        # NOTE: Shortcut accessors are placed at the top of the function, so that the exceptions they raise are displayed before any further errors may be sent
>>>>>>> da455fcb
        guest_role: discord.Role = await self.bot.guest_role

        if guest_role in induction_member.roles:
            await ctx.respond(
                (
                    ":information_source: No changes made. User has already been inducted. "
                    ":information_source:"
                ),
                ephemeral=True
            )
            return

        if induction_member.bot:
            await self.command_send_error(
                ctx,
                message="Member cannot be inducted because they are a bot."
            )
            return

        if not silent:
            general_channel: discord.TextChannel = await self.bot.general_channel

            # noinspection PyUnusedLocal
            roles_channel_mention: str = "#roles"
            with contextlib.suppress(RolesChannelDoesNotExist):
                roles_channel_mention = (await self.bot.roles_channel).mention

            # noinspection PyUnusedLocal
            committee_role_mention: str = "@Committee"
            with contextlib.suppress(CommitteeRoleDoesNotExist):
                committee_role_mention = (await self.bot.committee_role).mention

            await general_channel.send(
                f"""{
                    random.choice(settings["WELCOME_MESSAGES"]).replace(
                        "<User>",
                        induction_member.mention
                    ).replace("<@Committee>", committee_role_mention).strip()
                } :tada:\nRemember to grab your roles in {roles_channel_mention}"""
                f""" and say hello to everyone here! :wave:"""
            )

        await induction_member.add_roles(
            guest_role,
            reason=f"{ctx.user} used TeX Bot slash-command: \"/induct\""
        )

        applicant_role: discord.Role | None = discord.utils.get(
            self.bot.css_guild.roles,
            name="Applicant"
        )

        if applicant_role and applicant_role in induction_member.roles:
            await induction_member.remove_roles(
                applicant_role,
                reason=f"{ctx.user} used TeX Bot slash-command: \"/induct\""
            )

        await ctx.respond("User inducted successfully.", ephemeral=True)


class InductCommandCog(BaseInductCog):
    """Cog class that defines the "/induct" command and its call-back method."""

    @staticmethod
    async def autocomplete_get_members(ctx: TeXBotAutocompleteContext) -> set[discord.OptionChoice]:  # noqa: E501
        """
        Autocomplete callable that generates the set of available selectable members.

        This list of selectable members is used in any of the "induct" slash-command options
        that have a member input-type.
        """
        try:
            guild: discord.Guild = ctx.bot.css_guild
        except GuildDoesNotExist:
            return set()

        members: set[discord.Member] = {member for member in guild.members if not member.bot}

        try:
            guest_role: discord.Role = await ctx.bot.guest_role
        except GuestRoleDoesNotExist:
            return set()
        else:
            members = {member for member in members if guest_role not in member.roles}

        if not ctx.value or re.match(r"\A@.*\Z", ctx.value):
            return {
                discord.OptionChoice(name=f"@{member.name}", value=str(member.id))
                for member
                in members
            }

        return {
            discord.OptionChoice(name=member.name, value=str(member.id))
            for member
            in members
        }

    @discord.slash_command(  # type: ignore[no-untyped-call, misc]
        name="induct",
        description=(
            "Gives a user the @Guest role, then sends a message in #general saying hello."
        )
    )
    @discord.option(  # type: ignore[no-untyped-call, misc]
        name="user",
        description="The user to induct.",
        input_type=str,
        autocomplete=discord.utils.basic_autocomplete(autocomplete_get_members),  # type: ignore[arg-type]
        required=True,
        parameter_name="str_induct_member_id"
    )
    @discord.option(  # type: ignore[no-untyped-call, misc]
        name="silent",
        description="Triggers whether a message is sent or not.",
        input_type=bool,
        default=False,
        required=False
    )
<<<<<<< HEAD
    @commands.check_any(commands.check(Checks.check_interaction_user_in_css_guild))  # type: ignore[arg-type]
    @commands.check_any(commands.check(Checks.check_interaction_user_has_committee_role))  # type: ignore[arg-type]
=======
    @CommandChecks.check_interaction_user_has_committee_role
    @CommandChecks.check_interaction_user_in_css_guild
>>>>>>> da455fcb
    async def induct(self, ctx: TeXBotApplicationContext, str_induct_member_id: str, *, silent: bool) -> None:  # noqa: E501
        """
        Definition & callback response of the "induct" command.

        The "induct" command inducts a given member into the CSS Discord server by giving them
        the "Guest" role.
        """
<<<<<<< HEAD
        str_induct_member_id = str_induct_member_id.replace("<@", "").replace(">", "")

        if not re.match(r"\A\d{17,20}\Z", str_induct_member_id):
            await self.command_send_error(
                ctx,
                message=f"\"{str_induct_member_id}\" is not a valid user ID."
            )
            return

        induct_user: discord.User | None = self.bot.get_user(int(str_induct_member_id))
        if induct_user:
            try:
                induct_member: discord.Member = await self.bot.get_css_user(induct_user)
            except UserNotInCSSDiscordServer:
                induct_user = None

        if not induct_user:
            await self.command_send_error(
                ctx,
                message=f"Member with ID \"{str_induct_member_id}\" does not exist."
=======
        try:
            induct_member: discord.Member = await self.bot.get_member_from_str_id(
                str_induct_member_id
>>>>>>> da455fcb
            )
        except ValueError as e:
            await self.send_error(ctx, message=e.args[0])
            return

        # noinspection PyUnboundLocalVariable
        await self._perform_induction(ctx, induct_member, silent=silent)


class InductUserCommandsCog(BaseInductCog):
    """Cog class that defines the context menu induction commands & their call-back methods."""

    @discord.user_command(name="Induct User")  # type: ignore[no-untyped-call, misc]
<<<<<<< HEAD
    @commands.check_any(commands.check(Checks.check_interaction_user_in_css_guild))  # type: ignore[arg-type]
    @commands.check_any(commands.check(Checks.check_interaction_user_has_committee_role))  # type: ignore[arg-type]
=======
    @CommandChecks.check_interaction_user_has_committee_role
    @CommandChecks.check_interaction_user_in_css_guild
>>>>>>> da455fcb
    async def non_silent_induct(self, ctx: TeXBotApplicationContext, member: discord.Member) -> None:  # noqa: E501
        """
        Definition & callback response of the "non_silent_induct" user-context-command.

        The "non_silent_induct" command executes the same process as the
        "induct" slash-command, and thus inducts a given member into the CSS Discord server by
        giving them the "Guest" role, only without broadcasting a welcome message.
        """
        await self._perform_induction(ctx, member, silent=False)

    @discord.user_command(name="Silently Induct User")  # type: ignore[no-untyped-call, misc]
<<<<<<< HEAD
    @commands.check_any(commands.check(Checks.check_interaction_user_in_css_guild))  # type: ignore[arg-type]
    @commands.check_any(commands.check(Checks.check_interaction_user_has_committee_role))  # type: ignore[arg-type]
=======
    @CommandChecks.check_interaction_user_has_committee_role
    @CommandChecks.check_interaction_user_in_css_guild
>>>>>>> da455fcb
    async def silent_induct(self, ctx: TeXBotApplicationContext, member: discord.Member) -> None:  # noqa: E501
        """
        Definition & callback response of the "silent_induct" user-context-command.

        The "silent_induct" command executes the same process as the "induct" slash-command,
        and thus inducts a given member into the CSS Discord server by giving them the
        "Guest" role.
        """
        await self._perform_induction(ctx, member, silent=True)


class EnsureMembersInductedCommandCog(TeXBotBaseCog):
    """Cog class that defines the "/ensure-members-inducted" command and call-back method."""

    # noinspection SpellCheckingInspection
    @discord.slash_command(  # type: ignore[no-untyped-call, misc]
        name="ensure-members-inducted",
        description="Ensures all users with the @Member role also have the @Guest role."
    )
<<<<<<< HEAD
    @commands.check_any(commands.check(Checks.check_interaction_user_in_css_guild))  # type: ignore[arg-type]
    @commands.check_any(commands.check(Checks.check_interaction_user_has_committee_role))  # type: ignore[arg-type]
=======
    @CommandChecks.check_interaction_user_has_committee_role
    @CommandChecks.check_interaction_user_in_css_guild
>>>>>>> da455fcb
    async def ensure_members_inducted(self, ctx: TeXBotApplicationContext) -> None:
        """
        Definition & callback response of the "ensure_members_inducted" command.

        The "ensure_members_inducted" command ensures that users within the CSS Discord server
        that have the "Member" role have also been given the "Guest" role.
        """
<<<<<<< HEAD
=======
        # NOTE: Shortcut accessors are placed at the top of the function, so that the exceptions they raise are displayed before any further errors may be sent
>>>>>>> da455fcb
        css_guild: discord.Guild = self.bot.css_guild
        member_role: discord.Role = await self.bot.member_role
        guest_role: discord.Role = await self.bot.guest_role

        await ctx.defer(ephemeral=True)

        changes_made: bool = False

        member: discord.Member
        for member in css_guild.members:
            if guest_role in member.roles:
                continue

            if member_role in member.roles and guest_role not in member.roles:
                changes_made = True
                await member.add_roles(
                    guest_role,
                    reason=(
                        f"{ctx.user} used TeX Bot slash-command: \"/ensure-members-inducted\""
                    )
                )

        await ctx.respond(
            (
                "All members successfully inducted"
                if changes_made
                else "No members required inducting"
            ),
            ephemeral=True
        )<|MERGE_RESOLUTION|>--- conflicted
+++ resolved
@@ -6,19 +6,7 @@
 from typing import Literal
 
 import discord
-<<<<<<< HEAD
-from discord.ext import commands
-
-from cogs._command_checks import Checks
-from cogs._utils import (
-    TeXBotApplicationContext,
-    TeXBotAutocompleteContext,
-    TeXBotCog,
-    capture_guild_does_not_exist_error,
-)
-=======
-
->>>>>>> da455fcb
+
 from config import settings
 from db.core.models import IntroductionReminderOptOutMember
 from exceptions import (
@@ -28,10 +16,6 @@
     MemberRoleDoesNotExist,
     RolesChannelDoesNotExist,
     RulesChannelDoesNotExist,
-<<<<<<< HEAD
-    UserNotInCSSDiscordServer,
-=======
->>>>>>> da455fcb
 )
 from utils import (
     CommandChecks,
@@ -45,11 +29,7 @@
 class InductSendMessageCog(TeXBotBaseCog):
     """Cog class that defines the "/induct" command and its call-back method."""
 
-<<<<<<< HEAD
-    @TeXBotCog.listener()
-=======
     @TeXBotBaseCog.listener()
->>>>>>> da455fcb
     @capture_guild_does_not_exist_error
     async def on_member_update(self, before: discord.Member, after: discord.Member) -> None:
         """
@@ -58,10 +38,7 @@
         These post-induction actions are only applied to users that have just been inducted as
         a guest into the CSS Discord server.
         """
-<<<<<<< HEAD
-=======
         # NOTE: Shortcut accessors are placed at the top of the function, so that the exceptions they raise are displayed before any further errors may be sent
->>>>>>> da455fcb
         guild: discord.Guild = self.bot.css_guild
 
         if before.guild != guild or after.guild != guild or before.bot or after.bot:
@@ -113,26 +90,6 @@
                 user_type = "member"
 
         await after.send(
-<<<<<<< HEAD
-            f"**Congrats on joining the CSS Discord server as a {user_type}!**"
-            " You now have access to contribute to all the public channels."
-            "\n\nSome things to do to get started:"
-            f"\n1. Check out our rules in {rules_channel_mention}"
-            f"\n2. Head to {roles_channel_mention} and click on the icons to get"
-            " optional roles like pronouns and year groups"
-            "\n3. Change your nickname to whatever you wish others to refer to you as"
-            " (You can do this by right-clicking your name in the members list"
-            " to the right & selecting \"Edit Server Profile\")"
-        )
-        if user_type != "member":
-            await after.send(
-                "You can also get yourself an annual membership to CSS for only £5!"
-                " Just head to https://cssbham.com/join."
-                " You'll get awesome perks like a free T-shirt:shirt:,"
-                " access to member only events:calendar_spiral:"
-                " & a cool green name on the CSS Discord server:green_square:!"
-                " Checkout all the perks at https://cssbham.com/membership."
-=======
             f"**Congrats on joining the CSS Discord server as a {user_type}!** "
             "You now have access to contribute to all the public channels.\n\n"
             "Some things to do to get started:\n"
@@ -151,7 +108,6 @@
                 "access to member only events:calendar_spiral: "
                 "& a cool green name on the CSS Discord server:green_square:! "
                 "Checkout all the perks at https://cssbham.com/membership."
->>>>>>> da455fcb
             )
 
 
@@ -165,10 +121,7 @@
 
     async def _perform_induction(self, ctx: TeXBotApplicationContext, induction_member: discord.Member, *, silent: bool) -> None:  # noqa: E501
         """Perform the actual process of inducting a member by giving them the Guest role."""
-<<<<<<< HEAD
-=======
         # NOTE: Shortcut accessors are placed at the top of the function, so that the exceptions they raise are displayed before any further errors may be sent
->>>>>>> da455fcb
         guest_role: discord.Role = await self.bot.guest_role
 
         if guest_role in induction_member.roles:
@@ -289,13 +242,8 @@
         default=False,
         required=False
     )
-<<<<<<< HEAD
-    @commands.check_any(commands.check(Checks.check_interaction_user_in_css_guild))  # type: ignore[arg-type]
-    @commands.check_any(commands.check(Checks.check_interaction_user_has_committee_role))  # type: ignore[arg-type]
-=======
     @CommandChecks.check_interaction_user_has_committee_role
     @CommandChecks.check_interaction_user_in_css_guild
->>>>>>> da455fcb
     async def induct(self, ctx: TeXBotApplicationContext, str_induct_member_id: str, *, silent: bool) -> None:  # noqa: E501
         """
         Definition & callback response of the "induct" command.
@@ -303,35 +251,12 @@
         The "induct" command inducts a given member into the CSS Discord server by giving them
         the "Guest" role.
         """
-<<<<<<< HEAD
-        str_induct_member_id = str_induct_member_id.replace("<@", "").replace(">", "")
-
-        if not re.match(r"\A\d{17,20}\Z", str_induct_member_id):
-            await self.command_send_error(
-                ctx,
-                message=f"\"{str_induct_member_id}\" is not a valid user ID."
-            )
-            return
-
-        induct_user: discord.User | None = self.bot.get_user(int(str_induct_member_id))
-        if induct_user:
-            try:
-                induct_member: discord.Member = await self.bot.get_css_user(induct_user)
-            except UserNotInCSSDiscordServer:
-                induct_user = None
-
-        if not induct_user:
-            await self.command_send_error(
-                ctx,
-                message=f"Member with ID \"{str_induct_member_id}\" does not exist."
-=======
         try:
             induct_member: discord.Member = await self.bot.get_member_from_str_id(
                 str_induct_member_id
->>>>>>> da455fcb
             )
         except ValueError as e:
-            await self.send_error(ctx, message=e.args[0])
+            await self.command_send_error(ctx, message=e.args[0])
             return
 
         # noinspection PyUnboundLocalVariable
@@ -342,13 +267,8 @@
     """Cog class that defines the context menu induction commands & their call-back methods."""
 
     @discord.user_command(name="Induct User")  # type: ignore[no-untyped-call, misc]
-<<<<<<< HEAD
-    @commands.check_any(commands.check(Checks.check_interaction_user_in_css_guild))  # type: ignore[arg-type]
-    @commands.check_any(commands.check(Checks.check_interaction_user_has_committee_role))  # type: ignore[arg-type]
-=======
     @CommandChecks.check_interaction_user_has_committee_role
     @CommandChecks.check_interaction_user_in_css_guild
->>>>>>> da455fcb
     async def non_silent_induct(self, ctx: TeXBotApplicationContext, member: discord.Member) -> None:  # noqa: E501
         """
         Definition & callback response of the "non_silent_induct" user-context-command.
@@ -360,13 +280,8 @@
         await self._perform_induction(ctx, member, silent=False)
 
     @discord.user_command(name="Silently Induct User")  # type: ignore[no-untyped-call, misc]
-<<<<<<< HEAD
-    @commands.check_any(commands.check(Checks.check_interaction_user_in_css_guild))  # type: ignore[arg-type]
-    @commands.check_any(commands.check(Checks.check_interaction_user_has_committee_role))  # type: ignore[arg-type]
-=======
     @CommandChecks.check_interaction_user_has_committee_role
     @CommandChecks.check_interaction_user_in_css_guild
->>>>>>> da455fcb
     async def silent_induct(self, ctx: TeXBotApplicationContext, member: discord.Member) -> None:  # noqa: E501
         """
         Definition & callback response of the "silent_induct" user-context-command.
@@ -386,13 +301,8 @@
         name="ensure-members-inducted",
         description="Ensures all users with the @Member role also have the @Guest role."
     )
-<<<<<<< HEAD
-    @commands.check_any(commands.check(Checks.check_interaction_user_in_css_guild))  # type: ignore[arg-type]
-    @commands.check_any(commands.check(Checks.check_interaction_user_has_committee_role))  # type: ignore[arg-type]
-=======
     @CommandChecks.check_interaction_user_has_committee_role
     @CommandChecks.check_interaction_user_in_css_guild
->>>>>>> da455fcb
     async def ensure_members_inducted(self, ctx: TeXBotApplicationContext) -> None:
         """
         Definition & callback response of the "ensure_members_inducted" command.
@@ -400,10 +310,7 @@
         The "ensure_members_inducted" command ensures that users within the CSS Discord server
         that have the "Member" role have also been given the "Guest" role.
         """
-<<<<<<< HEAD
-=======
         # NOTE: Shortcut accessors are placed at the top of the function, so that the exceptions they raise are displayed before any further errors may be sent
->>>>>>> da455fcb
         css_guild: discord.Guild = self.bot.css_guild
         member_role: discord.Role = await self.bot.member_role
         guest_role: discord.Role = await self.bot.guest_role
