--- conflicted
+++ resolved
@@ -101,16 +101,6 @@
 
         try:
             await after.send(
-<<<<<<< HEAD
-                f"You can also get yourself an annual membership "
-                f"to {self.bot.group_full_name} for only £5! "
-                f"""Just head to {settings["PURCHASE_MEMBERSHIP_LINK"]}. """
-                "You'll get awesome perks like a free T-shirt:shirt:, "
-                "access to member only events:calendar_spiral: "
-                f"& a cool green name on the {self.bot.group_short_name} Discord server"
-                ":green_square:! "
-                f"Checkout all the perks at {settings["MEMBERSHIP_PERKS_LINKS"]}",
-=======
                 f"**Congrats on joining the {self.bot.group_short_name} Discord server "
                 f"as a {user_type}!** "
                 "You now have access to communicate in all the public channels.\n\n"
@@ -126,18 +116,17 @@
                 await after.send(
                     f"You can also get yourself an annual membership "
                     f"to {self.bot.group_full_name} for only £5! "
-                    f"""Just head to {settings["PURCHASE_MEMBERSHIP_URL"]}. """
+                    f"""Just head to {settings["PURCHASE_MEMBERSHIP_LINK"]}. """
                     "You'll get awesome perks like a free T-shirt:shirt:, "
                     "access to member only events:calendar_spiral: "
                     f"& a cool green name on the {self.bot.group_short_name} Discord server"
                     ":green_square:! "
-                    f"Checkout all the perks at {settings["MEMBERSHIP_PERKS_URL"]}",
+                    f"Checkout all the perks at {settings["MEMBERSHIP_PERKS_LINKS"]}",
                 )
         except discord.Forbidden:
             logger.info(
                 "Failed to open DM channel to user %s so no welcome message was sent.",
                 after,
->>>>>>> 33811b0e
             )
 
 
