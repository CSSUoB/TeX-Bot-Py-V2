"""Contains cog classes for any induction interactions."""

import contextlib
import logging
import random
<<<<<<< HEAD
from typing import TYPE_CHECKING
=======
import re
from logging import Logger
from typing import Literal
>>>>>>> 0da2fc24

import discord

from config import settings
from db.core.models import IntroductionReminderOptOutMember
from exceptions import (
    ApplicantRoleDoesNotExistError,
    CommitteeRoleDoesNotExistError,
    GuestRoleDoesNotExistError,
    GuildDoesNotExistError,
    MemberRoleDoesNotExistError,
)
from utils import (
    CommandChecks,
    TeXBotBaseCog,
)
from utils.error_capture_decorators import capture_guild_does_not_exist_error

<<<<<<< HEAD
if TYPE_CHECKING:
    from collections.abc import Sequence
    from collections.abc import Set as AbstractSet
    from logging import Logger
    from typing import Final, Literal

    from utils import (
        TeXBotApplicationContext,
        TeXBotAutocompleteContext,
    )

__all__: "Sequence[str]" = (
    "BaseInductCog",
    "EnsureMembersInductedCommandCog",
    "InductContextCommandsCog",
    "InductSendMessageCog",
    "InductSlashCommandCog",
)

logger: "Final[Logger]" = logging.getLogger("TeX-Bot")
=======
logger: Logger = logging.getLogger("texbot")
>>>>>>> 0da2fc24


class InductSendMessageCog(TeXBotBaseCog):
    """Cog class that defines the "/induct" command and its call-back method."""

    @TeXBotBaseCog.listener()
    @capture_guild_does_not_exist_error
    async def on_member_update(self, before: discord.Member, after: discord.Member) -> None:
        """
        Send a welcome message to this member's DMs & remove introduction reminder flags.

        These post-induction actions are only applied to users that have just been inducted as
        a guest into your group's Discord guild.
        """
        # NOTE: Shortcut accessors are placed at the top of the function, so that the exceptions they raise are displayed before any further errors may be sent
        main_guild: discord.Guild = self.bot.main_guild

        if before.guild != main_guild or after.guild != main_guild or before.bot or after.bot:
            return

        try:
            guest_role: discord.Role = await self.bot.guest_role
        except GuestRoleDoesNotExistError:
            return

        if guest_role in before.roles or guest_role not in after.roles:
            return

        with contextlib.suppress(IntroductionReminderOptOutMember.DoesNotExist):
            await (
                await IntroductionReminderOptOutMember.objects.aget(discord_id=before.id)
            ).adelete()

        reminder_message: discord.Message
        async for reminder_message in after.history():
            MESSAGE_IS_INTRODUCTION_REMINDER: bool = bool(
                ("joined the " in reminder_message.content)
                and (" Discord guild but have not yet introduced" in reminder_message.content)
                and reminder_message.author.bot
            )
            if MESSAGE_IS_INTRODUCTION_REMINDER:
                await reminder_message.delete(
                    reason="Delete introduction reminders after member is inducted.",
                )

        user_type: Literal["guest", "member"]
        try:
            user_type = "member" if await self.bot.member_role in after.roles else "guest"
        except MemberRoleDoesNotExistError:
            user_type = "guest"

        messages_to_send: list[str] = [
            (
                f"**Congrats on joining the {self.bot.group_short_name} Discord server "
                f"as a {user_type}!** "
                "You now have access to communicate in all the public channels.\n\n"
                "Some things to do to get started:\n"
                f"1. Check out our rules in {
                    await self.bot.get_mention_string(self.bot.rules_channel)
                }\n"
                f"2. Head to {
                    await self.bot.get_mention_string(self.bot.roles_channel)
                } and click on the icons to get optional roles like pronouns and year groups\n"
                "3. Change your nickname to whatever you wish others to refer to you as "
                "(You can do this by right-clicking your name in the members-list "
                'to the right & selecting "Edit Server Profile").'
            ),
        ]

        if user_type != "member":
            messages_to_send.append(
                f"You can also get yourself an annual membership "
                f"to {self.bot.group_full_name} for only £5! "
                f"Just head to {settings['PURCHASE_MEMBERSHIP_URL']}. "
                "You'll get awesome perks like a free T-shirt:shirt:, "
                "access to member only events:calendar_spiral: and a cool green name on "
                f"the {self.bot.group_short_name} Discord server:green_square:! "
                f"Checkout all the perks at {settings['MEMBERSHIP_PERKS_URL']}",
            )

        try:
            message_to_send: str
            for message_to_send in messages_to_send:
                await after.send(message_to_send)
        except discord.Forbidden:
            logger.info(
                "Failed to open DM channel to user %s so no welcome message was sent.", after
            )


class BaseInductCog(TeXBotBaseCog):
    """
    Base user-induction cog container class.

    Defines the methods for inducting users that are called by
    child user-induction cog container classes.
    """

    async def get_random_welcome_message(
        self, induction_member: discord.User | discord.Member | None = None
    ) -> str:
        """Get & format a random welcome message."""
        random_welcome_message: str = random.choice(tuple(settings["WELCOME_MESSAGES"]))  # noqa: S311

        if "<User>" in random_welcome_message:
            if not induction_member:
                logger.warning("No user provided, when retrieving a random welcome message.")

                return await self.get_random_welcome_message(induction_member)

            random_welcome_message = random_welcome_message.replace(
                "<User>",
                induction_member.mention,
            )

        if "<Committee>" in random_welcome_message:
            try:
                committee_role_mention: str = (await self.bot.committee_role).mention
            except CommitteeRoleDoesNotExistError:
                logger.warning(
                    "Committee role does not exist, when retrieving a random welcome message.",
                )

                return await self.get_random_welcome_message(induction_member)
            else:
                random_welcome_message = random_welcome_message.replace(
                    "<Committee>",
                    committee_role_mention,
                )

        if "<Purchase_Membership_URL>" in random_welcome_message:
            if not settings["PURCHASE_MEMBERSHIP_URL"]:
                logger.warning(
                    "Env variable `PURCHASE_MEMBERSHIP_URL` is not set, "
                    "when retrieving a random welcome message.",
                )

                return await self.get_random_welcome_message(induction_member)

            random_welcome_message = random_welcome_message.replace(
                "<Purchase_Membership_URL>",
                settings["PURCHASE_MEMBERSHIP_URL"],
            )

        if "<Group_Name>" in random_welcome_message:
            random_welcome_message = random_welcome_message.replace(
                "<Group_Name>",
                self.bot.group_short_name,
            )

        return random_welcome_message.strip()

    async def _perform_induction(
        self,
        ctx: "TeXBotApplicationContext",
        induction_member: discord.Member,
        *,
        silent: bool,
    ) -> None:
        """Perform the actual process of inducting a member by giving them the Guest role."""
        # NOTE: Shortcut accessors are placed at the top of the function, so that the exceptions they raise are displayed before any further errors may be sent
        main_guild: discord.Guild = self.bot.main_guild
        guest_role: discord.Role = await self.bot.guest_role

        await ctx.defer(ephemeral=True)
        async with ctx.typing():
            logger.debug("Inducting member %s, silent=%s", induction_member, silent)

            INDUCT_AUDIT_MESSAGE: Final[str] = (
                f'{ctx.user} used TeX Bot slash-command: "/induct"'
            )

            intro_channel: discord.TextChannel | None = discord.utils.get(
                main_guild.text_channels,
                name="introductions",
            )

            if induction_member.bot:
                await self.command_send_error(
                    ctx,
                    message="Member cannot be inducted because they are a bot.",
                )
                return

            if guest_role in induction_member.roles:
                await ctx.respond(
                    content=(
                        ":information_source: No changes made. "
                        "User has already been inducted. :information_source:"
                    ),
                    ephemeral=True,
                )
                return

            if not silent:
                await (await self.bot.general_channel).send(
                    f"{await self.get_random_welcome_message(induction_member)} :tada:\n"
                    f"Remember to grab your roles in {
                        await self.bot.get_mention_string(self.bot.roles_channel)
                    } and say hello to everyone here! :wave:",
                )

            await induction_member.add_roles(
                guest_role,
                reason=INDUCT_AUDIT_MESSAGE,
            )

            try:
                applicant_role: discord.Role = await ctx.bot.applicant_role
            except ApplicantRoleDoesNotExistError:
                pass
            else:
                if applicant_role in induction_member.roles:
                    await induction_member.remove_roles(
                        applicant_role,
                        reason=INDUCT_AUDIT_MESSAGE,
                    )

            tex_emoji: discord.Emoji | None = self.bot.get_emoji(743218410409820213)
            if not tex_emoji:
                tex_emoji = discord.utils.get(main_guild.emojis, name="TeX")

            if intro_channel:
                recent_message: discord.Message
                for recent_message in await intro_channel.history(limit=30).flatten():
                    if recent_message.author.id == induction_member.id:
                        try:
                            if tex_emoji:
                                await recent_message.add_reaction(tex_emoji)
                            await recent_message.add_reaction("👋")
                        except discord.Forbidden as e:
                            if "90001" not in str(e):
                                raise e from e

                            logger.info(
                                "Failed to add reactions because the user, %s, "
                                "has blocked TeX-Bot.",
                                recent_message.author,
                            )
                        break

            await ctx.followup.send(
                content=":white_check_mark: User inducted successfully.",
                ephemeral=True,
            )


class InductSlashCommandCog(BaseInductCog):
    """Cog class that defines the "/induct" command and its call-back method."""

<<<<<<< HEAD
    @staticmethod
    async def autocomplete_get_members(
        ctx: "TeXBotAutocompleteContext",
    ) -> "AbstractSet[discord.OptionChoice] | AbstractSet[str]":
=======
    @classmethod
    async def autocomplete_get_members(cls, ctx: TeXBotAutocompleteContext) -> set[discord.OptionChoice]:  # noqa: E501
>>>>>>> 0da2fc24
        """
        Autocomplete callable that generates the set of available selectable members.

        This list of selectable members is used in any of the "induct" slash-command options
        that have a member input-type.
        """
        try:
            main_guild: discord.Guild = ctx.bot.main_guild
            guest_role: discord.Role = await ctx.bot.guest_role
        except (GuildDoesNotExistError, GuestRoleDoesNotExistError):
            return set()

        members: set[discord.Member] = {
            member
            for member in main_guild.members
            if not member.bot and guest_role not in member.roles
        }

        if not ctx.value or ctx.value.startswith("@"):
            return {
                discord.OptionChoice(name=f"@{member.name}", value=str(member.id))
                for member in members
            }

        return {
            discord.OptionChoice(name=member.name, value=str(member.id)) for member in members
        }

    @discord.slash_command(  # type: ignore[no-untyped-call, misc]
        name="induct",
        description=(
            "Gives a user the @Guest role, then sends a message in #general saying hello."
        ),
    )
    @discord.option(  # type: ignore[no-untyped-call, misc]
        name="user",
        description="The user to induct.",
        input_type=str,
        autocomplete=discord.utils.basic_autocomplete(autocomplete_get_members),  # type: ignore[arg-type]
        required=True,
        parameter_name="str_induct_member_id",
    )
    @discord.option(  # type: ignore[no-untyped-call, misc]
        name="silent",
        description="Triggers whether a message is sent or not.",
        input_type=bool,
        default=False,
        required=False,
    )
    @CommandChecks.check_interaction_user_has_committee_role
    @CommandChecks.check_interaction_user_in_main_guild
    async def induct(  # type: ignore[misc]
        self, ctx: "TeXBotApplicationContext", str_induct_member_id: str, *, silent: bool
    ) -> None:
        """
        Definition & callback response of the "induct" command.

        The "induct" command inducts a given member into your group's Discord guild
        by giving them the "Guest" role.
        """
        member_id_not_integer_error: ValueError
        try:
            induct_member: discord.Member = await self.bot.get_member_from_str_id(
                str_induct_member_id,
            )
        except ValueError as member_id_not_integer_error:
            await self.command_send_error(ctx, message=member_id_not_integer_error.args[0])
            return

        await self._perform_induction(ctx, induct_member, silent=silent)


class InductContextCommandsCog(BaseInductCog):
    """Cog class to define the context-menu induction commands and their call-back methods."""

    @discord.user_command(name="Induct User")  # type: ignore[no-untyped-call, misc]
    @CommandChecks.check_interaction_user_has_committee_role
    @CommandChecks.check_interaction_user_in_main_guild
    async def non_silent_user_induct(  # type: ignore[misc]
        self, ctx: "TeXBotApplicationContext", member: discord.Member
    ) -> None:
        """
        Definition & callback response of the "non_silent_induct" user-context-command.

        The "non_silent_induct" command executes the same process
        as the "induct" slash-command, using the user-context-menu.
        Therefore, it will induct a given member into your group's Discord guild
        by giving them the "Guest" role.
        """
        await self._perform_induction(ctx, member, silent=False)

    @discord.user_command(name="Silently Induct User")  # type: ignore[no-untyped-call, misc]
    @CommandChecks.check_interaction_user_has_committee_role
    @CommandChecks.check_interaction_user_in_main_guild
    async def silent_user_induct(  # type: ignore[misc]
        self, ctx: "TeXBotApplicationContext", member: discord.Member
    ) -> None:
        """
        Definition & callback response of the "silent_induct" user-context-command.

        The "silent_induct" command executes the same process as the "induct" slash-command,
        using the user-context-menu.
        Therefore, it will induct a given member into your group's Discord guild
        by giving them the "Guest" role, only without broadcasting a welcome message.
        """
        await self._perform_induction(ctx, member, silent=True)

    @discord.message_command(name="Induct Message Author")  # type: ignore[no-untyped-call, misc]
    @CommandChecks.check_interaction_user_has_committee_role
    @CommandChecks.check_interaction_user_in_main_guild
    async def non_silent_message_induct(  # type: ignore[misc]
        self, ctx: "TeXBotApplicationContext", message: discord.Message
    ) -> None:
        """
        Definition and callback response of the "non_silent_induct" message-context-command.

        The "non_silent_induct" command executes the same process
        as the "induct" slash-command, using the message-context-menu.
        Therefore, it will induct a given member into your group's Discord guild
        by giving them the "Guest" role.
        """
        try:
            member: discord.Member = await self.bot.get_member_from_str_id(
                str(message.author.id),
            )
        except ValueError:
            await ctx.respond(
                (
                    ":information_source: No changes made. User cannot be inducted "
                    "because they have left the server "
                    ":information_source:"
                ),
                ephemeral=True,
            )
            return

        await self._perform_induction(ctx, member, silent=False)


class EnsureMembersInductedCommandCog(TeXBotBaseCog):
    """Cog class that defines the "/ensure-members-inducted" command and call-back method."""

    @discord.slash_command(  # type: ignore[no-untyped-call, misc]
        name="ensure-members-inducted",
        description="Ensures all users with the @Member role also have the @Guest role.",
    )
    @CommandChecks.check_interaction_user_has_committee_role
    @CommandChecks.check_interaction_user_in_main_guild
    async def ensure_members_inducted(self, ctx: "TeXBotApplicationContext") -> None:  # type: ignore[misc]
        """
        Definition & callback response of the "ensure_members_inducted" command.

        The "ensure_members_inducted" command ensures that users
        within your group's Discord guild that have the "Member" role
        have also been given the "Guest" role.
        """
        # NOTE: Shortcut accessors are placed at the top of the function, so that the exceptions they raise are displayed before any further errors may be sent
        main_guild: discord.Guild = self.bot.main_guild
        member_role: discord.Role = await self.bot.member_role
        guest_role: discord.Role = await self.bot.guest_role

        await ctx.defer(ephemeral=True)

        changes_made: bool = False

        member: discord.Member
        for member in main_guild.members:
            if guest_role in member.roles:
                continue

            if member_role in member.roles and guest_role not in member.roles:
                changes_made = True
                await member.add_roles(
                    guest_role,
                    reason=(
                        f'{ctx.user} used TeX Bot slash-command: "/ensure-members-inducted"'
                    ),
                )

        await ctx.respond(
            (
                "All members successfully inducted"
                if changes_made
                else "No members required inducting"
            ),
            ephemeral=True,
        )<|MERGE_RESOLUTION|>--- conflicted
+++ resolved
@@ -3,13 +3,7 @@
 import contextlib
 import logging
 import random
-<<<<<<< HEAD
 from typing import TYPE_CHECKING
-=======
-import re
-from logging import Logger
-from typing import Literal
->>>>>>> 0da2fc24
 
 import discord
 
@@ -28,7 +22,6 @@
 )
 from utils.error_capture_decorators import capture_guild_does_not_exist_error
 
-<<<<<<< HEAD
 if TYPE_CHECKING:
     from collections.abc import Sequence
     from collections.abc import Set as AbstractSet
@@ -49,9 +42,6 @@
 )
 
 logger: "Final[Logger]" = logging.getLogger("TeX-Bot")
-=======
-logger: Logger = logging.getLogger("texbot")
->>>>>>> 0da2fc24
 
 
 class InductSendMessageCog(TeXBotBaseCog):
@@ -302,15 +292,10 @@
 class InductSlashCommandCog(BaseInductCog):
     """Cog class that defines the "/induct" command and its call-back method."""
 
-<<<<<<< HEAD
     @staticmethod
     async def autocomplete_get_members(
         ctx: "TeXBotAutocompleteContext",
     ) -> "AbstractSet[discord.OptionChoice] | AbstractSet[str]":
-=======
-    @classmethod
-    async def autocomplete_get_members(cls, ctx: TeXBotAutocompleteContext) -> set[discord.OptionChoice]:  # noqa: E501
->>>>>>> 0da2fc24
         """
         Autocomplete callable that generates the set of available selectable members.
 
