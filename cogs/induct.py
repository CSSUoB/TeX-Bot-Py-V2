--- conflicted
+++ resolved
@@ -309,11 +309,7 @@
         else:
             members = {member for member in members if guest_role not in member.roles}
 
-<<<<<<< HEAD
-        if not ctx.value or re.fullmatch(r"\A@.*\Z", ctx.value):
-=======
         if not ctx.value or ctx.value.startswith("@"):
->>>>>>> 393f7738
             return {
                 discord.OptionChoice(name=f"@{member.name}", value=str(member.id))
                 for member
