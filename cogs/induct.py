--- conflicted
+++ resolved
@@ -73,11 +73,7 @@
             ).adelete()
 
         async for message in after.history():
-<<<<<<< HEAD
-            message_is_introduction_reminder: bool = bool (
-=======
             message_is_introduction_reminder: bool = bool(
->>>>>>> b53716f9
                 ("joined the " in message.content)
                 and (" Discord guild but have not yet introduced" in message.content)
                 and message.author.bot  # noqa: COM812
