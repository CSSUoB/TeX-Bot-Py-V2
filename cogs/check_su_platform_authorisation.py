--- conflicted
+++ resolved
@@ -30,24 +30,6 @@
 
 logger: "Final[Logger]" = logging.getLogger("TeX-Bot")
 
-<<<<<<< HEAD
-=======
-REQUEST_HEADERS: "Final[Mapping[str, str]]" = {
-    "Cache-Control": "no-cache",
-    "Pragma": "no-cache",
-    "Expires": "0",
-}
-
-REQUEST_COOKIES: "Final[Mapping[str, str]]" = {
-    ".AspNet.SharedCookie": settings["SU_PLATFORM_ACCESS_COOKIE"]
-}
-
-SU_PLATFORM_PROFILE_URL: "Final[str]" = "https://guildofstudents.com/profile"
-SU_PLATFORM_ORGANISATION_URL: "Final[str]" = (
-    "https://www.guildofstudents.com/organisation/admin"
-)
-
->>>>>>> 8e0d5350
 
 class SUPlatformAccessCookieStatus(Enum):
     """Enum class defining the status of the SU Platform Access Cookie."""
