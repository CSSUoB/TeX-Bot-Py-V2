--- conflicted
+++ resolved
@@ -701,14 +701,7 @@
 
         audit_log_entry: discord.AuditLogEntry
         async for audit_log_entry in main_guild.audit_logs(limit=5):
-<<<<<<< HEAD
             logger.debug("Checking audit log entry: %s", str(audit_log_entry))
-            AUDIT_LOG_ENTRY_IS_AUTOMOD_ACTION: bool = audit_log_entry.action == (
-                discord.AuditLogAction.auto_moderation_user_communication_disabled
-            )
-            if AUDIT_LOG_ENTRY_IS_AUTOMOD_ACTION:
-                logger.debug("Matched auto mod log entry!")
-=======
             FOUND_CORRECT_AUDIT_LOG_ENTRY: bool = (
                 audit_log_entry.target == after
                 and audit_log_entry.action == (
@@ -716,7 +709,7 @@
                 )
             )
             if FOUND_CORRECT_AUDIT_LOG_ENTRY:
->>>>>>> 181ffe0e
+                logger.debug("Found it!")
                 await self._confirm_manual_add_strike(
                     strike_user=after,
                     action=audit_log_entry.action,
