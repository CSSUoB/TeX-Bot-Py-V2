--- conflicted
+++ resolved
@@ -505,18 +505,7 @@
                 str(fetch_log_channel_error),
             ) from fetch_log_channel_error
 
-<<<<<<< HEAD
-        MODERATION_ACTIONS: Final[Mapping[discord.AuditLogAction, str]] = {
-            discord.AuditLogAction.member_update: "timed-out",
-            discord.AuditLogAction.auto_moderation_user_communication_disabled: "timed-out",
-            discord.AuditLogAction.kick: "kicked",
-            discord.AuditLogAction.ban: "banned",
-        }
-
-        member_strikes: DiscordMemberStrikes = (
-=======
         member_strikes: DiscordMemberStrikes = (  # type: ignore[assignment]
->>>>>>> 3ff56828
             await DiscordMemberStrikes.objects.aget_or_create(
                 discord_id=strike_user.id,
             )
