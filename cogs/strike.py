--- conflicted
+++ resolved
@@ -1,22 +1,5 @@
 """Contains cog classes for any strike interactions."""
 
-<<<<<<< HEAD
-from collections.abc import Sequence
-
-__all__: Sequence[str] = (
-    "BaseStrikeCog",
-    "ConfirmManualModerationView",
-    "ConfirmStrikeMemberView",
-    "ConfirmStrikesOutOfSyncWithBanView",
-    "ManualModerationCog",
-    "perform_moderation_action",
-    "StrikeCommandCog",
-    "StrikeContextCommandsCog",
-)
-
-
-=======
->>>>>>> 78b85c58
 import asyncio
 import contextlib
 import datetime
