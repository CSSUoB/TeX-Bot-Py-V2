--- conflicted
+++ resolved
@@ -553,7 +553,6 @@
                 view=ConfirmStrikesOutOfSyncWithBanView(),
             )
 
-<<<<<<< HEAD
             out_of_sync_ban_button_interaction: discord.Interaction = (
                 await self.bot.wait_for(
                     "interaction",
@@ -570,43 +569,10 @@
                             "yes_out_of_sync_ban_member",
                             "no_out_of_sync_ban_member",
                         }
-=======
-            out_of_sync_ban_button_interaction: discord.Interaction = await self.bot.wait_for(
-                "interaction",
-                check=lambda interaction: (
-                    interaction.type == discord.InteractionType.component
-                    and (
-                        (interaction.user == applied_action_user)
-                        if not applied_action_user.bot
-                        else (committee_role in interaction.user.roles)
-                    )
-                    and interaction.channel == confirmation_message_channel
-                    and "custom_id" in interaction.data
-                    and interaction.data["custom_id"] in {
-                        "yes_out_of_sync_ban_member",
-                        "no_out_of_sync_ban_member",
-                    }
-                ),
-            )
-
-            if out_of_sync_ban_button_interaction.data["custom_id"] == "no_out_of_sync_ban_member":  # type: ignore[index, typeddict-item]  # noqa: E501
-                await out_of_sync_ban_confirmation_message.edit(
-                    content=(
-                        f"Aborted performing ban action upon {strike_user.mention}. "
-                        "(This manual moderation action has not been tracked.)\n"
-                        "ᴛʜɪs ᴍᴇssᴀɢᴇ ᴡɪʟʟ ʙᴇ ᴅᴇʟᴇᴛᴇᴅ"
-                        f"""{
-                            discord.utils.format_dt(
-                                discord.utils.utcnow() + datetime.timedelta(minutes=2),
-                                "R"
-                            )
-                        }"""
->>>>>>> f19d9f23
                     ),
                 )
             )
 
-<<<<<<< HEAD
             match out_of_sync_ban_button_interaction.data["custom_id"]:  # type: ignore[index, typeddict-item]
                 case "no_out_of_sync_ban_member":
                     # noinspection SpellCheckingInspection
@@ -652,34 +618,6 @@
 
                 case _:
                     raise ValueError
-=======
-            if out_of_sync_ban_button_interaction.data["custom_id"] == "yes_out_of_sync_ban_member":  # type: ignore[index, typeddict-item]  # noqa: E501
-                await self._send_strike_user_message(strike_user, member_strikes)
-                await main_guild.ban(
-                    strike_user,
-                    reason=(
-                        f"**{applied_action_user.display_name} synced moderation action "
-                        "with number of strikes**"
-                    ),
-                )
-                await out_of_sync_ban_confirmation_message.edit(
-                    content=(
-                        f"Successfully banned {strike_user.mention}.\n"
-                        "**Please ensure you use the `/strike` command in future!**"
-                        "\nᴛʜɪs ᴍᴇssᴀɢᴇ ᴡɪʟʟ ʙᴇ ᴅᴇʟᴇᴛᴇᴅ"
-                        f"""{
-                            discord.utils.format_dt(
-                                discord.utils.utcnow() + datetime.timedelta(minutes=2),
-                                "R"
-                            )
-                        }"""
-                    ),
-                    view=None,
-                )
-                await asyncio.sleep(118)
-                await out_of_sync_ban_confirmation_message.delete()
-                return
->>>>>>> f19d9f23
 
             await asyncio.sleep(118)
             await out_of_sync_ban_confirmation_message.delete()
@@ -803,13 +741,7 @@
         MEMBER_REMOVED_BECAUSE_OF_MANUALLY_APPLIED_KICK: Final[bool] = bool(
             member.guild == self.bot.main_guild
             and not member.bot
-<<<<<<< HEAD
-            and not await asyncany(
-                ban.user == member async for ban in main_guild.bans()
-            )  # noqa: COM812
-=======
             and not await asyncany(ban.user == member async for ban in main_guild.bans())  # noqa: COM812
->>>>>>> f19d9f23
         )
         if not MEMBER_REMOVED_BECAUSE_OF_MANUALLY_APPLIED_KICK:
             return
@@ -849,7 +781,6 @@
         except GuildDoesNotExistError:
             return set()
 
-<<<<<<< HEAD
         return {
             discord.OptionChoice(
                 name=(
@@ -859,21 +790,8 @@
                 ),
                 value=str(member.id),
             )
-            for member
-            in main_guild.members
+            for member in main_guild.members
             if not member.bot
-=======
-        members: set[discord.Member] = {member for member in guild.members if not member.bot}
-
-        if not ctx.value or re.match(r"\A@.*\Z", ctx.value):
-            return {
-                discord.OptionChoice(name=f"@{member.name}", value=str(member.id))
-                for member in members
-            }
-
-        return {
-            discord.OptionChoice(name=member.name, value=str(member.id)) for member in members
->>>>>>> f19d9f23
         }
 
     @discord.slash_command(  # type: ignore[no-untyped-call, misc]
