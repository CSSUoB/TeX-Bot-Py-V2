--- conflicted
+++ resolved
@@ -485,15 +485,10 @@
                 f"Unable to retrieve audit log entry of {str(action)!r} action "
                 f"on user {str(strike_user)!r}"
             )
-<<<<<<< HEAD
-            async for log in main_guild.audit_logs(limit=10):
-                logger.debug(log)
-=======
             logger.debug("Printing 5 most recent audit logs:")
             debug_audit_log_entry: discord.AuditLogEntry
             async for debug_audit_log_entry in main_guild.audit_logs(limit=5):
                 logger.debug(debug_audit_log_entry)
->>>>>>> e78fff22
             raise NoAuditLogsStrikeTrackingError(IRRETRIEVABLE_AUDIT_LOG_MESSAGE) from None
 
         is_automod_action: bool = False
