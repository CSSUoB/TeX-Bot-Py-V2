"""Contains cog classes for any strike interactions."""

import asyncio
import contextlib
import datetime
import logging
import re
from typing import TYPE_CHECKING

import discord
from asyncstdlib.builtins import any as asyncany
from discord.ui import View

from config import settings
from db.core.models import DiscordMemberStrikes
from exceptions import (
    GuildDoesNotExistError,
    NoAuditLogsStrikeTrackingError,
    StrikeTrackingError,
)
from utils import (
    CommandChecks,
    TeXBotBaseCog,
)
from utils.error_capture_decorators import (
    capture_guild_does_not_exist_error,
    capture_strike_tracking_error,
)
from utils.message_sender_components import (
    ChannelMessageSender,
    ResponseMessageSender,
)

if TYPE_CHECKING:
    from collections.abc import Mapping, Sequence
    from collections.abc import Set as AbstractSet
    from logging import Logger
    from typing import Final

    from utils import (
        TeXBotApplicationContext,
        TeXBotAutocompleteContext,
    )
    from utils.message_sender_components import (
        MessageSavingSenderComponent,
    )

__all__: "Sequence[str]" = (
    "BaseStrikeCog",
    "ConfirmManualModerationView",
    "ConfirmStrikeMemberView",
    "ConfirmStrikesOutOfSyncWithBanView",
    "ManualModerationCog",
    "StrikeCommandCog",
    "StrikeContextCommandsCog",
    "perform_moderation_action",
)

logger: "Final[Logger]" = logging.getLogger("TeX-Bot")

FORMATTED_MODERATION_ACTIONS: "Final[Mapping[discord.AuditLogAction, str]]" = {
    discord.AuditLogAction.member_update: "timed-out",
    discord.AuditLogAction.kick: "kicked",
    discord.AuditLogAction.ban: "banned",
    discord.AuditLogAction.auto_moderation_user_communication_disabled: "timed-out",
}


async def perform_moderation_action(
    strike_user: discord.Member, strikes: int, committee_member: discord.Member | discord.User
) -> None:
    """
    Perform the actual process of applying a moderation action to a member.

    The appropriate moderation action to apply is determined by the number of strikes
    the member has. Your group's Discord moderation document should outline which
    number of strikes corresponds to which moderation action.
    """
    if not 1 <= strikes <= 3:
        INVALID_STRIKE_AMOUNT_MESSAGE: Final[str] = (
            "'strikes' cannot be greater than 3 or less than 1"
        )
        raise ValueError(INVALID_STRIKE_AMOUNT_MESSAGE)

    MODERATION_ACTION_REASON: Final[str] = (
        f"**{committee_member.display_name}** used `/strike`"
    )

    if strikes == 1:
        await strike_user.timeout_for(
            datetime.timedelta(hours=24),
            reason=MODERATION_ACTION_REASON,
        )

    elif strikes == 2:
        await strike_user.kick(reason=MODERATION_ACTION_REASON)

    elif strikes == 3:
        await strike_user.ban(reason=MODERATION_ACTION_REASON)


class ConfirmStrikeMemberView(View):
    """A discord.View containing two buttons to confirm giving the member a strike."""

    @discord.ui.button(
        label="Yes",
        style=discord.ButtonStyle.red,
        custom_id="yes_strike_member",
    )
    async def yes_strike_member_button_callback(  # type: ignore[misc]
        self, _: discord.Button, interaction: discord.Interaction
    ) -> None:
        """
        Delete the message associated with the view when the Yes button is pressed.

        This function is attached as a button's callback, so will run whenever the button
        is pressed.
        The actual handling of the event is done by the command that sent the view,
        so all that is required is to delete the original message that sent this view.
        """
        logger.debug('"Yes" button pressed. %s', interaction)
        await interaction.response.edit_message(
            view=None
        )  # NOTE: Despite removing the view within the normal command processing loop, the view also needs to be removed here to prevent an Unknown Webhook error

    @discord.ui.button(
        label="No",
        style=discord.ButtonStyle.grey,
        custom_id="no_strike_member",
    )
    async def no_strike_member_button_callback(  # type: ignore[misc]
        self, _: discord.Button, interaction: discord.Interaction
    ) -> None:
        """
        Delete the message associated with the view when the No button is pressed.

        This function is attached as a button's callback, so will run whenever the button
        is pressed.
        The actual handling of the event is done by the command that sent the view,
        so all that is required is to delete the original message that sent this view.
        """
        logger.debug('"No" button pressed. %s', interaction)
        await interaction.response.edit_message(
            view=None
        )  # NOTE: Despite removing the view within the normal command processing loop, the view also needs to be removed here to prevent an Unknown Webhook error


class ConfirmManualModerationView(View):
    """A discord.View to confirm manually applying a moderation action."""

    @discord.ui.button(
        label="Yes",
        style=discord.ButtonStyle.red,
        custom_id="yes_manual_moderation_action",
    )
    async def yes_manual_moderation_action_button_callback(  # type: ignore[misc]
        self, _: discord.Button, interaction: discord.Interaction
    ) -> None:
        """
        Delete the message associated with the view when the Yes button is pressed.

        This function is attached as a button's callback, so will run whenever the button
        is pressed.
        The actual handling of the event is done by
        the manual moderation tracker subroutine that sent the view,
        so all that is required is to delete the original message that sent this view.
        """
        logger.debug('"Yes" button pressed. %s', interaction)
        await interaction.response.edit_message(
            view=None
        )  # NOTE: Despite removing the view within the normal command processing loop, the view also needs to be removed here to prevent an Unknown Webhook error

    @discord.ui.button(
        label="No",
        style=discord.ButtonStyle.grey,
        custom_id="no_manual_moderation_action",
    )
    async def no_manual_moderation_action_button_callback(  # type: ignore[misc]
        self, _: discord.Button, interaction: discord.Interaction
    ) -> None:
        """
        Delete the message associated with the view when the No button is pressed.

        This function is attached as a button's callback, so will run whenever the button
        is pressed.
        The actual handling of the event is done by
        the manual moderation tracker subroutine that sent the view,
        so all that is required is to delete the original message that sent this view.
        """
        logger.debug('"No" button pressed. %s', interaction)
        await interaction.response.edit_message(
            view=None
        )  # NOTE: Despite removing the view within the normal command processing loop, the view also needs to be removed here to prevent an Unknown Webhook error


class ConfirmStrikesOutOfSyncWithBanView(View):
    """A discord.View containing two buttons to confirm banning a member with > 3 strikes."""

    @discord.ui.button(
        label="Yes",
        style=discord.ButtonStyle.red,
        custom_id="yes_out_of_sync_ban_member",
    )
    async def yes_out_of_sync_ban_member_button_callback(  # type: ignore[misc]
        self, _: discord.Button, interaction: discord.Interaction
    ) -> None:
        """
        Delete the message associated with the view when the Yes button is pressed.

        This function is attached as a button's callback, so will run whenever the button
        is pressed.
        The actual handling of the event is done by
        the manual moderation tracker subroutine that sent the view,
        so all that is required is to delete the original message that sent this view.
        """
        logger.debug('"Yes" button pressed. %s', interaction)
        await interaction.response.edit_message(
            view=None
        )  # NOTE: Despite removing the view within the normal command processing loop, the view also needs to be removed here to prevent an Unknown Webhook error

    @discord.ui.button(
        label="No",
        style=discord.ButtonStyle.grey,
        custom_id="no_out_of_sync_ban_member",
    )
    async def no_out_of_sync_ban_member_button_callback(  # type: ignore[misc]
        self, _: discord.Button, interaction: discord.Interaction
    ) -> None:
        """
        Delete the message associated with the view when the No button is pressed.

        This function is attached as a button's callback, so will run whenever the button
        is pressed.
        The actual handling of the event is done by
        the manual moderation tracker subroutine that sent the view,
        so all that is required is to delete the original message that sent this view.
        """
        logger.debug('"No" button pressed. %s', interaction)
        await interaction.response.edit_message(
            view=None
        )  # NOTE: Despite removing the view within the normal command processing loop, the view also needs to be removed here to prevent an Unknown Webhook error


class BaseStrikeCog(TeXBotBaseCog):
    """
    Base strike cog container class.

    Defines the methods for striking users that are called
    by child strike cog container classes.
    """

    SUGGESTED_ACTIONS: "Final[Mapping[int, str]]" = {1: "time-out", 2: "kick", 3: "ban"}  # noqa: RUF012

    async def _send_strike_user_message(
        self, strike_user: discord.User | discord.Member, member_strikes: DiscordMemberStrikes
    ) -> None:
<<<<<<< HEAD
        # noinspection PyUnusedLocal
        rules_channel_mention: str = "**`#welcome`**"
        with contextlib.suppress(RulesChannelDoesNotExistError):
            rules_channel_mention = (await self.bot.rules_channel).mention

        includes_ban_message: str = (
            (
                "\nBecause you now have been given 3 strikes, you have been banned from "
                f"the {self.bot.group_short_name} Discord server "
                f"and we have contacted {self.bot.group_moderation_contact} for "
                "further action & advice."
            )
            if member_strikes.strikes >= 3
            else ""
        )

        actual_strike_amount: int = min(3, member_strikes.strikes)

        try:
            await strike_user.send(
                "Hi, a recent incident occurred in which you may have broken one or more of "
                f"the {self.bot.group_short_name} Discord server's rules.\n"
                "We have increased the number of strikes associated with your account "
                f"to {actual_strike_amount} and "
                "the corresponding moderation action will soon be applied to you. "
                "To find what moderation action corresponds to which strike level, "
                "you can view "
                f"the {self.bot.group_short_name} Discord server moderation document "
                f"[here](<{settings.MODERATION_DOCUMENT_URL}>)\nPlease ensure you have read "
                f"the rules in {rules_channel_mention} so that your future behaviour adheres "
                f"to them.{includes_ban_message}\n\nA committee member will be in contact "
                "with you shortly, to discuss this further.",
            )
        except discord.Forbidden:
            logger.warning("Unable to send strike message to %s", strike_user)
=======
        await strike_user.send(
            "Hi, a recent incident occurred in which you may have broken one or more of "
            f"the {self.bot.group_short_name} Discord server's rules.\n"
            "We have increased the number of strikes associated with your account "
            f"to {min(3, member_strikes.strikes)} and "
            "the corresponding moderation action will soon be applied to you. "
            "To find what moderation action corresponds to which strike level, "
            "you can view "
            f"the {self.bot.group_short_name} Discord server moderation document "
            f"[here](<{settings.MODERATION_DOCUMENT_URL}>)\nPlease ensure you have read "
            f"the rules in {await self.bot.get_mention_string(self.bot.rules_channel)} so "
            "that your future behaviour adheres to them."
            f"{
                (
                    '\nBecause you now have been given 3 strikes, you have been banned from '
                    f'the {self.bot.group_short_name} Discord server '
                    f'and we have contacted {self.bot.group_moderation_contact} for '
                    'further action & advice.'
                )
                if member_strikes.strikes >= 3
                else ''
            }\n\n"
            "A committee member will be in contact with you shortly, to discuss this further."
        )
>>>>>>> 37ff3dcf

    async def _confirm_perform_moderation_action(
        self,
        message_sender_component: "MessageSavingSenderComponent",
        interaction_user: discord.User,
        strike_user: discord.Member,
        confirm_strike_message: str,
        actual_strike_amount: int,
        button_callback_channel: discord.TextChannel | discord.DMChannel,
    ) -> None:
        await message_sender_component.send(
            content=confirm_strike_message,
            view=ConfirmStrikeMemberView(),
        )

        button_interaction: discord.Interaction = await self.bot.wait_for(
            "interaction",
            check=lambda interaction: (
                interaction.type == discord.InteractionType.component
                and interaction.user == interaction_user
                and interaction.channel == button_callback_channel
                and "custom_id" in interaction.data
                and interaction.data["custom_id"] in {"yes_strike_member", "no_strike_member"}
            ),
        )

        if button_interaction.data["custom_id"] == "no_strike_member":  # type: ignore[index, typeddict-item]
            await button_interaction.edit_original_response(
                content=(
                    "Aborted performing "
                    f"{self.SUGGESTED_ACTIONS[actual_strike_amount]} action "
                    f"on {strike_user.mention}."
                ),
                view=None,
            )
            return

        if button_interaction.data["custom_id"] == "yes_strike_member":  # type: ignore[index, typeddict-item]
            await perform_moderation_action(
                strike_user,
                actual_strike_amount,
                committee_member=interaction_user,
            )

            await button_interaction.edit_original_response(
                content=(
                    f"Successfully performed {self.SUGGESTED_ACTIONS[actual_strike_amount]} "
                    f"action on {strike_user.mention}."
                ),
                view=None,
            )
            return

        raise ValueError

    async def _confirm_increase_strike(
        self,
        message_sender_component: "MessageSavingSenderComponent",
        interaction_user: discord.User,
        strike_user: discord.User | discord.Member,
        member_strikes: DiscordMemberStrikes,
        button_callback_channel: discord.TextChannel | discord.DMChannel,
        *,
        perform_action: bool,
    ) -> None:
        if perform_action and isinstance(strike_user, discord.User):
            STRIKE_USER_TYPE_ERROR_MESSAGE: Final[str] = (
                "Cannot perform moderation action on non-guild member."
            )
            raise TypeError(STRIKE_USER_TYPE_ERROR_MESSAGE)

        if member_strikes.strikes < 3:
            member_strikes.strikes += 1
            await member_strikes.asave()

        await self._send_strike_user_message(strike_user, member_strikes)

        confirm_strike_message: str = (
            f"Successfully increased {strike_user.mention}'s strikes to "
            f"{member_strikes.strikes}."
        )

        if perform_action:
            confirm_strike_message = (
                f"{confirm_strike_message}\nThe suggested moderation action is to "
                f"{self.SUGGESTED_ACTIONS[member_strikes.strikes]} the user. Would you "
                "like me to perform this action for you?"
            )

        if member_strikes.strikes > 3:
            confirm_strike_message = (
                f"{strike_user.mention}'s number of strikes was not increased "
                f"because they already had {member_strikes.strikes}. "
                "How did this happen?"
            )
            if perform_action:
                confirm_strike_message = (
                    f"{confirm_strike_message}\nHaving more than 3 strikes suggests that "
                    "the user should be banned. Would you like me "
                    "to perform this action for you?"
                )

        if not perform_action:
            await message_sender_component.send(
                content=(
                    f"{confirm_strike_message}\n"
                    "**Please ensure you use the `/strike` command in future!**\n"
                    "ᴛʜɪs ᴍᴇssᴀɢᴇ ᴡɪʟʟ ʙᴇ ᴅᴇʟᴇᴛᴇᴅ"
                    f"""{
                        discord.utils.format_dt(
                            discord.utils.utcnow() + datetime.timedelta(minutes=2), "R"
                        )
                    }"""
                ),
            )
            await asyncio.sleep(118)
            await message_sender_component.delete()
            return

        if not isinstance(strike_user, discord.Member):
            INCORRECT_STRIKE_USER_TYPE_MESSAGE: Final[str] = (
                f"Incorrect type for {'strike_user'!r}: got {type(strike_user).__name__!r}, "
                f"expected {discord.Member.__name__!r}."
            )
            raise RuntimeError(INCORRECT_STRIKE_USER_TYPE_MESSAGE)  # noqa: TRY004

        await self._confirm_perform_moderation_action(
            message_sender_component,
            interaction_user,
            strike_user,
            confirm_strike_message,
            min(3, member_strikes.strikes),
            button_callback_channel,
        )

    async def _command_perform_strike(
        self, ctx: "TeXBotApplicationContext", strike_member: discord.Member
    ) -> None:
        """
        Perform the actual process of giving a member an additional strike.

        Also calls the process of performing the appropriate moderation action,
        given the new number of strikes that the member has.
        """
        if strike_member.bot:
            await self.command_send_error(
                ctx,
                message="Member cannot be given an additional strike because they are a bot.",
            )
            return

        member_strikes: DiscordMemberStrikes = (
            await DiscordMemberStrikes.objects.aget_or_create(
                discord_id=strike_member.id,
            )
        )[0]

        await self._confirm_increase_strike(
            message_sender_component=ResponseMessageSender(ctx),
            interaction_user=ctx.user,
            strike_user=strike_member,
            member_strikes=member_strikes,
            button_callback_channel=ctx.channel,
            perform_action=True,
        )


class ManualModerationCog(BaseStrikeCog):
    """
    Cog class defining the event listeners for manually applying moderation actions.

    When Committee members manually apply moderation actions on users, these event listeners
    will be run to confirm the actions are tracked.
    """

    async def get_confirmation_message_channel(
        self, user: discord.User | discord.Member
    ) -> discord.DMChannel | discord.TextChannel:
        """
        Retrieve the correct channel to send the strike confirmation message to.

        This is based upon the STRIKE_PERFORMED_MANUALLY_WARNING_LOCATION config setting value.
        """
        if settings["STRIKE_PERFORMED_MANUALLY_WARNING_LOCATION"] == "DM":
            if user.bot:
                fetch_log_channel_error: RuntimeError
                try:
                    return await self.bot.fetch_log_channel()
                except RuntimeError as fetch_log_channel_error:
                    raise StrikeTrackingError(
                        str(fetch_log_channel_error),
                    ) from fetch_log_channel_error

            raw_user: discord.User | None = (
                self.bot.get_user(user.id) if isinstance(user, discord.Member) else user
            )
            if not raw_user:
                raise StrikeTrackingError

            dm_confirmation_message_channel: discord.DMChannel = await raw_user.create_dm()
            if not dm_confirmation_message_channel.recipient:
                dm_confirmation_message_channel.recipient = raw_user

            return dm_confirmation_message_channel

        guild_confirmation_message_channel: discord.TextChannel | None = discord.utils.get(
            self.bot.main_guild.text_channels,
            name=settings["STRIKE_PERFORMED_MANUALLY_WARNING_LOCATION"],
        )
        if not guild_confirmation_message_channel:
            CHANNEL_DOES_NOT_EXIST_MESSAGE: Final[str] = (
                "The channel "
                f"""{settings["STRIKE_PERFORMED_MANUALLY_WARNING_LOCATION"]!r} """
                "does not exist, so cannot be used as the location "
                "for sending manual-moderation warning messages"
            )
            raise StrikeTrackingError(CHANNEL_DOES_NOT_EXIST_MESSAGE)

        return guild_confirmation_message_channel

    @capture_strike_tracking_error
    async def _confirm_manual_add_strike(
        self, strike_user: discord.User | discord.Member, action: discord.AuditLogAction
    ) -> None:
        # NOTE: Shortcut accessors are placed at the top of the function, so that the exceptions they raise are displayed before any further errors may be sent
        main_guild: discord.Guild = self.bot.main_guild
        committee_role: discord.Role = await self.bot.committee_role

        try:
            audit_log_entry: discord.AuditLogEntry = await anext(
                _audit_log_entry
                async for _audit_log_entry in main_guild.audit_logs(
                    after=discord.utils.utcnow() - datetime.timedelta(minutes=1),
                    action=action,
                )
                if _audit_log_entry.target.id
                == strike_user.id  # NOTE: IDs are checked here rather than the objects themselves as the audit log provides an unusual object type in some cases.
            )
        except (StopIteration, StopAsyncIteration):
            logger.debug("Printing 5 most recent audit logs:")
            debug_audit_log_entry: discord.AuditLogEntry
            async for debug_audit_log_entry in main_guild.audit_logs(limit=5):
                logger.debug(debug_audit_log_entry)

            IRRETRIEVABLE_AUDIT_LOG_MESSAGE: Final[str] = (
                f"Unable to retrieve audit log entry of {str(action)!r} action "
                f"on user {str(strike_user)!r}"
            )
            raise NoAuditLogsStrikeTrackingError(IRRETRIEVABLE_AUDIT_LOG_MESSAGE) from None

        if not audit_log_entry.user:
            raise StrikeTrackingError

        applied_action_user: discord.User | discord.Member = audit_log_entry.user

        if applied_action_user == self.bot.user:
            return

        fetch_log_channel_error: RuntimeError
        try:
            confirmation_message_channel: discord.DMChannel | discord.TextChannel = (
                await self.get_confirmation_message_channel(applied_action_user)
                if applied_action_user != strike_user
                else await self.bot.fetch_log_channel()
            )
        except RuntimeError as fetch_log_channel_error:
            raise StrikeTrackingError(
                str(fetch_log_channel_error),
            ) from fetch_log_channel_error

        member_strikes: DiscordMemberStrikes = (
            await DiscordMemberStrikes.objects.aget_or_create(
                discord_id=strike_user.id,
            )
        )[0]

        STRIKES_OUT_OF_SYNC_WITH_BAN: Final[bool] = bool(
            (action != discord.AuditLogAction.ban and member_strikes.strikes >= 3)
            or (action == discord.AuditLogAction.ban and member_strikes.strikes > 3)
        )
        if STRIKES_OUT_OF_SYNC_WITH_BAN:
            out_of_sync_ban_confirmation_message: discord.Message = await confirmation_message_channel.send(  # noqa: E501
                content=(
                    f"""Hi {
                        applied_action_user.display_name
                        if not applied_action_user.bot and applied_action_user != strike_user
                        else committee_role.mention
                    }, """
                    f"""I just noticed that {
                        "you"
                        if not applied_action_user.bot
                        else f"one of your other bots (namely {applied_action_user.mention})"
                    } {FORMATTED_MODERATION_ACTIONS[action]} {strike_user.mention}. """
                    "Because this moderation action was done manually "
                    "(rather than using my `/strike` command), I could not automatically "
                    f"keep track of the moderation action to apply. "
                    f"My records show that {strike_user.mention} previously had 3 strikes. "
                    f"This suggests that {strike_user.mention} should be banned. "
                    "Would you like me to send them the moderation alert message "
                    "and perform this action for you?"
                ),
                view=ConfirmStrikesOutOfSyncWithBanView(),
            )

            out_of_sync_ban_button_interaction: discord.Interaction = await self.bot.wait_for(
                "interaction",
                check=lambda interaction: (
                    interaction.type == discord.InteractionType.component
                    and (
                        (interaction.user == applied_action_user)
                        if not applied_action_user.bot
                        else (committee_role in interaction.user.roles)
                    )
                    and interaction.channel == confirmation_message_channel
                    and "custom_id" in interaction.data
                    and interaction.data["custom_id"]
                    in {
                        "yes_out_of_sync_ban_member",
                        "no_out_of_sync_ban_member",
                    }
                ),
            )

            if (
                out_of_sync_ban_button_interaction.data["custom_id"]  # type: ignore[index, typeddict-item]
                == "no_out_of_sync_ban_member"
            ):
                await out_of_sync_ban_confirmation_message.edit(
                    content=(
                        f"Aborted performing ban action upon {strike_user.mention}. "
                        "(This manual moderation action has not been tracked.)\n"
                        "ᴛʜɪs ᴍᴇssᴀɢᴇ ᴡɪʟʟ ʙᴇ ᴅᴇʟᴇᴛᴇᴅ"
                        f"""{
                            discord.utils.format_dt(
                                discord.utils.utcnow() + datetime.timedelta(minutes=2), "R"
                            )
                        }"""
                    ),
                    view=None,
                )
                await asyncio.sleep(118)
                await out_of_sync_ban_confirmation_message.delete()
                return

            if (
                out_of_sync_ban_button_interaction.data["custom_id"]  # type: ignore[index, typeddict-item]
                == "yes_out_of_sync_ban_member"
            ):
                await self._send_strike_user_message(strike_user, member_strikes)
                await main_guild.ban(
                    strike_user,
                    reason=(
                        f"**{applied_action_user.display_name} synced moderation action "
                        "with number of strikes**"
                    ),
                )
                await out_of_sync_ban_confirmation_message.edit(
                    content=(
                        f"Successfully banned {strike_user.mention}.\n"
                        "**Please ensure you use the `/strike` command in future!**"
                        "\nᴛʜɪs ᴍᴇssᴀɢᴇ ᴡɪʟʟ ʙᴇ ᴅᴇʟᴇᴛᴇᴅ"
                        f"""{
                            discord.utils.format_dt(
                                discord.utils.utcnow() + datetime.timedelta(minutes=2), "R"
                            )
                        }"""
                    ),
                    view=None,
                )
                await asyncio.sleep(118)
                await out_of_sync_ban_confirmation_message.delete()
                return

            raise ValueError

        confirmation_message: discord.Message = await confirmation_message_channel.send(
            content=(
                f"""Hi {
                    applied_action_user.display_name
                    if not applied_action_user.bot and applied_action_user != strike_user
                    else committee_role.mention
                }, """
                f"""I just noticed that {
                    "you"
                    if not applied_action_user.bot
                    else f"one of your other bots (namely {applied_action_user.mention})"
                } {FORMATTED_MODERATION_ACTIONS[action]} {strike_user.mention}. """
                "Because this moderation action was done manually "
                "(rather than using my `/strike` command), I could not automatically "
                f"keep track of the correct moderation action to apply. "
                f"Would you like me to increase {strike_user.mention}'s strikes "
                f"from {member_strikes.strikes} to {member_strikes.strikes + 1} "
                "and send them the moderation alert message?"
            ),
            view=ConfirmManualModerationView(),
        )

        button_interaction: discord.Interaction = await self.bot.wait_for(
            "interaction",
            check=lambda interaction: (
                interaction.type == discord.InteractionType.component
                and (
                    (interaction.user == applied_action_user)
                    if not applied_action_user.bot
                    else (committee_role in interaction.user.roles)
                )
                and interaction.channel == confirmation_message_channel
                and "custom_id" in interaction.data
                and interaction.data["custom_id"]
                in {
                    "yes_manual_moderation_action",
                    "no_manual_moderation_action",
                }
            ),
        )

        if button_interaction.data["custom_id"] == "no_manual_moderation_action":  # type: ignore[index, typeddict-item]
            await confirmation_message.edit(
                content=(
                    f"Aborted increasing {strike_user.mention}'s strikes "
                    "& sending moderation alert message. "
                    "(This manual moderation action has not been tracked.)\n"
                    "ᴛʜɪs ᴍᴇssᴀɢᴇ ᴡɪʟʟ ʙᴇ ᴅᴇʟᴇᴛᴇᴅ"
                    f"""{
                        discord.utils.format_dt(
                            discord.utils.utcnow() + datetime.timedelta(minutes=2), "R"
                        )
                    }"""
                ),
                view=None,
            )
            await asyncio.sleep(118)
            await confirmation_message.delete()
            return

        if button_interaction.data["custom_id"] == "yes_manual_moderation_action":  # type: ignore[index, typeddict-item]
            interaction_user: discord.User | None = self.bot.get_user(
                applied_action_user.id,
            )
            if not interaction_user:
                raise StrikeTrackingError

            await self._confirm_increase_strike(
                message_sender_component=ChannelMessageSender(confirmation_message_channel),
                interaction_user=interaction_user,
                strike_user=strike_user,
                member_strikes=member_strikes,
                button_callback_channel=confirmation_message_channel,
                perform_action=False,
            )

        raise ValueError

    @TeXBotBaseCog.listener()
    @capture_guild_does_not_exist_error
    async def on_member_update(self, before: discord.Member, after: discord.Member) -> None:
        """Flag manually applied timeout and track strikes accordingly."""
        # NOTE: Shortcut accessors are placed at the top of the function, so that the exceptions they raise are displayed before any further errors may be sent
        main_guild: discord.Guild = self.bot.main_guild

        if before.guild != main_guild or after.guild != main_guild or before.bot or after.bot:
            return

        if not after.timed_out or before.timed_out == after.timed_out:
            return

        audit_log_entry: discord.AuditLogEntry
        async for audit_log_entry in main_guild.audit_logs(limit=5):
            FOUND_CORRECT_AUDIT_LOG_ENTRY: bool = audit_log_entry.target.id == after.id and (
                audit_log_entry.action
                == discord.AuditLogAction.auto_moderation_user_communication_disabled
            )
            if FOUND_CORRECT_AUDIT_LOG_ENTRY:
                await self._confirm_manual_add_strike(
                    strike_user=after,
                    action=audit_log_entry.action,
                )
                return

        await self._confirm_manual_add_strike(
            strike_user=after,
            action=discord.AuditLogAction.member_update,
        )

    @TeXBotBaseCog.listener()
    @capture_guild_does_not_exist_error
    async def on_member_remove(self, member: discord.Member) -> None:
        """Flag manually applied kick and track strikes accordingly."""
        # NOTE: Shortcut accessors are placed at the top of the function, so that the exceptions they raise are displayed before any further errors may be sent
        main_guild: discord.Guild = self.bot.main_guild

        MEMBER_REMOVED_BECAUSE_OF_MANUALLY_APPLIED_KICK: Final[bool] = bool(
            member.guild == self.bot.main_guild
            and not member.bot
            and not await asyncany(ban.user == member async for ban in main_guild.bans())
        )
        if not MEMBER_REMOVED_BECAUSE_OF_MANUALLY_APPLIED_KICK:
            return

        with contextlib.suppress(NoAuditLogsStrikeTrackingError):
            await self._confirm_manual_add_strike(
                strike_user=member,
                action=discord.AuditLogAction.kick,
            )

    @TeXBotBaseCog.listener()
    @capture_guild_does_not_exist_error
    async def on_member_ban(
        self, guild: discord.Guild, user: discord.User | discord.Member
    ) -> None:
        """Flag manually applied ban and track strikes accordingly."""
        if guild != self.bot.main_guild or user.bot:
            return

        await self._confirm_manual_add_strike(
            strike_user=user,
            action=discord.AuditLogAction.ban,
        )


class StrikeCommandCog(BaseStrikeCog):
    """Cog class that defines the "/strike" command and its call-back method."""

    @staticmethod
    async def autocomplete_get_members(
        ctx: "TeXBotAutocompleteContext",
    ) -> "AbstractSet[discord.OptionChoice] | AbstractSet[str]":
        """
        Autocomplete callable that generates the set of available selectable members.

        This list of selectable members is used in any of the "strike" slash-command options
        that have a member input-type.
        """
        try:
            main_guild: discord.Guild = ctx.bot.main_guild
        except GuildDoesNotExistError:
            return set()

        members: set[discord.Member] = {
            member for member in main_guild.members if not member.bot
        }

        if not ctx.value or re.fullmatch(r"\A@.*\Z", ctx.value):
            return {
                discord.OptionChoice(name=f"@{member.name}", value=str(member.id))
                for member in members
            }

        return {
            discord.OptionChoice(name=member.name, value=str(member.id)) for member in members
        }

    @discord.slash_command(  # type: ignore[no-untyped-call, misc]
        name="strike",
        description=(
            "Gives a user an additional strike, "
            "then performs the appropriate moderation action."
        ),
    )
    @discord.option(  # type: ignore[no-untyped-call, misc]
        name="user",
        description="The user to give a strike to.",
        input_type=str,
        autocomplete=discord.utils.basic_autocomplete(autocomplete_get_members),  # type: ignore[arg-type]
        required=True,
        parameter_name="str_strike_member_id",
    )
    @CommandChecks.check_interaction_user_has_committee_role
    @CommandChecks.check_interaction_user_in_main_guild
    async def strike(self, ctx: "TeXBotApplicationContext", str_strike_member_id: str) -> None:  # type: ignore[misc]
        """
        Definition & callback response of the "strike" command.

        The "strike" command adds an additional strike to the given member, then performs the
        appropriate moderation action to the member, according to the new number of strikes.
        """
        member_id_not_integer_error: ValueError
        try:
            strike_member: discord.Member = await self.bot.get_member_from_str_id(
                str_strike_member_id,
            )
        except ValueError as member_id_not_integer_error:
            await self.command_send_error(ctx, message=member_id_not_integer_error.args[0])
            return

        await self._command_perform_strike(ctx, strike_member)


class StrikeContextCommandsCog(BaseStrikeCog):
    """Cog class that defines the context menu strike command and its call-back method."""

    async def _send_message_to_committee(
        self, ctx: "TeXBotApplicationContext", message: discord.Message
    ) -> None:
        """Send a provided message to committee channels."""
        discord_channel: discord.TextChannel | None = discord.utils.get(
            self.bot.main_guild.text_channels,
            name="discord",  # TODO: Make this user-configurable  # noqa: FIX002
        )

        if not discord_channel:
            await self.command_send_error(
                ctx=ctx,
                message="Could not find the `#discord` channel in the main guild!",
            )
            return

        if not message.guild:
            await self.command_send_error(
                ctx,
                message="Message supplied did not have a guild ID!",
            )
            return

        embed_content: str = ""

        if message.content:
            embed_content += message.content[:200]
            embed_content += "..."
        else:
            embed_content += "_Reported message had no content_"
            if len(message.attachments) > 0 or len(message.embeds) > 0:
                embed_content += " _but did have one or more attachments!_"

        embed_content += f"\n[View Original]({message.jump_url})"

        if message.reference:
            embed_content += f"\n[View Message this replied to]({message.reference.jump_url})"

        message_author_avatar_url: str | None = message.author.display_avatar.url

        embed_author: discord.EmbedAuthor = discord.EmbedAuthor(
            name=message.author.display_name,
            icon_url=message_author_avatar_url,
        )

        embed_image: str | None = None
        if len(message.attachments) == 1:
            attachment_type: str | None = message.attachments[0].content_type
            if attachment_type and "image" in attachment_type:
                embed_image = message.attachments[0].url

        await discord_channel.send(
            content=f"{ctx.user.mention} reported the following message:",
            embed=discord.Embed(
                author=embed_author,
                description=embed_content,
                colour=message.author.colour,
                image=embed_image,
            ),
        )

        await ctx.respond(
            content=":white_check_mark: Successfully reported message to committee channels!",
            ephemeral=True,
        )

    @discord.user_command(name="Strike User")  # type: ignore[no-untyped-call, misc]
    @CommandChecks.check_interaction_user_has_committee_role
    @CommandChecks.check_interaction_user_in_main_guild
    async def user_strike(  # type: ignore[misc]
        self, ctx: "TeXBotApplicationContext", member: discord.Member
    ) -> None:
        """Call the _strike command, providing the required command arguments."""
        await self._command_perform_strike(ctx, member)

    @discord.message_command(name="Strike Message Author")  # type: ignore[no-untyped-call, misc]
    @CommandChecks.check_interaction_user_has_committee_role
    @CommandChecks.check_interaction_user_in_main_guild
    async def strike_message_author(  # type: ignore[misc]
        self, ctx: "TeXBotApplicationContext", message: discord.Message
    ) -> None:
        """Call the _strike command on the message author."""
        strike_user: discord.Member = await self.bot.get_member_from_str_id(
            str(message.author.id),
        )
        await self._send_message_to_committee(ctx, message=message)
        await self._command_perform_strike(ctx, strike_member=strike_user)

    @discord.message_command(  # type: ignore[no-untyped-call, misc]
        name="Send Message to Committee",
        description="Sends the selected message to the committee channel for discussion.",
    )
    @CommandChecks.check_interaction_user_has_committee_role
    @CommandChecks.check_interaction_user_in_main_guild
    async def send_message_to_committee(  # type: ignore[misc]
        self, ctx: "TeXBotApplicationContext", message: discord.Message
    ) -> None:
        """Send a copy of the selected message to committee channels for review."""
        await self._send_message_to_committee(ctx, message=message)<|MERGE_RESOLUTION|>--- conflicted
+++ resolved
@@ -254,43 +254,6 @@
     async def _send_strike_user_message(
         self, strike_user: discord.User | discord.Member, member_strikes: DiscordMemberStrikes
     ) -> None:
-<<<<<<< HEAD
-        # noinspection PyUnusedLocal
-        rules_channel_mention: str = "**`#welcome`**"
-        with contextlib.suppress(RulesChannelDoesNotExistError):
-            rules_channel_mention = (await self.bot.rules_channel).mention
-
-        includes_ban_message: str = (
-            (
-                "\nBecause you now have been given 3 strikes, you have been banned from "
-                f"the {self.bot.group_short_name} Discord server "
-                f"and we have contacted {self.bot.group_moderation_contact} for "
-                "further action & advice."
-            )
-            if member_strikes.strikes >= 3
-            else ""
-        )
-
-        actual_strike_amount: int = min(3, member_strikes.strikes)
-
-        try:
-            await strike_user.send(
-                "Hi, a recent incident occurred in which you may have broken one or more of "
-                f"the {self.bot.group_short_name} Discord server's rules.\n"
-                "We have increased the number of strikes associated with your account "
-                f"to {actual_strike_amount} and "
-                "the corresponding moderation action will soon be applied to you. "
-                "To find what moderation action corresponds to which strike level, "
-                "you can view "
-                f"the {self.bot.group_short_name} Discord server moderation document "
-                f"[here](<{settings.MODERATION_DOCUMENT_URL}>)\nPlease ensure you have read "
-                f"the rules in {rules_channel_mention} so that your future behaviour adheres "
-                f"to them.{includes_ban_message}\n\nA committee member will be in contact "
-                "with you shortly, to discuss this further.",
-            )
-        except discord.Forbidden:
-            logger.warning("Unable to send strike message to %s", strike_user)
-=======
         await strike_user.send(
             "Hi, a recent incident occurred in which you may have broken one or more of "
             f"the {self.bot.group_short_name} Discord server's rules.\n"
@@ -315,7 +278,6 @@
             }\n\n"
             "A committee member will be in contact with you shortly, to discuss this further."
         )
->>>>>>> 37ff3dcf
 
     async def _confirm_perform_moderation_action(
         self,
