--- conflicted
+++ resolved
@@ -689,13 +689,8 @@
         that have a member input-type.
         """
         try:
-<<<<<<< HEAD
-            guild: discord.Guild = ctx.bot.css_guild
+            guild: discord.Guild = ctx.bot.main_guild
         except GuildDoesNotExistError:
-=======
-            guild: discord.Guild = ctx.bot.main_guild
-        except GuildDoesNotExist:
->>>>>>> 1ab6edc7
             return set()
 
         members: set[discord.Member] = {member for member in guild.members if not member.bot}
