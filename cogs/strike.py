"""Contains cog classes for any strike interactions."""

from collections.abc import Sequence

__all__: Sequence[str] = (
    "perform_moderation_action",
    "ConfirmStrikeMemberView",
    "ConfirmManualModerationView",
    "ConfirmStrikesOutOfSyncWithBanView",
    "BaseStrikeCog",
    "ManualModerationCog",
    "StrikeCommandCog",
    "StrikeUserCommandCog",
)


import asyncio
import contextlib
import datetime
import logging
import re
from collections.abc import Mapping
from logging import Logger
from typing import Final, Literal

import discord

# noinspection SpellCheckingInspection
from asyncstdlib.builtins import any as asyncany
from discord.ui import View

from config import settings
from db.core.models import DiscordMemberStrikes
from exceptions import (
    GuildDoesNotExistError,
    NoAuditLogsStrikeTrackingError,
    RulesChannelDoesNotExistError,
    StrikeTrackingError,
)
from utils import (
    CommandChecks,
    TeXBotApplicationContext,
    TeXBotAutocompleteContext,
    TeXBotBaseCog,
)
from utils.error_capture_decorators import (
    capture_guild_does_not_exist_error,
    capture_strike_tracking_error,
)
from utils.message_sender_components import (
    ChannelMessageSender,
    MessageSavingSenderComponent,
    ResponseMessageSender,
)

logger: Final[Logger] = logging.getLogger("TeX-Bot")


async def perform_moderation_action(strike_user: discord.Member, strikes: int, committee_member: discord.Member | discord.User) -> None:  # noqa: E501
    """
    Perform the actual process of applying a moderation action to a member.

    The appropriate moderation action to apply is determined by the number of strikes
    the member has. Your group's Discord moderation document should outline which
    number of strikes corresponds to which moderation action.
    """
    if not 1 <= strikes <= 3:
        INVALID_STRIKE_AMOUNT_MESSAGE: Final[str] = (
            "'strikes' cannot be greater than 3 or less than 1"
        )
        raise ValueError(INVALID_STRIKE_AMOUNT_MESSAGE)

    MODERATION_ACTION_REASON: Final[str] = (
        f"**{committee_member.display_name}** used `/strike`"
    )

    if strikes == 1:
        await strike_user.timeout_for(
            settings["STRIKE_COMMAND_TIMEOUT_DURATION"],
            reason=MODERATION_ACTION_REASON,
        )

    elif strikes == 2:
        await strike_user.kick(reason=MODERATION_ACTION_REASON)

    elif strikes == 3:
        await strike_user.ban(reason=MODERATION_ACTION_REASON)


class ConfirmStrikeMemberView(View):
    """A discord.View containing two buttons to confirm giving the member a strike."""

    @discord.ui.button(  # type: ignore[misc]
        label="Yes",
        style=discord.ButtonStyle.red,
        custom_id="yes_strike_member",
    )
    async def yes_strike_member_button_callback(self, _: discord.Button, interaction: discord.Interaction) -> None:  # noqa: E501
        """
        Delete the message associated with the view when the Yes button is pressed.

        This function is attached as a button's callback, so will run whenever the button
        is pressed.
        The actual handling of the event is done by the command that sent the view,
        so all that is required is to delete the original message that sent this view.
        """
        logger.debug("\"Yes\" button pressed. %s", interaction)
        await interaction.response.edit_message(view=None)  # NOTE: Despite removing the view within the normal command processing loop, the view also needs to be removed here to prevent an Unknown Webhook error

    @discord.ui.button(  # type: ignore[misc]
        label="No",
        style=discord.ButtonStyle.grey,
        custom_id="no_strike_member",
    )
    async def no_strike_member_button_callback(self, _: discord.Button, interaction: discord.Interaction) -> None:  # noqa: E501
        """
        Delete the message associated with the view when the No button is pressed.

        This function is attached as a button's callback, so will run whenever the button
        is pressed.
        The actual handling of the event is done by the command that sent the view,
        so all that is required is to delete the original message that sent this view.
        """
        logger.debug("\"No\" button pressed. %s", interaction)
        await interaction.response.edit_message(view=None)  # NOTE: Despite removing the view within the normal command processing loop, the view also needs to be removed here to prevent an Unknown Webhook error


class ConfirmManualModerationView(View):
    """A discord.View to confirm manually applying a moderation action."""

    @discord.ui.button(  # type: ignore[misc]
        label="Yes",
        style=discord.ButtonStyle.red,
        custom_id="yes_manual_moderation_action",
    )
    async def yes_manual_moderation_action_button_callback(self, _: discord.Button, interaction: discord.Interaction) -> None:  # noqa: E501
        """
        Delete the message associated with the view when the Yes button is pressed.

        This function is attached as a button's callback, so will run whenever the button
        is pressed.
        The actual handling of the event is done by
        the manual moderation tracker subroutine that sent the view,
        so all that is required is to delete the original message that sent this view.
        """
        logger.debug("\"Yes\" button pressed. %s", interaction)
        await interaction.response.edit_message(view=None)  # NOTE: Despite removing the view within the normal command processing loop, the view also needs to be removed here to prevent an Unknown Webhook error

    @discord.ui.button(  # type: ignore[misc]
        label="No",
        style=discord.ButtonStyle.grey,
        custom_id="no_manual_moderation_action",
    )
    async def no_manual_moderation_action_button_callback(self, _: discord.Button, interaction: discord.Interaction) -> None:  # noqa: E501
        """
        Delete the message associated with the view when the No button is pressed.

        This function is attached as a button's callback, so will run whenever the button
        is pressed.
        The actual handling of the event is done by
        the manual moderation tracker subroutine that sent the view,
        so all that is required is to delete the original message that sent this view.
        """
        logger.debug("\"No\" button pressed. %s", interaction)
        await interaction.response.edit_message(view=None)  # NOTE: Despite removing the view within the normal command processing loop, the view also needs to be removed here to prevent an Unknown Webhook error


class ConfirmStrikesOutOfSyncWithBanView(View):
    """A discord.View containing two buttons to confirm banning a member with > 3 strikes."""

    @discord.ui.button(  # type: ignore[misc]
        label="Yes",
        style=discord.ButtonStyle.red,
        custom_id="yes_out_of_sync_ban_member",
    )
    async def yes_out_of_sync_ban_member_button_callback(self, _: discord.Button, interaction: discord.Interaction) -> None:  # noqa: E501
        """
        Delete the message associated with the view when the Yes button is pressed.

        This function is attached as a button's callback, so will run whenever the button
        is pressed.
        The actual handling of the event is done by
        the manual moderation tracker subroutine that sent the view,
        so all that is required is to delete the original message that sent this view.
        """
        logger.debug("\"Yes\" button pressed. %s", interaction)
        await interaction.response.edit_message(view=None)  # NOTE: Despite removing the view within the normal command processing loop, the view also needs to be removed here to prevent an Unknown Webhook error

    @discord.ui.button(  # type: ignore[misc]
        label="No",
        style=discord.ButtonStyle.grey,
        custom_id="no_out_of_sync_ban_member",
    )
    async def no_out_of_sync_ban_member_button_callback(self, _: discord.Button, interaction: discord.Interaction) -> None:  # noqa: E501
        """
        Delete the message associated with the view when the No button is pressed.

        This function is attached as a button's callback, so will run whenever the button
        is pressed.
        The actual handling of the event is done by
        the manual moderation tracker subroutine that sent the view,
        so all that is required is to delete the original message that sent this view.
        """
        logger.debug("\"No\" button pressed. %s", interaction)
        await interaction.response.edit_message(view=None)  # NOTE: Despite removing the view within the normal command processing loop, the view also needs to be removed here to prevent an Unknown Webhook error


class BaseStrikeCog(TeXBotBaseCog):
    """
    Base strike cog container class.

    Defines the methods for striking users that are called
    by child strike cog container classes.
    """

    SUGGESTED_ACTIONS: Final[Mapping[int, str]] = {1: "time-out", 2: "kick", 3: "ban"}

    async def _send_strike_user_message(self, strike_user: discord.User | discord.Member, member_strikes: DiscordMemberStrikes) -> None:  # noqa: E501
        # noinspection PyUnusedLocal
        rules_channel_mention: str = "**`#welcome`**"
        with contextlib.suppress(RulesChannelDoesNotExistError):
            rules_channel_mention = (await self.bot.rules_channel).mention

        includes_ban_message: str = (
            (
                "\nBecause you now have been given 3 strikes, you have been banned from "
                f"the {self.bot.group_short_name} Discord server "
                f"and we have contacted {self.bot.group_moderation_contact} for "
                "further action & advice."
            )
            if member_strikes.strikes >= 3
            else ""
        )

        actual_strike_amount: int = (
            member_strikes.strikes
            if member_strikes.strikes < 3
            else 3
        )

        await strike_user.send(
            "Hi, a recent incident occurred in which you may have broken one or more of "
            f"the {self.bot.group_short_name} Discord server's rules.\n"
            "We have increased the number of strikes associated with your account "
            f"to {actual_strike_amount} and "
            "the corresponding moderation action will soon be applied to you. "
            "To find what moderation action corresponds to which strike level, "
            f"you can view the {self.bot.group_short_name} Discord server moderation document "
            f"[here](<{settings.MODERATION_DOCUMENT_LINK}>)\nPlease ensure you have read "
            f"the rules in {rules_channel_mention} so that your future behaviour adheres "
            f"to them.{includes_ban_message}\n\nA committee member will be in contact "
            "with you shortly, to discuss this further.",
        )

    async def _confirm_perform_moderation_action(self, message_sender_component: MessageSavingSenderComponent, interaction_user: discord.User, strike_user: discord.Member, confirm_strike_message: str, actual_strike_amount: int, button_callback_channel: discord.TextChannel | discord.DMChannel) -> None:  # noqa: E501
        await message_sender_component.send(
            content=confirm_strike_message,
            view=ConfirmStrikeMemberView(),
        )

        button_interaction: discord.Interaction = await self.bot.wait_for(
            "interaction",
            check=lambda interaction: (
                interaction.type == discord.InteractionType.component
                and interaction.user == interaction_user
                and interaction.channel == button_callback_channel
                and "custom_id" in interaction.data
                and interaction.data["custom_id"] in {"yes_strike_member", "no_strike_member"}
            ),
        )

        match button_interaction.data["custom_id"]:  # type: ignore[index, typeddict-item]
            case "no_strike_member":
                await button_interaction.edit_original_response(
                    content=(
                        "Aborted performing "
                        f"{self.SUGGESTED_ACTIONS[actual_strike_amount]} action "
                        f"on {strike_user.mention}."
                    ),
                    view=None,
                )

            case "yes_strike_member":
                await perform_moderation_action(
                    strike_user,
                    actual_strike_amount,
                    committee_member=interaction_user,
                )

                await button_interaction.edit_original_response(
                    content=(
                        "Successfully performed "
                        f"{self.SUGGESTED_ACTIONS[actual_strike_amount]} "
                        f"action on {strike_user.mention}."
                    ),
                    view=None,
                )

            case _:
                raise ValueError

    async def _confirm_increase_strike(self, message_sender_component: MessageSavingSenderComponent, interaction_user: discord.User, strike_user: discord.User | discord.Member, member_strikes: DiscordMemberStrikes, button_callback_channel: discord.TextChannel | discord.DMChannel, *, perform_action: bool) -> None:  # noqa: E501
        if perform_action and isinstance(strike_user, discord.User):
            STRIKE_USER_TYPE_ERROR_MESSAGE: Final[str] = (
                "Cannot perform moderation action on non-guild member."
            )
            raise TypeError(STRIKE_USER_TYPE_ERROR_MESSAGE)

        if member_strikes.strikes < 3:
            member_strikes.strikes += 1
            await member_strikes.asave()

        await self._send_strike_user_message(strike_user, member_strikes)

        confirm_strike_message: str = (
            f"Successfully increased {strike_user.mention}'s strikes to "
            f"{member_strikes.strikes}."
        )

        if perform_action:
            confirm_strike_message = (
                f"{confirm_strike_message}\nThe suggested moderation action is to "
                f"{self.SUGGESTED_ACTIONS[member_strikes.strikes]} the user. Would you "
                "like me to perform this action for you?"
            )

        if member_strikes.strikes > 3:
            confirm_strike_message = (
                f"{strike_user.mention}'s number of strikes was not increased "
                f"because they already had {member_strikes.strikes}. "
                "How did this happen?"
            )
            if perform_action:
                confirm_strike_message = (
                    f"{confirm_strike_message}\nHaving more than 3 strikes suggests that "
                    "the user should be banned. Would you like me "
                    "to perform this action for you?"
                )

        if not perform_action:
            # noinspection SpellCheckingInspection
            await message_sender_component.send(
                content=(
                    f"{confirm_strike_message}\n"
                    "**Please ensure you use the `/strike` command in future!**\n"
                    "ᴛʜɪs ᴍᴇssᴀɢᴇ ᴡɪʟʟ ʙᴇ ᴅᴇʟᴇᴛᴇᴅ"
                    f"""{
                        discord.utils.format_dt(
                            discord.utils.utcnow() + datetime.timedelta(minutes=2),
                            "R"
                        )
                    }"""
                ),
            )
            await asyncio.sleep(118)
            await message_sender_component.delete()
            return

        if not isinstance(strike_user, discord.Member):
            INCORRECT_STRIKE_USER_TYPE_MESSAGE: Final[str] = (
                f"Incorrect type for {"strike_user"!r}: got {type(strike_user).__name__!r}, "
                f"expected {discord.Member.__name__!r}."
            )
            raise RuntimeError(INCORRECT_STRIKE_USER_TYPE_MESSAGE)  # noqa: TRY004

        await self._confirm_perform_moderation_action(
            message_sender_component,
            interaction_user,
            strike_user,
            confirm_strike_message,
            (member_strikes.strikes if member_strikes.strikes < 3 else 3),
            button_callback_channel,
        )

    async def _command_perform_strike(self, ctx: TeXBotApplicationContext, strike_member: discord.Member) -> None:  # noqa: E501
        """
        Perform the actual process of giving a member an additional strike.

        Also calls the process of performing the appropriate moderation action,
        given the new number of strikes that the member has.
        """
        if strike_member.bot:
            await self.command_send_error(
                ctx,
                message="Member cannot be given an additional strike because they are a bot.",
            )
            return

        member_strikes: DiscordMemberStrikes = (  # type: ignore[assignment]
            await DiscordMemberStrikes.objects.aget_or_create(
                discord_id=strike_member.id,
            )
        )[0]

        await self._confirm_increase_strike(
            message_sender_component=ResponseMessageSender(ctx),
            interaction_user=ctx.user,
            strike_user=strike_member,
            member_strikes=member_strikes,
            button_callback_channel=ctx.channel,
            perform_action=True,
        )


class ManualModerationCog(BaseStrikeCog):
    """
    Cog class defining the event listeners for manually applying moderation actions.

    When Committee members manually apply moderation actions on users, these event listeners
    will be run to confirm the actions are tracked.
    """

    async def get_confirmation_message_channel(self, user: discord.User | discord.Member) -> discord.DMChannel | discord.TextChannel:  # noqa: E501
        """
        Retrieve the correct channel to send the strike confirmation message to.

        This is based upon the STRIKE_PERFORMED_MANUALLY_WARNING_LOCATION config setting value.
        """
        if settings["STRIKE_PERFORMED_MANUALLY_WARNING_LOCATION"] == "DM":
            if user.bot:
                fetch_log_channel_error: RuntimeError
                try:
                    return await self.bot.fetch_log_channel()
                except RuntimeError as fetch_log_channel_error:
                    raise StrikeTrackingError(
                        str(fetch_log_channel_error),
                    ) from fetch_log_channel_error

            raw_user: discord.User | None = (
                self.bot.get_user(user.id)
                if isinstance(user, discord.Member)
                else user
            )
            if not raw_user:
                raise StrikeTrackingError

            dm_confirmation_message_channel: discord.DMChannel = (
                await raw_user.create_dm()
            )
            if not dm_confirmation_message_channel.recipient:
                dm_confirmation_message_channel.recipient = raw_user

            return dm_confirmation_message_channel

        guild_confirmation_message_channel: discord.TextChannel | None = discord.utils.get(
            self.bot.main_guild.text_channels,
            name=settings["STRIKE_PERFORMED_MANUALLY_WARNING_LOCATION"],
        )
        if not guild_confirmation_message_channel:
            CHANNEL_DOES_NOT_EXIST_MESSAGE: Final[str] = (
                "The channel "
                f"""{settings["STRIKE_PERFORMED_MANUALLY_WARNING_LOCATION"]!r} """
                "does not exist, so cannot be used as the location "
                "for sending manual-moderation warning messages"
            )
            raise StrikeTrackingError(CHANNEL_DOES_NOT_EXIST_MESSAGE)

        return guild_confirmation_message_channel

    # noinspection PyTypeHints
    @capture_strike_tracking_error
    async def _confirm_manual_add_strike(self, strike_user: discord.User | discord.Member, action: Literal[discord.AuditLogAction.member_update | discord.AuditLogAction.kick | discord.AuditLogAction.ban]) -> None:  # noqa: E501
        # NOTE: Shortcut accessors are placed at the top of the function, so that the exceptions they raise are displayed before any further errors may be sent
        main_guild: discord.Guild = self.bot.main_guild
        committee_role: discord.Role = await self.bot.committee_role

        try:
            # noinspection PyTypeChecker
            audit_log_entry: discord.AuditLogEntry = await anext(
                _audit_log_entry
                async for _audit_log_entry
                in main_guild.audit_logs(
                    after=discord.utils.utcnow() - datetime.timedelta(minutes=1),
                    action=action,
                )
                if _audit_log_entry.target.id == strike_user.id  # NOTE: IDs are checked here rather than the objects themselves as the audit log provides an unusual object type in some cases.
            )
        except (StopIteration, StopAsyncIteration):
<<<<<<< HEAD
=======
            IRRETRIEVABLE_AUDIT_LOG_MESSAGE: Final[str] = (
                f"Unable to retrieve audit log entry of {str(action)!r} action "
                f"on user {str(strike_user)!r}"
            )

>>>>>>> 31817e42
            logger.debug("Printing 5 most recent audit logs:")
            debug_audit_log_entry: discord.AuditLogEntry
            async for debug_audit_log_entry in main_guild.audit_logs(limit=5):
                logger.debug(debug_audit_log_entry)

<<<<<<< HEAD
            IRRETRIEVABLE_AUDIT_LOG_MESSAGE: Final[str] = (
                f"Unable to retrieve audit log entry of {str(action)!r} action "
                f"on user {str(strike_user)!r}"
            )
=======
>>>>>>> 31817e42
            raise NoAuditLogsStrikeTrackingError(IRRETRIEVABLE_AUDIT_LOG_MESSAGE) from None

        if not audit_log_entry.user:
            raise StrikeTrackingError

        applied_action_user: discord.User | discord.Member = audit_log_entry.user

        if applied_action_user == self.bot.user:
            return

        fetch_log_channel_error: RuntimeError
        try:
            confirmation_message_channel: discord.DMChannel | discord.TextChannel = (
                await self.get_confirmation_message_channel(applied_action_user)
                if applied_action_user != strike_user
                else await self.bot.fetch_log_channel()
            )
        except RuntimeError as fetch_log_channel_error:
            raise StrikeTrackingError(
                str(fetch_log_channel_error),
            ) from fetch_log_channel_error

        MODERATION_ACTIONS: Final[Mapping[discord.AuditLogAction, str]] = {
            discord.AuditLogAction.member_update: "timed-out",
            discord.AuditLogAction.auto_moderation_user_communication_disabled: "timed-out",
            discord.AuditLogAction.kick: "kicked",
            discord.AuditLogAction.ban: "banned",
        }

        member_strikes: DiscordMemberStrikes = (  # type: ignore[assignment]
            await DiscordMemberStrikes.objects.aget_or_create(
                discord_id=strike_user.id,
            )
        )[0]

        STRIKES_OUT_OF_SYNC_WITH_BAN: Final[bool] = bool(
            (action != discord.AuditLogAction.ban and member_strikes.strikes >= 3)
            or (action == discord.AuditLogAction.ban and member_strikes.strikes > 3)  # noqa: COM812
        )
        if STRIKES_OUT_OF_SYNC_WITH_BAN:
            out_of_sync_ban_confirmation_message: discord.Message = await confirmation_message_channel.send(  # noqa: E501
                content=(
                    f"""Hi {
                        applied_action_user.display_name
                        if not applied_action_user.bot and applied_action_user != strike_user
                        else committee_role.mention
                    }, """
                    f"""I just noticed that {
                        "you"
                        if not applied_action_user.bot
                        else f"one of your other bots (namely {applied_action_user.mention})"
                    } {MODERATION_ACTIONS[action]} {strike_user.mention}. """
                    "Because this moderation action was done manually "
                    "(rather than using my `/strike` command), I could not automatically "
                    f"keep track of the moderation action to apply. "
                    f"My records show that {strike_user.mention} previously had 3 strikes. "
                    f"This suggests that {strike_user.mention} should be banned. "
                    "Would you like me to send them the moderation alert message "
                    "and perform this action for you?"
                ),
                view=ConfirmStrikesOutOfSyncWithBanView(),
            )

            out_of_sync_ban_button_interaction: discord.Interaction = await self.bot.wait_for(
                "interaction",
                check=lambda interaction: (
                    interaction.type == discord.InteractionType.component
                    and (
                        (interaction.user == applied_action_user)
                        if not applied_action_user.bot
                        else (committee_role in interaction.user.roles)
                    )
                    and interaction.channel == confirmation_message_channel
                    and "custom_id" in interaction.data
                    and interaction.data["custom_id"] in {
                        "yes_out_of_sync_ban_member",
                        "no_out_of_sync_ban_member",
                    }
                ),
            )

            match out_of_sync_ban_button_interaction.data["custom_id"]:  # type: ignore[index, typeddict-item]
                case "no_out_of_sync_ban_member":
                    # noinspection SpellCheckingInspection
                    await out_of_sync_ban_confirmation_message.edit(
                        content=(
                            f"Aborted performing ban action upon {strike_user.mention}. "
                            "(This manual moderation action has not been tracked.)\n"
                            "ᴛʜɪs ᴍᴇssᴀɢᴇ ᴡɪʟʟ ʙᴇ ᴅᴇʟᴇᴛᴇᴅ"
                            f"""{
                                discord.utils.format_dt(
                                    discord.utils.utcnow() + datetime.timedelta(minutes=2),
                                    "R"
                                )
                            }"""
                        ),
                        view=None,
                    )

                case "yes_out_of_sync_ban_member":
                    await self._send_strike_user_message(strike_user, member_strikes)
                    await main_guild.ban(
                        strike_user,
                        reason=(
                            f"**{applied_action_user.display_name} synced moderation action "
                            "with number of strikes**"
                        ),
                    )
                    # noinspection SpellCheckingInspection
                    await out_of_sync_ban_confirmation_message.edit(
                        content=(
                            f"Successfully banned {strike_user.mention}.\n"
                            "**Please ensure you use the `/strike` command in future!**"
                            "\nᴛʜɪs ᴍᴇssᴀɢᴇ ᴡɪʟʟ ʙᴇ ᴅᴇʟᴇᴛᴇᴅ"
                            f"""{
                                discord.utils.format_dt(
                                    discord.utils.utcnow() + datetime.timedelta(minutes=2),
                                    "R"
                                )
                            }"""
                        ),
                        view=None,
                    )

                case _:
                    raise ValueError

            await asyncio.sleep(118)
            await out_of_sync_ban_confirmation_message.delete()
            return

        confirmation_message: discord.Message = await confirmation_message_channel.send(
            content=(
                f"""Hi {
                    applied_action_user.display_name
                    if not applied_action_user.bot and applied_action_user != strike_user
                    else committee_role.mention
                }, """
                f"""I just noticed that {
                    "you"
                    if not applied_action_user.bot
                    else f"one of your other bots (namely {applied_action_user.mention})"
                } {MODERATION_ACTIONS[action]} {strike_user.mention}. """
                "Because this moderation action was done manually "
                "(rather than using my `/strike` command), I could not automatically "
                f"keep track of the correct moderation action to apply. "
                f"Would you like me to increase {strike_user.mention}'s strikes "
                f"from {member_strikes.strikes} to {member_strikes.strikes + 1} "
                "and send them the moderation alert message?"
            ),
            view=ConfirmManualModerationView(),
        )

        button_interaction: discord.Interaction = await self.bot.wait_for(
            "interaction",
            check=lambda interaction: (
                interaction.type == discord.InteractionType.component
                and (
                    (interaction.user == applied_action_user)
                    if not applied_action_user.bot
                    else (committee_role in interaction.user.roles)
                )
                and interaction.channel == confirmation_message_channel
                and "custom_id" in interaction.data
                and interaction.data["custom_id"] in {
                    "yes_manual_moderation_action",
                    "no_manual_moderation_action",
                }
            ),
        )

        match button_interaction.data["custom_id"]:  # type: ignore[index, typeddict-item]
            case "no_manual_moderation_action":
                # noinspection SpellCheckingInspection
                await confirmation_message.edit(
                    content=(
                        f"Aborted increasing {strike_user.mention}'s strikes "
                        "& sending moderation alert message. "
                        "(This manual moderation action has not been tracked.)\n"
                        "ᴛʜɪs ᴍᴇssᴀɢᴇ ᴡɪʟʟ ʙᴇ ᴅᴇʟᴇᴛᴇᴅ"
                        f"""{
                            discord.utils.format_dt(
                                discord.utils.utcnow() + datetime.timedelta(minutes=2),
                                "R"
                            )
                        }"""
                    ),
                    view=None,
                )
                await asyncio.sleep(118)
                await confirmation_message.delete()

            case "yes_manual_moderation_action":
                interaction_user: discord.User | None = self.bot.get_user(
                    applied_action_user.id,
                )
                if not interaction_user:
                    raise StrikeTrackingError

                await self._confirm_increase_strike(
                    message_sender_component=ChannelMessageSender(confirmation_message_channel),
                    interaction_user=interaction_user,
                    strike_user=strike_user,
                    member_strikes=member_strikes,
                    button_callback_channel=confirmation_message_channel,
                    perform_action=False,
                )
                # NOTE: Message deletion is performed within self._confirm_increase_strike()

            case _:
                raise ValueError

    @TeXBotBaseCog.listener()
    @capture_guild_does_not_exist_error
    async def on_member_update(self, before: discord.Member, after: discord.Member) -> None:
        """Flag manually applied timeout & track strikes accordingly."""
        # NOTE: Shortcut accessors are placed at the top of the function, so that the exceptions they raise are displayed before any further errors may be sent
        main_guild: discord.Guild = self.bot.main_guild

        if before.guild != main_guild or after.guild != main_guild or before.bot or after.bot:
            return

        if not after.timed_out or before.timed_out == after.timed_out:
            return

        audit_log_entry: discord.AuditLogEntry
        async for audit_log_entry in main_guild.audit_logs(limit=5):
            FOUND_CORRECT_AUDIT_LOG_ENTRY: bool = (
                audit_log_entry.target.id == after.id
                and audit_log_entry.action == (
                    discord.AuditLogAction.auto_moderation_user_communication_disabled
                )
            )
            if FOUND_CORRECT_AUDIT_LOG_ENTRY:
                await self._confirm_manual_add_strike(
                    strike_user=after,
                    action=audit_log_entry.action,
                )
                return

        # noinspection PyArgumentList
        await self._confirm_manual_add_strike(
            strike_user=after,
            action=discord.AuditLogAction.member_update,
        )

    @TeXBotBaseCog.listener()
    @capture_guild_does_not_exist_error
    async def on_member_remove(self, member: discord.Member) -> None:
        """Flag manually applied kick & track strikes accordingly."""
        # NOTE: Shortcut accessors are placed at the top of the function, so that the exceptions they raise are displayed before any further errors may be sent
        main_guild: discord.Guild = self.bot.main_guild

        MEMBER_REMOVED_BECAUSE_OF_MANUALLY_APPLIED_KICK: Final[bool] = bool(
            member.guild == self.bot.main_guild
            and not member.bot
            and not await asyncany(
                ban.user == member async for ban in main_guild.bans()
            )  # noqa: COM812
        )
        if not MEMBER_REMOVED_BECAUSE_OF_MANUALLY_APPLIED_KICK:
            return

        with contextlib.suppress(NoAuditLogsStrikeTrackingError):
            # noinspection PyArgumentList
            await self._confirm_manual_add_strike(
                strike_user=member,
                action=discord.AuditLogAction.kick,
            )

    @TeXBotBaseCog.listener()
    @capture_guild_does_not_exist_error
    async def on_member_ban(self, guild: discord.Guild, user: discord.User | discord.Member) -> None:  # noqa: E501
        """Flag manually applied ban & track strikes accordingly."""
        if guild != self.bot.main_guild or user.bot:
            return

        # noinspection PyArgumentList
        await self._confirm_manual_add_strike(
            strike_user=user,
            action=discord.AuditLogAction.ban,
        )


class StrikeCommandCog(BaseStrikeCog):
    """Cog class that defines the "/strike" command and its call-back method."""

    @staticmethod
    async def strike_autocomplete_get_members(ctx: TeXBotAutocompleteContext) -> set[discord.OptionChoice] | set[str]:  # noqa: E501
        """
        Autocomplete callable that generates the set of available selectable members.

        This list of selectable members is used in any of the "strike" slash-command options
        that have a member input-type.
        """
        try:
            main_guild: discord.Guild = ctx.bot.main_guild
        except GuildDoesNotExistError:
            return set()

        return {
            discord.OptionChoice(
                name=(
                    f"@{member.name}"
                    if not ctx.value or re.fullmatch(r"\A@.*\Z", ctx.value)
                    else member.name
                ),
                value=str(member.id),
            )
            for member
            in main_guild.members
            if not member.bot
        }

    @discord.slash_command(  # type: ignore[no-untyped-call, misc]
        name="strike",
        description=(
            "Gives a user an additional strike, "
            "then performs the appropriate moderation action."
        ),
    )
    @discord.option(  # type: ignore[no-untyped-call, misc]
        name="user",
        description="The user to give a strike to.",
        input_type=str,
        autocomplete=discord.utils.basic_autocomplete(strike_autocomplete_get_members),  # type: ignore[arg-type]
        required=True,
        parameter_name="str_strike_member_id",
    )
    @CommandChecks.check_interaction_user_has_committee_role
    @CommandChecks.check_interaction_user_in_main_guild
    async def strike(self, ctx: TeXBotApplicationContext, str_strike_member_id: str) -> None:
        """
        Definition & callback response of the "strike" command.

        The "strike" command adds an additional strike to the given member, then performs the
        appropriate moderation action to the member, according to the new number of strikes.
        """
        member_id_not_integer_error: ValueError
        try:
            strike_member: discord.Member = await self.bot.get_main_guild_member(
                str_strike_member_id,
            )
        except ValueError as member_id_not_integer_error:
            await self.command_send_error(ctx, message=member_id_not_integer_error.args[0])
            return

        await self._command_perform_strike(ctx, strike_member)


class StrikeUserCommandCog(BaseStrikeCog):
    """Cog class that defines the context menu strike command & its call-back method."""

    @discord.user_command(name="Strike User")  # type: ignore[no-untyped-call, misc]
    @CommandChecks.check_interaction_user_has_committee_role
    @CommandChecks.check_interaction_user_in_main_guild
    async def user_strike(self, ctx: TeXBotApplicationContext, member: discord.Member) -> None:
        """Call the _strike command, providing the required command arguments."""
        await self._command_perform_strike(ctx, member)<|MERGE_RESOLUTION|>--- conflicted
+++ resolved
@@ -476,26 +476,15 @@
                 if _audit_log_entry.target.id == strike_user.id  # NOTE: IDs are checked here rather than the objects themselves as the audit log provides an unusual object type in some cases.
             )
         except (StopIteration, StopAsyncIteration):
-<<<<<<< HEAD
-=======
-            IRRETRIEVABLE_AUDIT_LOG_MESSAGE: Final[str] = (
-                f"Unable to retrieve audit log entry of {str(action)!r} action "
-                f"on user {str(strike_user)!r}"
-            )
-
->>>>>>> 31817e42
             logger.debug("Printing 5 most recent audit logs:")
             debug_audit_log_entry: discord.AuditLogEntry
             async for debug_audit_log_entry in main_guild.audit_logs(limit=5):
                 logger.debug(debug_audit_log_entry)
 
-<<<<<<< HEAD
             IRRETRIEVABLE_AUDIT_LOG_MESSAGE: Final[str] = (
                 f"Unable to retrieve audit log entry of {str(action)!r} action "
                 f"on user {str(strike_user)!r}"
             )
-=======
->>>>>>> 31817e42
             raise NoAuditLogsStrikeTrackingError(IRRETRIEVABLE_AUDIT_LOG_MESSAGE) from None
 
         if not audit_log_entry.user:
