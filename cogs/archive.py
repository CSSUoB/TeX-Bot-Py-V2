--- conflicted
+++ resolved
@@ -200,17 +200,6 @@
                         "the channels in the selected category."
                     ),
                 )
-<<<<<<< HEAD
-=======
-                logger.error(  # noqa: TRY400
-                    (
-                        "TeX-Bot did not have access to "
-                        "the channels in the selected category: "
-                        "%s."
-                    ),
-                    category.name,
-                )
->>>>>>> 3ff56828
                 return
 
         await ctx.respond("Category successfully archived", ephemeral=True)
