"""Contains cog classes for any archival interactions."""

from collections.abc import Sequence

__all__: Sequence[str] = ("ArchiveCommandCog",)


import functools
import logging
import re
from collections.abc import Set
from logging import Logger
from typing import Final, Protocol, TypeAlias

import discord

from exceptions import DiscordMemberNotInMainGuildError
from exceptions.base import BaseDoesNotExistError
from utils import (
    AllChannelTypes,
    CommandChecks,
    TeXBotApplicationContext,
    TeXBotAutocompleteContext,
    TeXBotBaseCog,
)

logger: Final[Logger] = logging.getLogger("TeX-Bot")

AllowedChannelTypes: TypeAlias = (
    discord.VoiceChannel
    | discord.StageChannel
    | discord.TextChannel
    | discord.ForumChannel
    | discord.CategoryChannel
)


class _SetPermissionsFunc(Protocol):
    async def __call__(self, channel: AllowedChannelTypes) -> None: ...


class ArchiveCommandCog(TeXBotBaseCog):
    """Cog class that defines the "/archive" command and its call-back method."""

    @staticmethod
    async def autocomplete_get_categories(ctx: TeXBotAutocompleteContext) -> Set[discord.OptionChoice] | Set[str]:  # noqa: E501
        """
        Autocomplete callable that generates the set of available selectable categories.

        The list of available selectable categories is unique to each member, and is used in
        any of the "archive" slash-command options that have a category input-type.
        """
        if not ctx.interaction.user:
            return set()

        try:
            if not await ctx.bot.check_user_has_committee_role(ctx.interaction.user):
                return set()

            main_guild: discord.Guild = ctx.bot.main_guild
            interaction_user: discord.Member = await ctx.bot.get_main_guild_member(
                ctx.interaction.user,
            )
        except (BaseDoesNotExistError, DiscordMemberNotInMainGuildError):
            return set()

        return {
            discord.OptionChoice(name=category.name, value=str(category.id))
            for category
            in main_guild.categories
            if category.permissions_for(interaction_user).is_superset(
                discord.Permissions(send_messages=True, view_channel=True),
            )
        }

    async def _set_permissions(self, channel: AllowedChannelTypes, ctx: TeXBotApplicationContext, interaction_member: discord.Member, *, committee_role: discord.Role, guest_role: discord.Role, member_role: discord.Role, archivist_role: discord.Role, everyone_role: discord.Role) -> None:  # noqa: PLR0913,E501
        CHANNEL_NEEDS_COMMITTEE_ARCHIVING: Final[bool] = (
            channel.permissions_for(committee_role).is_superset(
                discord.Permissions(view_channel=True),
            ) and not channel.permissions_for(guest_role).is_superset(
                discord.Permissions(view_channel=True),
            )
        )
        if CHANNEL_NEEDS_COMMITTEE_ARCHIVING:
            await channel.set_permissions(
                everyone_role,
                reason=f"{interaction_member.display_name} used \"/archive\".",
                view_channel=False,
            )
            await channel.set_permissions(
                guest_role,
                overwrite=None,
                reason=f"{interaction_member.display_name} used \"/archive\".",
            )
            await channel.set_permissions(
                member_role,
                overwrite=None,
                reason=f"{interaction_member.display_name} used \"/archive\".",
            )
            await channel.set_permissions(
                committee_role,
                overwrite=None,
                reason=f"{interaction_member.display_name} used \"/archive\".",
            )
            return

        CHANNEL_NEEDS_NORMAL_ARCHIVING: Final[bool] = (
            channel.permissions_for(guest_role).is_superset(
                discord.Permissions(view_channel=True),
            )
        )
        if CHANNEL_NEEDS_NORMAL_ARCHIVING:
            await channel.set_permissions(
                everyone_role,
                reason=f"{interaction_member.display_name} used \"/archive\".",
                view_channel=False,
            )
            await channel.set_permissions(
                guest_role,
                overwrite=None,
                reason=f"{interaction_member.display_name} used \"/archive\".",
            )
            await channel.set_permissions(
                member_role,
                overwrite=None,
                reason=f"{interaction_member.display_name} used \"/archive\".",
            )
            await channel.set_permissions(
                committee_role,
                reason=f"{interaction_member.display_name} used \"/archive\".",
                view_channel=False,
            )
            await channel.set_permissions(
                archivist_role,
                reason=f"{interaction_member.display_name} used \"/archive\".",
                view_channel=True,
            )
            return

        await self.command_send_error(
            ctx,
            message=f"Channel {channel.mention} had invalid permissions",
        )
        logger.error(
            "Channel %s had invalid permissions, so could not be archived.",
            channel.name,
        )

    @discord.slash_command(  # type: ignore[no-untyped-call, misc]
        name="archive",
        description="Archives the selected category.",
    )
    @discord.option(  # type: ignore[no-untyped-call, misc]
        name="category",
        description="The category to archive.",
        input_type=str,
        autocomplete=discord.utils.basic_autocomplete(autocomplete_get_categories),  # type: ignore[arg-type]
        required=True,
        parameter_name="str_category_id",
    )
    @CommandChecks.check_interaction_user_has_committee_role
    @CommandChecks.check_interaction_user_in_main_guild
    async def archive(self, ctx: TeXBotApplicationContext, str_category_id: str) -> None:
        """
        Definition & callback response of the "archive" command.

        The "archive" command hides a given category from view of casual members unless they
        have the "Archivist" role.
        """
        # NOTE: Shortcut accessors are placed at the top of the function, so that the exceptions they raise are displayed before any further errors may be sent
        main_guild: discord.Guild = self.bot.main_guild
        interaction_member: discord.Member = await self.bot.get_main_guild_member(ctx.user)
        committee_role: discord.Role = await self.bot.committee_role
        guest_role: discord.Role = await self.bot.guest_role
        member_role: discord.Role = await self.bot.member_role
        archivist_role: discord.Role = await self.bot.archivist_role
        everyone_role: discord.Role = await self.bot.get_everyone_role()

        if not re.fullmatch(r"\A\d{17,20}\Z", str_category_id):
            await self.command_send_error(
                ctx,
                message=f"{str_category_id!r} is not a valid category ID.",
            )
            return

        category_id: int = int(str_category_id)

        category: discord.CategoryChannel | None = discord.utils.get(
            main_guild.categories,
            id=category_id,
        )
        if not category:
            await self.command_send_error(
                ctx,
                message=f"Category with ID {str(category_id)!r} does not exist.",
            )
            return

        if "archive" in category.name:
            await ctx.respond(
                (
                    ":information_source: No changes made. "
                    "Category has already been archived. :information_source:"
                ),
                ephemeral=True,
            )
            return

<<<<<<< HEAD
        set_permissions_func: _SetPermissionsFunc = functools.partial(
            self._set_permissions,
            ctx=ctx,
            interaction_member=interaction_member,
            committee_role=committee_role,
            guest_role=guest_role,
            member_role=member_role,
            archivist_role=archivist_role,
            everyone_role=everyone_role,
        )

        # noinspection PyUnreachableCode
        channel: AllowedChannelTypes
=======
        channel: AllChannelTypes
>>>>>>> 6ce24572
        for channel in category.channels:
            try:
                await set_permissions_func(channel=channel)
            except discord.Forbidden:
                await self.command_send_error(
                    ctx,
                    message=(
                        "Bot does not have access to the channels in the selected category."
                    ),
                )
                logger.error(  # noqa: TRY400
                    (
                        "Bot did not have access to the channels in the selected category: "
                        "%s."
                    ),
                    category.name,
                )
                return

        await ctx.respond("Category successfully archived", ephemeral=True)<|MERGE_RESOLUTION|>--- conflicted
+++ resolved
@@ -10,7 +10,7 @@
 import re
 from collections.abc import Set
 from logging import Logger
-from typing import Final, Protocol, TypeAlias
+from typing import Final, Protocol
 
 import discord
 
@@ -26,17 +26,9 @@
 
 logger: Final[Logger] = logging.getLogger("TeX-Bot")
 
-AllowedChannelTypes: TypeAlias = (
-    discord.VoiceChannel
-    | discord.StageChannel
-    | discord.TextChannel
-    | discord.ForumChannel
-    | discord.CategoryChannel
-)
-
 
 class _SetPermissionsFunc(Protocol):
-    async def __call__(self, channel: AllowedChannelTypes) -> None: ...
+    async def __call__(self, channel: AllChannelTypes) -> None: ...
 
 
 class ArchiveCommandCog(TeXBotBaseCog):
@@ -73,7 +65,7 @@
             )
         }
 
-    async def _set_permissions(self, channel: AllowedChannelTypes, ctx: TeXBotApplicationContext, interaction_member: discord.Member, *, committee_role: discord.Role, guest_role: discord.Role, member_role: discord.Role, archivist_role: discord.Role, everyone_role: discord.Role) -> None:  # noqa: PLR0913,E501
+    async def _set_permissions(self, channel: AllChannelTypes, ctx: TeXBotApplicationContext, interaction_member: discord.Member, *, committee_role: discord.Role, guest_role: discord.Role, member_role: discord.Role, archivist_role: discord.Role, everyone_role: discord.Role) -> None:  # noqa: PLR0913,E501
         CHANNEL_NEEDS_COMMITTEE_ARCHIVING: Final[bool] = (
             channel.permissions_for(committee_role).is_superset(
                 discord.Permissions(view_channel=True),
@@ -206,7 +198,6 @@
             )
             return
 
-<<<<<<< HEAD
         set_permissions_func: _SetPermissionsFunc = functools.partial(
             self._set_permissions,
             ctx=ctx,
@@ -219,10 +210,7 @@
         )
 
         # noinspection PyUnreachableCode
-        channel: AllowedChannelTypes
-=======
         channel: AllChannelTypes
->>>>>>> 6ce24572
         for channel in category.channels:
             try:
                 await set_permissions_func(channel=channel)
