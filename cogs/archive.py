"""Contains cog classes for any archival interactions."""

from collections.abc import Sequence

__all__: Sequence[str] = ("ArchiveCommandCog",)


import functools
import logging
import re
from collections.abc import Set
from logging import Logger
from typing import Final, Protocol

import discord

from exceptions import DiscordMemberNotInMainGuildError
from exceptions.base import BaseDoesNotExistError
from utils import (
    AllChannelTypes,
    CommandChecks,
    TeXBotApplicationContext,
    TeXBotAutocompleteContext,
    TeXBotBaseCog,
)

logger: Final[Logger] = logging.getLogger("TeX-Bot")


class _SetPermissionsFunc(Protocol):
    async def __call__(self, channel: AllChannelTypes) -> None: ...


class ArchiveCommandCog(TeXBotBaseCog):
    """Cog class that defines the "/archive" command and its call-back method."""

    @staticmethod
    async def autocomplete_get_categories(ctx: TeXBotAutocompleteContext) -> Set[discord.OptionChoice] | Set[str]:  # noqa: E501
        """
        Autocomplete callable that generates the set of available selectable categories.

        The list of available selectable categories is unique to each member and is used in
        any of the "archive" slash-command options that have a category input-type.
        """
        if not ctx.interaction.user:
            return set()

        try:
<<<<<<< HEAD
            if not await ctx.tex_bot.check_user_has_committee_role(ctx.interaction.user):
                return set()

            main_guild: discord.Guild = ctx.tex_bot.main_guild
            interaction_user: discord.Member = await ctx.tex_bot.get_main_guild_member(
=======
            if not await ctx.bot.check_user_has_committee_role(ctx.interaction.user):
                return set()

            main_guild: discord.Guild = ctx.bot.main_guild
            interaction_user: discord.Member = await ctx.bot.get_main_guild_member(
>>>>>>> 2ae94022
                ctx.interaction.user,
            )
        except (BaseDoesNotExistError, DiscordMemberNotInMainGuildError):
            return set()

        return {
            discord.OptionChoice(name=category.name, value=str(category.id))
            for category
            in main_guild.categories
            if category.permissions_for(interaction_user).is_superset(
                discord.Permissions(send_messages=True, view_channel=True),
            )
        }

    async def _set_permissions(self, channel: AllChannelTypes, ctx: TeXBotApplicationContext, interaction_member: discord.Member, *, committee_role: discord.Role, guest_role: discord.Role, member_role: discord.Role, archivist_role: discord.Role, everyone_role: discord.Role) -> None:  # noqa: PLR0913,E501
        CHANNEL_NEEDS_COMMITTEE_ARCHIVING: Final[bool] = (
            channel.permissions_for(committee_role).is_superset(
                discord.Permissions(view_channel=True),
            ) and not channel.permissions_for(guest_role).is_superset(
                discord.Permissions(view_channel=True),
            )
        )
        if CHANNEL_NEEDS_COMMITTEE_ARCHIVING:
            await channel.set_permissions(
                everyone_role,
                reason=f"{interaction_member.display_name} used \"/archive\".",
                view_channel=False,
            )
            await channel.set_permissions(
                guest_role,
                overwrite=None,
                reason=f"{interaction_member.display_name} used \"/archive\".",
            )
            await channel.set_permissions(
                member_role,
                overwrite=None,
                reason=f"{interaction_member.display_name} used \"/archive\".",
            )
            await channel.set_permissions(
                committee_role,
                overwrite=None,
                reason=f"{interaction_member.display_name} used \"/archive\".",
            )
            return

        CHANNEL_NEEDS_NORMAL_ARCHIVING: Final[bool] = (
            channel.permissions_for(guest_role).is_superset(
                discord.Permissions(view_channel=True),
            )
        )
        if CHANNEL_NEEDS_NORMAL_ARCHIVING:
            await channel.set_permissions(
                everyone_role,
                reason=f"{interaction_member.display_name} used \"/archive\".",
                view_channel=False,
            )
            await channel.set_permissions(
                guest_role,
                overwrite=None,
                reason=f"{interaction_member.display_name} used \"/archive\".",
            )
            await channel.set_permissions(
                member_role,
                overwrite=None,
                reason=f"{interaction_member.display_name} used \"/archive\".",
            )
            await channel.set_permissions(
                committee_role,
                reason=f"{interaction_member.display_name} used \"/archive\".",
                view_channel=False,
            )
            await channel.set_permissions(
                archivist_role,
                reason=f"{interaction_member.display_name} used \"/archive\".",
                view_channel=True,
            )
            return

        await self.command_send_error(
            ctx,
            message=f"Channel {channel.mention} had invalid permissions",
        )
        logger.error(
            "Channel %s had invalid permissions, so could not be archived.",
            channel.name,
        )

    @discord.slash_command(  # type: ignore[no-untyped-call, misc]
        name="archive",
        description="Archives the selected category.",
    )
    @discord.option(  # type: ignore[no-untyped-call, misc]
        name="category",
        description="The category to archive.",
        input_type=str,
        autocomplete=discord.utils.basic_autocomplete(autocomplete_get_categories),  # type: ignore[arg-type]
        required=True,
        parameter_name="str_category_id",
    )
    @CommandChecks.check_interaction_user_has_committee_role
    @CommandChecks.check_interaction_user_in_main_guild
    async def archive(self, ctx: TeXBotApplicationContext, str_category_id: str) -> None:
        """
        Definition & callback response of the "archive" command.

        The "archive" command hides a given category from the view of casual members
        unless they have the "Archivist" role.
        """
        # NOTE: Shortcut accessors are placed at the top of the function, so that the exceptions they raise are displayed before any further errors may be sent
<<<<<<< HEAD
        main_guild: discord.Guild = self.tex_bot.main_guild
        interaction_member: discord.Member = await self.tex_bot.get_main_guild_member(ctx.user)
        committee_role: discord.Role = await self.tex_bot.committee_role
        guest_role: discord.Role = await self.tex_bot.guest_role
        member_role: discord.Role = await self.tex_bot.member_role
        archivist_role: discord.Role = await self.tex_bot.archivist_role
        everyone_role: discord.Role = await self.tex_bot.get_everyone_role()
=======
        main_guild: discord.Guild = self.bot.main_guild
        interaction_member: discord.Member = await self.bot.get_main_guild_member(ctx.user)
        committee_role: discord.Role = await self.bot.committee_role
        guest_role: discord.Role = await self.bot.guest_role
        member_role: discord.Role = await self.bot.member_role
        archivist_role: discord.Role = await self.bot.archivist_role
        everyone_role: discord.Role = await self.bot.get_everyone_role()
>>>>>>> 2ae94022

        if not re.fullmatch(r"\A\d{17,20}\Z", str_category_id):
            await self.command_send_error(
                ctx,
                message=f"{str_category_id!r} is not a valid category ID.",
            )
            return

        category_id: int = int(str_category_id)

        category: discord.CategoryChannel | None = discord.utils.get(
            main_guild.categories,
            id=category_id,
        )
        if not category:
            await self.command_send_error(
                ctx,
                message=f"Category with ID {str(category_id)!r} does not exist.",
            )
            return

        if "archive" in category.name:
            await ctx.respond(
                (
                    ":information_source: No changes made. "
                    "Category has already been archived. :information_source:"
                ),
                ephemeral=True,
            )
            return

        set_permissions_func: _SetPermissionsFunc = functools.partial(
            self._set_permissions,
            ctx=ctx,
            interaction_member=interaction_member,
            committee_role=committee_role,
            guest_role=guest_role,
            member_role=member_role,
            archivist_role=archivist_role,
            everyone_role=everyone_role,
        )

        # noinspection PyUnreachableCode
        channel: AllChannelTypes
        for channel in category.channels:
            try:
<<<<<<< HEAD
                await set_permissions_func(channel=channel)
=======
                CHANNEL_NEEDS_COMMITTEE_ARCHIVING: bool = (
                    channel.permissions_for(committee_role).is_superset(
                        discord.Permissions(view_channel=True),
                    ) and not channel.permissions_for(guest_role).is_superset(
                        discord.Permissions(view_channel=True),
                    )
                )
                CHANNEL_NEEDS_NORMAL_ARCHIVING: bool = (
                    channel.permissions_for(guest_role).is_superset(
                        discord.Permissions(view_channel=True),
                    )
                )
                if CHANNEL_NEEDS_COMMITTEE_ARCHIVING:
                    await channel.set_permissions(
                        everyone_role,
                        reason=f"{interaction_member.display_name} used \"/archive\".",
                        view_channel=False,
                    )
                    await channel.set_permissions(
                        guest_role,
                        overwrite=None,
                        reason=f"{interaction_member.display_name} used \"/archive\".",
                    )
                    await channel.set_permissions(
                        member_role,
                        overwrite=None,
                        reason=f"{interaction_member.display_name} used \"/archive\".",
                    )
                    await channel.set_permissions(
                        committee_role,
                        overwrite=None,
                        reason=f"{interaction_member.display_name} used \"/archive\".",
                    )

                elif CHANNEL_NEEDS_NORMAL_ARCHIVING:
                    await channel.set_permissions(
                        everyone_role,
                        reason=f"{interaction_member.display_name} used \"/archive\".",
                        view_channel=False,
                    )
                    await channel.set_permissions(
                        guest_role,
                        overwrite=None,
                        reason=f"{interaction_member.display_name} used \"/archive\".",
                    )
                    await channel.set_permissions(
                        member_role,
                        overwrite=None,
                        reason=f"{interaction_member.display_name} used \"/archive\".",
                    )
                    await channel.set_permissions(
                        committee_role,
                        reason=f"{interaction_member.display_name} used \"/archive\".",
                        view_channel=False,
                    )
                    await channel.set_permissions(
                        archivist_role,
                        reason=f"{interaction_member.display_name} used \"/archive\".",
                        view_channel=True,
                    )

                else:
                    await self.command_send_error(
                        ctx,
                        message=f"Channel {channel.mention} had invalid permissions",
                    )
                    logger.error(
                        "Channel %s had invalid permissions, so could not be archived.",
                        channel.name,
                    )
                    return

>>>>>>> 2ae94022
            except discord.Forbidden:
                await self.command_send_error(
                    ctx,
                    message=(
<<<<<<< HEAD
                        "TeX-Bot does not have access to the channels in the selected category."
=======
                        "TeX-Bot does not have access to "
                        "the channels in the selected category."
>>>>>>> 2ae94022
                    ),
                )
                logger.error(  # noqa: TRY400
                    (
<<<<<<< HEAD
                        "TeX-Bot did not have access to the channels in the selected category: "
=======
                        "TeX-Bot did not have access to "
                        "the channels in the selected category: "
>>>>>>> 2ae94022
                        "%s."
                    ),
                    category.name,
                )
                return

        await ctx.respond("Category successfully archived", ephemeral=True)<|MERGE_RESOLUTION|>--- conflicted
+++ resolved
@@ -46,19 +46,11 @@
             return set()
 
         try:
-<<<<<<< HEAD
-            if not await ctx.tex_bot.check_user_has_committee_role(ctx.interaction.user):
-                return set()
-
-            main_guild: discord.Guild = ctx.tex_bot.main_guild
-            interaction_user: discord.Member = await ctx.tex_bot.get_main_guild_member(
-=======
             if not await ctx.bot.check_user_has_committee_role(ctx.interaction.user):
                 return set()
 
             main_guild: discord.Guild = ctx.bot.main_guild
             interaction_user: discord.Member = await ctx.bot.get_main_guild_member(
->>>>>>> 2ae94022
                 ctx.interaction.user,
             )
         except (BaseDoesNotExistError, DiscordMemberNotInMainGuildError):
@@ -168,7 +160,6 @@
         unless they have the "Archivist" role.
         """
         # NOTE: Shortcut accessors are placed at the top of the function, so that the exceptions they raise are displayed before any further errors may be sent
-<<<<<<< HEAD
         main_guild: discord.Guild = self.tex_bot.main_guild
         interaction_member: discord.Member = await self.tex_bot.get_main_guild_member(ctx.user)
         committee_role: discord.Role = await self.tex_bot.committee_role
@@ -176,15 +167,6 @@
         member_role: discord.Role = await self.tex_bot.member_role
         archivist_role: discord.Role = await self.tex_bot.archivist_role
         everyone_role: discord.Role = await self.tex_bot.get_everyone_role()
-=======
-        main_guild: discord.Guild = self.bot.main_guild
-        interaction_member: discord.Member = await self.bot.get_main_guild_member(ctx.user)
-        committee_role: discord.Role = await self.bot.committee_role
-        guest_role: discord.Role = await self.bot.guest_role
-        member_role: discord.Role = await self.bot.member_role
-        archivist_role: discord.Role = await self.bot.archivist_role
-        everyone_role: discord.Role = await self.bot.get_everyone_role()
->>>>>>> 2ae94022
 
         if not re.fullmatch(r"\A\d{17,20}\Z", str_category_id):
             await self.command_send_error(
@@ -231,102 +213,19 @@
         channel: AllChannelTypes
         for channel in category.channels:
             try:
-<<<<<<< HEAD
                 await set_permissions_func(channel=channel)
-=======
-                CHANNEL_NEEDS_COMMITTEE_ARCHIVING: bool = (
-                    channel.permissions_for(committee_role).is_superset(
-                        discord.Permissions(view_channel=True),
-                    ) and not channel.permissions_for(guest_role).is_superset(
-                        discord.Permissions(view_channel=True),
-                    )
-                )
-                CHANNEL_NEEDS_NORMAL_ARCHIVING: bool = (
-                    channel.permissions_for(guest_role).is_superset(
-                        discord.Permissions(view_channel=True),
-                    )
-                )
-                if CHANNEL_NEEDS_COMMITTEE_ARCHIVING:
-                    await channel.set_permissions(
-                        everyone_role,
-                        reason=f"{interaction_member.display_name} used \"/archive\".",
-                        view_channel=False,
-                    )
-                    await channel.set_permissions(
-                        guest_role,
-                        overwrite=None,
-                        reason=f"{interaction_member.display_name} used \"/archive\".",
-                    )
-                    await channel.set_permissions(
-                        member_role,
-                        overwrite=None,
-                        reason=f"{interaction_member.display_name} used \"/archive\".",
-                    )
-                    await channel.set_permissions(
-                        committee_role,
-                        overwrite=None,
-                        reason=f"{interaction_member.display_name} used \"/archive\".",
-                    )
-
-                elif CHANNEL_NEEDS_NORMAL_ARCHIVING:
-                    await channel.set_permissions(
-                        everyone_role,
-                        reason=f"{interaction_member.display_name} used \"/archive\".",
-                        view_channel=False,
-                    )
-                    await channel.set_permissions(
-                        guest_role,
-                        overwrite=None,
-                        reason=f"{interaction_member.display_name} used \"/archive\".",
-                    )
-                    await channel.set_permissions(
-                        member_role,
-                        overwrite=None,
-                        reason=f"{interaction_member.display_name} used \"/archive\".",
-                    )
-                    await channel.set_permissions(
-                        committee_role,
-                        reason=f"{interaction_member.display_name} used \"/archive\".",
-                        view_channel=False,
-                    )
-                    await channel.set_permissions(
-                        archivist_role,
-                        reason=f"{interaction_member.display_name} used \"/archive\".",
-                        view_channel=True,
-                    )
-
-                else:
-                    await self.command_send_error(
-                        ctx,
-                        message=f"Channel {channel.mention} had invalid permissions",
-                    )
-                    logger.error(
-                        "Channel %s had invalid permissions, so could not be archived.",
-                        channel.name,
-                    )
-                    return
-
->>>>>>> 2ae94022
             except discord.Forbidden:
                 await self.command_send_error(
                     ctx,
                     message=(
-<<<<<<< HEAD
-                        "TeX-Bot does not have access to the channels in the selected category."
-=======
                         "TeX-Bot does not have access to "
                         "the channels in the selected category."
->>>>>>> 2ae94022
                     ),
                 )
                 logger.error(  # noqa: TRY400
                     (
-<<<<<<< HEAD
-                        "TeX-Bot did not have access to the channels in the selected category: "
-=======
                         "TeX-Bot did not have access to "
                         "the channels in the selected category: "
->>>>>>> 2ae94022
                         "%s."
                     ),
                     category.name,
