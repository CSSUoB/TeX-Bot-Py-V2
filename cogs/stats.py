--- conflicted
+++ resolved
@@ -9,11 +9,6 @@
 import matplotlib.pyplot as plt
 import mplcyberpunk
 
-<<<<<<< HEAD
-import utils
-from cogs._utils import TeXBotApplicationContext, TeXBotCog
-=======
->>>>>>> da455fcb
 from config import settings
 from db.core.models import LeftMember
 from utils import CommandChecks, TeXBotApplicationContext, TeXBotBaseCog
@@ -175,19 +170,8 @@
 
             channel_id = int(str_channel_id)
 
-<<<<<<< HEAD
-        try:
-            guild: discord.Guild = self.bot.css_guild
-        except GuildDoesNotExist as guild_error:
-            await self.command_send_error(ctx, error_code="E1011")
-            logging.critical(guild_error)
-            await self.bot.close()
-            return
-
-=======
         # NOTE: Shortcut accessors are placed at the top of the function, so that the exceptions they raise are displayed before any further errors may be sent
         guild: discord.Guild = self.bot.css_guild
->>>>>>> da455fcb
         channel: discord.TextChannel | None = discord.utils.get(
             guild.text_channels,
             id=channel_id
@@ -286,28 +270,9 @@
         The "server_stats" command sends a graph of the stats about messages sent in the whole
         of the CSS Discord server.
         """
-<<<<<<< HEAD
-        try:
-            guild: discord.Guild = self.bot.css_guild
-        except GuildDoesNotExist as guild_error:
-            await self.command_send_error(ctx, error_code="E1011")
-            logging.critical(guild_error)
-            await self.bot.close()
-            return
-
-        guest_role: discord.Role = await self.bot.guest_role
-        if not guest_role:
-            await self.command_send_error(
-                ctx,
-                error_code="E1022",
-                logging_message=GuestRoleDoesNotExist()
-            )
-            return
-=======
         # NOTE: Shortcut accessors are placed at the top of the function, so that the exceptions they raise are displayed before any further errors may be sent
         guild: discord.Guild = self.bot.css_guild
         guest_role: discord.Role = await self.bot.guest_role
->>>>>>> da455fcb
 
         await ctx.defer(ephemeral=True)
 
@@ -426,10 +391,7 @@
         name="self",
         description="Displays stats about the number of messages you have sent."
     )
-<<<<<<< HEAD
-=======
     @CommandChecks.check_interaction_user_in_css_guild
->>>>>>> da455fcb
     async def user_stats(self, ctx: TeXBotApplicationContext) -> None:
         """
         Definition & callback response of the "user_stats" command.
@@ -437,37 +399,10 @@
         The "user_stats" command sends a graph of the stats about messages sent by the given
         member.
         """
-<<<<<<< HEAD
-        try:
-            guild: discord.Guild = self.bot.css_guild
-        except GuildDoesNotExist as guild_error:
-            await self.command_send_error(ctx, error_code="E1011")
-            logging.critical(guild_error)
-            await self.bot.close()
-            return
-
-        interaction_member: discord.Member | None = guild.get_member(ctx.user.id)
-        if not interaction_member:
-            await self.command_send_error(
-                ctx,
-                message="You must be a member of the CSS Discord server to use this command."
-            )
-            return
-
-        guest_role: discord.Role = await self.bot.guest_role
-        if not guest_role:
-            await self.command_send_error(
-                ctx,
-                error_code="E1022",
-                logging_message=GuestRoleDoesNotExist()
-            )
-            return
-=======
         # NOTE: Shortcut accessors are placed at the top of the function, so that the exceptions they raise are displayed before any further errors may be sent
         guild: discord.Guild = self.bot.css_guild
         interaction_member: discord.Member = await self.bot.get_css_user(ctx.user)
         guest_role: discord.Role = await self.bot.guest_role
->>>>>>> da455fcb
 
         if guest_role not in interaction_member.roles:
             await self.command_send_error(
@@ -547,18 +482,8 @@
         The "left_member_stats" command sends a graph of the stats about the roles that members
         had when they left the CSS Discord server.
         """
-<<<<<<< HEAD
-        try:
-            guild: discord.Guild = self.bot.css_guild
-        except GuildDoesNotExist as guild_error:
-            await self.command_send_error(ctx, error_code="E1011")
-            logging.critical(guild_error)
-            await self.bot.close()
-            return
-=======
         # NOTE: Shortcut accessors are placed at the top of the function, so that the exceptions they raise are displayed before any further errors may be sent
         guild: discord.Guild = self.bot.css_guild
->>>>>>> da455fcb
 
         await ctx.defer(ephemeral=True)
 
