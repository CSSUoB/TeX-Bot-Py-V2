"""Contains cog classes for any stats interactions."""

from collections.abc import Sequence

__all__: Sequence[str] = ("amount_of_time_formatter", "plot_bar_chart", "StatsCommandsCog")


import io
import math
import re
from collections.abc import AsyncIterable
from typing import TYPE_CHECKING, Final

import discord
import matplotlib.pyplot as plt
import mplcyberpunk

from config import settings
from db.core.models import LeftDiscordMember
from utils import CommandChecks, TeXBotApplicationContext, TeXBotBaseCog
from utils.error_capture_decorators import capture_guild_does_not_exist_error

if TYPE_CHECKING:
    from collections.abc import Collection

    from matplotlib.text import Text as Plot_Text


def amount_of_time_formatter(value: float, time_scale: str) -> str:
    """
    Format the amount of time value according to the provided time_scale.

    E.g. past "1 days" => past "day",
    past "2.00 weeks" => past "2 weeks",
    past "3.14159 months" => past "3.14 months"
    """
    if value == 1 or float(f"{value:.2f}") == 1:
        return f"{time_scale}"

    if value % 1 == 0 or float(f"{value:.2f}") % 1 == 0:
        return f"{int(value)} {time_scale}s"

    return f"{value:.2f} {time_scale}s"


def plot_bar_chart(data: dict[str, int], x_label: str, y_label: str, title: str, filename: str, description: str, extra_text: str = "") -> discord.File:  # noqa: E501
    """Generate an image of a plot bar chart from the given data & format variables."""
    plt.style.use("cyberpunk")

    max_data_value: int = max(data.values()) + 1

    # NOTE: The "extra_values" dictionary represents columns of data that should be formatted differently to the standard data columns
    extra_values: dict[str, int] = {}
    if "Total" in data:
        extra_values["Total"] = data.pop("Total")

    if len(data) > 4:
        data = {
            key: value
            for index, (key, value)
            in enumerate(data.items())
            if value > 0 or index <= 4
        }

    bars = plt.bar(*zip(*data.items(), strict=True))

    if extra_values:
        extra_bars = plt.bar(*zip(*extra_values.items(), strict=True))
        mplcyberpunk.add_bar_gradient(extra_bars)

    mplcyberpunk.add_bar_gradient(bars)

    x_tick_labels: Collection[Plot_Text] = plt.gca().get_xticklabels()
    count_x_tick_labels: int = len(x_tick_labels)

    index: int
    tick_label: Plot_Text
    for index, tick_label in enumerate(x_tick_labels):
        if tick_label.get_text() == "Total":
            tick_label.set_fontweight("bold")

        # NOTE: Shifts the y location of every other horizontal label down so that they do not overlap with one-another
        if index % 2 == 1 and count_x_tick_labels > 4:
            tick_label.set_y(tick_label.get_position()[1] - 0.044)

    plt.yticks(range(0, max_data_value, math.ceil(max_data_value / 15)))

    x_label_obj: Plot_Text = plt.xlabel(
        x_label,
        fontweight="bold",
        fontsize="large",
        wrap=True,
    )
    x_label_obj._get_wrap_line_width = lambda: 475  # type: ignore[attr-defined]

    y_label_obj: Plot_Text = plt.ylabel(
        y_label,
        fontweight="bold",
        fontsize="large",
        wrap=True,
    )
    y_label_obj._get_wrap_line_width = lambda: 375  # type: ignore[attr-defined]

    title_obj: Plot_Text = plt.title(title, fontsize="x-large", wrap=True)
    title_obj._get_wrap_line_width = lambda: 500  # type: ignore[attr-defined]

    if extra_text:
        extra_text_obj: Plot_Text = plt.text(
            0.5,
            -0.27,
            extra_text,
            ha="center",
            transform=plt.gca().transAxes,
            wrap=True,
            fontstyle="italic",
            fontsize="small",
        )
        extra_text_obj._get_wrap_line_width = lambda: 400  # type: ignore[attr-defined]
        plt.subplots_adjust(bottom=0.2)

    plot_file = io.BytesIO()
    plt.savefig(plot_file, format="png")
    plt.close()
    plot_file.seek(0)

    discord_plot_file: discord.File = discord.File(
        plot_file,
        filename,
        description=description,
    )

    plot_file.close()

    return discord_plot_file


class StatsCommandsCog(TeXBotBaseCog):
    """Cog class that defines the "/stats" command group and its command call-back methods."""

    _DISCORD_SERVER_NAME: Final[str] = f"""{
        "the " if (
            settings["_GROUP_SHORT_NAME"] is not None
            and (
                settings["_GROUP_SHORT_NAME"]
            ).replace("the", "").replace("THE", "").replace("The", "").strip()
        )
        else ""
    }{
        (
            (
                settings["_GROUP_SHORT_NAME"]
            ).replace("the", "").replace("THE", "").replace("The", "").strip()
        )
        if (
            settings["_GROUP_SHORT_NAME"] is not None
            and (
                settings["_GROUP_SHORT_NAME"]
            ).replace("the", "").replace("THE", "").replace("The", "").strip()
        )
        else "our community group's"
    }"""

    stats: discord.SlashCommandGroup = discord.SlashCommandGroup(
        name="stats",
        description=f"Various statistics about {_DISCORD_SERVER_NAME} Discord server",
    )

    # noinspection SpellCheckingInspection
    @stats.command(
        name="channel",
        description="Displays the stats for the current/a given channel.",
    )
    @discord.option(  # type: ignore[no-untyped-call, misc]
        name="channel",
        description="The channel to display the stats for.",
        input_type=str,
        autocomplete=discord.utils.basic_autocomplete(
            TeXBotBaseCog.autocomplete_get_text_channels,  # type: ignore[arg-type]
        ),
        required=False,
        parameter_name="str_channel_id",
    )
    async def channel_stats(self, ctx: TeXBotApplicationContext, str_channel_id: str) -> None:
        """
        Definition & callback response of the "channel_stats" command.

        The "channel_stats" command sends a graph of the stats about messages sent in the given
        channel.
        """
        # NOTE: Shortcut accessors are placed at the top of the function, so that the exceptions they raise are displayed before any further errors may be sent
<<<<<<< HEAD
        main_guild: discord.Guild = self.tex_bot.main_guild
=======
        main_guild: discord.Guild = self.bot.main_guild
>>>>>>> 2ae94022

        channel_id: int = ctx.channel_id

        if str_channel_id:
            if not re.fullmatch(r"\A\d{17,20}\Z", str_channel_id):
                await self.command_send_error(
                    ctx,
                    message=f"{str_channel_id!r} is not a valid channel ID.",
                )
                return

            channel_id = int(str_channel_id)

        channel: discord.TextChannel | None = discord.utils.get(
            main_guild.text_channels,
            id=channel_id,
        )
        if not channel:
            await self.command_send_error(
                ctx,
                message=f"Text channel with ID {str(channel_id)!r} does not exist.",
            )
            return

        await ctx.defer(ephemeral=True)

        message_counts: dict[str, int] = {"Total": 0}

        role_name: str
        for role_name in settings["STATISTICS_ROLES"]:
            if discord.utils.get(main_guild.roles, name=role_name):
                message_counts[f"@{role_name}"] = 0

        message_history_period: AsyncIterable[discord.Message] = channel.history(
            after=discord.utils.utcnow() - settings["STATISTICS_DAYS"],
        )
        message: discord.Message
        async for message in message_history_period:
            if message.author.bot:
                continue

            message_counts["Total"] += 1

            if isinstance(message.author, discord.User):
                continue

            author_role_names: set[str] = {
                author_role.name
                for author_role
                in message.author.roles
            }

            author_role_name: str
            for author_role_name in author_role_names:
                if f"@{author_role_name}" in message_counts:
                    is_author_role_name: bool = author_role_name == "Committee"
                    if is_author_role_name and "Committee-Elect" in author_role_names:
                        continue

                    if author_role_name == "Guest" and "Member" in author_role_names:
                        continue

                    message_counts[f"@{author_role_name}"] += 1

        if math.ceil(max(message_counts.values()) / 15) < 1:
            await self.command_send_error(
                ctx,
                message="There are not enough messages sent in this channel.",
            )
            return

        await ctx.respond(":point_down:Your stats graph is shown below:point_down:")

        await ctx.channel.send(
            f"**{ctx.user.display_name}** used `/{ctx.command}`",
            file=plot_bar_chart(
                message_counts,
                x_label="Role Name",
                y_label=(
                    f"""Number of Messages Sent (in the past {
                        amount_of_time_formatter(
                            settings["STATISTICS_DAYS"].days,
                            "day"
                        )
                    })"""
                ),
                title=f"Most Active Roles in #{channel.name}",
                filename=f"{channel.name}_channel_stats.png",
                description=(
                    "Bar chart of the number of messages "
                    f"sent by different roles in {channel.mention}."
                ),
                extra_text=(
                    "Messages sent by members with multiple roles are counted once "
                    "for each role "
                    "(except for @Member vs @Guest & @Committee vs @Committee-Elect)"
                ),
            ),
        )

    @stats.command(
        name="server",
        description=f"Displays the stats for the whole of {_DISCORD_SERVER_NAME}",
    )
    async def server_stats(self, ctx: TeXBotApplicationContext) -> None:
        """
        Definition & callback response of the "server_stats" command.

        The "server_stats" command sends a graph of the stats about messages sent in the whole
        of your group's Discord guild.
        """
        # NOTE: Shortcut accessors are placed at the top of the function, so that the exceptions they raise are displayed before any further errors may be sent
<<<<<<< HEAD
        main_guild: discord.Guild = self.tex_bot.main_guild
        guest_role: discord.Role = await self.tex_bot.guest_role
=======
        main_guild: discord.Guild = self.bot.main_guild
        guest_role: discord.Role = await self.bot.guest_role
>>>>>>> 2ae94022

        await ctx.defer(ephemeral=True)

        message_counts: dict[str, dict[str, int]] = {
            "roles": {"Total": 0},
            "channels": {},
        }

        role_name: str
        for role_name in settings["STATISTICS_ROLES"]:
            if discord.utils.get(main_guild.roles, name=role_name):
                message_counts["roles"][f"@{role_name}"] = 0

        channel: discord.TextChannel
        for channel in main_guild.text_channels:
            member_has_access_to_channel: bool = channel.permissions_for(
                guest_role,
            ).is_superset(
                discord.Permissions(send_messages=True),
            )
            if not member_has_access_to_channel:
                continue

            message_counts["channels"][f"#{channel.name}"] = 0

            message_history_period: AsyncIterable[discord.Message] = channel.history(
                after=discord.utils.utcnow() - settings["STATISTICS_DAYS"],
            )
            message: discord.Message
            async for message in message_history_period:
                if message.author.bot:
                    continue

                message_counts["channels"][f"#{channel.name}"] += 1
                message_counts["roles"]["Total"] += 1

                if isinstance(message.author, discord.User):
                    continue

                author_role_names: set[str] = {
                    author_role.name
                    for author_role
                    in message.author.roles
                }

                author_role_name: str
                for author_role_name in author_role_names:
                    if f"@{author_role_name}" in message_counts["roles"]:
                        is_author_role_committee: bool = author_role_name == "Committee"
                        if is_author_role_committee and "Committee-Elect" in author_role_names:
                            continue

                        if author_role_name == "Guest" and "Member" in author_role_names:
                            continue

                        message_counts["roles"][f"@{author_role_name}"] += 1

        too_few_roles_stats: bool = math.ceil(max(message_counts["roles"].values()) / 15) < 1
        too_few_channels_stats: bool = math.ceil(
            max(message_counts["channels"].values()) / 15,
        ) < 1
        if too_few_roles_stats or too_few_channels_stats:
            await self.command_send_error(ctx, message="There are not enough messages sent.")
            return

        await ctx.respond(":point_down:Your stats graph is shown below:point_down:")

        await ctx.channel.send(
            f"**{ctx.user.display_name}** used `/{ctx.command}`",
            files=[
                plot_bar_chart(
                    message_counts["roles"],
                    x_label="Role Name",
                    y_label=(
                        f"""Number of Messages Sent (in the past {
                            amount_of_time_formatter(
                                settings["STATISTICS_DAYS"].days,
                                "day"
                            )
                        })"""
                    ),
                    title=(
                        "Most Active Roles in "
<<<<<<< HEAD
                        f"the {self.tex_bot.group_short_name} Discord Server"
=======
                        f"the {self.bot.group_short_name} Discord Server"
>>>>>>> 2ae94022
                    ),
                    filename="roles_server_stats.png",
                    description=(
                        "Bar chart of the number of messages sent by different roles "
                        f"in the {self.tex_bot.group_short_name} Discord server."
                    ),
                    extra_text=(
                        "Messages sent by members with multiple roles are counted once "
                        "for each role "
                        "(except for @Member vs @Guest & @Committee vs @Committee-Elect)"
                    ),
                ),
                plot_bar_chart(
                    message_counts["channels"],
                    x_label="Channel Name",
                    y_label=(
                        f"""Number of Messages Sent (in the past {
                            amount_of_time_formatter(
                                settings["STATISTICS_DAYS"].days,
                                "day"
                            )
                        })"""
                    ),
                    title=(
                        "Most Active Channels "
                        f"in the {self.tex_bot.group_short_name} Discord Server"
                    ),
                    filename="channels_server_stats.png",
                    description=(
                        "Bar chart of the number of messages sent in different text channels "
                        f"in the {self.tex_bot.group_short_name} Discord server."
                    ),
                ),
            ],
        )

    @stats.command(
        name="self",
        description="Displays stats about the number of messages you have sent.",
    )
    @CommandChecks.check_interaction_user_in_main_guild
    async def user_stats(self, ctx: TeXBotApplicationContext) -> None:
        """
        Definition & callback response of the "user_stats" command.

        The "user_stats" command sends a graph of the stats about messages sent by the given
        member.
        """
        # NOTE: Shortcut accessors are placed at the top of the function, so that the exceptions they raise are displayed before any further errors may be sent
<<<<<<< HEAD
        main_guild: discord.Guild = self.tex_bot.main_guild
        interaction_member: discord.Member = await self.tex_bot.get_main_guild_member(ctx.user)
        guest_role: discord.Role = await self.tex_bot.guest_role
=======
        main_guild: discord.Guild = self.bot.main_guild
        interaction_member: discord.Member = await self.bot.get_main_guild_member(ctx.user)
        guest_role: discord.Role = await self.bot.guest_role
>>>>>>> 2ae94022

        if guest_role not in interaction_member.roles:
            await self.command_send_error(
                ctx,
                message=(
                    "You must be inducted as a guest member "
<<<<<<< HEAD
                    f"of the {self.tex_bot.group_short_name} Discord server "
=======
                    f"of the {self.bot.group_short_name} Discord server "
>>>>>>> 2ae94022
                    "to use this command."
                ),
            )
            return

        await ctx.defer(ephemeral=True)

        message_counts: dict[str, int] = {"Total": 0}

        channel: discord.TextChannel
        for channel in main_guild.text_channels:
            member_has_access_to_channel: bool = channel.permissions_for(
                guest_role,
            ).is_superset(
                discord.Permissions(send_messages=True),
            )
            if not member_has_access_to_channel:
                continue

            message_counts[f"#{channel.name}"] = 0

            message_history_period: AsyncIterable[discord.Message] = channel.history(
                after=discord.utils.utcnow() - settings["STATISTICS_DAYS"],
            )
            message: discord.Message
            async for message in message_history_period:
                if message.author == ctx.user and not message.author.bot:
                    message_counts[f"#{channel.name}"] += 1
                    message_counts["Total"] += 1

        if math.ceil(max(message_counts.values()) / 15) < 1:
            await self.command_send_error(
                ctx,
                message="You have not sent enough messages.",
            )
            return

        await ctx.respond(":point_down:Your stats graph is shown below:point_down:")

        await ctx.channel.send(
            f"**{ctx.user.display_name}** used `/{ctx.command}`",
            file=plot_bar_chart(
                message_counts,
                x_label="Channel Name",
                y_label=(
                    f"""Number of Messages Sent (in the past {
                        amount_of_time_formatter(
                            settings["STATISTICS_DAYS"].days,
                            "day"
                        )
                    })"""
                ),
                title=(
                    "Your Most Active Channels "
                    f"in the {self.tex_bot.group_short_name} Discord Server"
                ),
                filename=f"{ctx.user}_stats.png",
                description=(
                    f"Bar chart of the number of messages sent by {ctx.user} "
                    "in different channels in "
<<<<<<< HEAD
                    f"the {self.tex_bot.group_short_name} Discord server."
=======
                    f"the {self.bot.group_short_name} Discord server."
>>>>>>> 2ae94022
                ),
            ),
        )

    # noinspection SpellCheckingInspection
    @stats.command(
        name="left-members",
        description=f"Displays the stats about members that have left {_DISCORD_SERVER_NAME}",
    )
    async def left_member_stats(self, ctx: TeXBotApplicationContext) -> None:
        """
        Definition & callback response of the "left_member_stats" command.

        The "left_member_stats" command sends a graph of the stats about the roles that members
        had when they left your group's Discord guild.
        """
        # NOTE: Shortcut accessors are placed at the top of the function, so that the exceptions they raise are displayed before any further errors may be sent
<<<<<<< HEAD
        main_guild: discord.Guild = self.tex_bot.main_guild
=======
        main_guild: discord.Guild = self.bot.main_guild
>>>>>>> 2ae94022

        await ctx.defer(ephemeral=True)

        left_member_counts: dict[str, int] = {
            "Total": await LeftDiscordMember.objects.acount(),
        }

        role_name: str
        for role_name in settings["STATISTICS_ROLES"]:
            if discord.utils.get(main_guild.roles, name=role_name):
                left_member_counts[f"@{role_name}"] = 0

        left_member: LeftDiscordMember
        async for left_member in LeftDiscordMember.objects.all():
            for left_member_role in left_member.roles:
                if left_member_role not in left_member_counts:
                    continue

                is_committee_role: bool = left_member_role == "@Committee"
                if is_committee_role and "@Committee-Elect" in left_member.roles:
                    continue

                if left_member_role == "@Guest" and "@Member" in left_member.roles:
                    continue

                left_member_counts[left_member_role] += 1

        if math.ceil(max(left_member_counts.values()) / 15) < 1:
            await self.command_send_error(
                ctx,
                message="Not enough data about members that have left the server.",
            )
            return

        await ctx.respond(":point_down:Your stats graph is shown below:point_down:")

        await ctx.channel.send(
            f"**{ctx.user.display_name}** used `/{ctx.command}`",
            file=plot_bar_chart(
                left_member_counts,
                x_label="Role Name",
                y_label=(
                    "Number of Members that have left "
                    f"the {self.tex_bot.group_short_name} Discord Server"
                ),
                title=(
                    "Most Common Roles that Members had when they left "
                    f"the {self.tex_bot.group_short_name} Discord Server"
                ),
                filename="left_members_stats.png",
                description=(
                    "Bar chart of the number of members with different roles "
                    f"that have left the {self.tex_bot.group_short_name} Discord server."
                ),
                extra_text=(
                    "Members that left with multiple roles "
                    "are counted once for each role "
                    "(except for @Member vs @Guest & @Committee vs @Committee-Elect)"
                ),
            ),
        )

    @TeXBotBaseCog.listener()
    @capture_guild_does_not_exist_error
    async def on_member_leave(self, member: discord.Member) -> None:
        """Update the stats of the roles that members had when they left your Discord guild."""
        if member.guild != self.tex_bot.main_guild or member.bot:
            return

        await LeftDiscordMember.objects.acreate(
            roles={
                f"@{role.name}"
                for role
                in member.roles
                if role.name.lower().strip("@").strip() != "everyone"
            },
        )<|MERGE_RESOLUTION|>--- conflicted
+++ resolved
@@ -188,11 +188,7 @@
         channel.
         """
         # NOTE: Shortcut accessors are placed at the top of the function, so that the exceptions they raise are displayed before any further errors may be sent
-<<<<<<< HEAD
-        main_guild: discord.Guild = self.tex_bot.main_guild
-=======
         main_guild: discord.Guild = self.bot.main_guild
->>>>>>> 2ae94022
 
         channel_id: int = ctx.channel_id
 
@@ -305,13 +301,8 @@
         of your group's Discord guild.
         """
         # NOTE: Shortcut accessors are placed at the top of the function, so that the exceptions they raise are displayed before any further errors may be sent
-<<<<<<< HEAD
-        main_guild: discord.Guild = self.tex_bot.main_guild
-        guest_role: discord.Role = await self.tex_bot.guest_role
-=======
         main_guild: discord.Guild = self.bot.main_guild
         guest_role: discord.Role = await self.bot.guest_role
->>>>>>> 2ae94022
 
         await ctx.defer(ephemeral=True)
 
@@ -395,11 +386,7 @@
                     ),
                     title=(
                         "Most Active Roles in "
-<<<<<<< HEAD
-                        f"the {self.tex_bot.group_short_name} Discord Server"
-=======
                         f"the {self.bot.group_short_name} Discord Server"
->>>>>>> 2ae94022
                     ),
                     filename="roles_server_stats.png",
                     description=(
@@ -449,26 +436,16 @@
         member.
         """
         # NOTE: Shortcut accessors are placed at the top of the function, so that the exceptions they raise are displayed before any further errors may be sent
-<<<<<<< HEAD
-        main_guild: discord.Guild = self.tex_bot.main_guild
-        interaction_member: discord.Member = await self.tex_bot.get_main_guild_member(ctx.user)
-        guest_role: discord.Role = await self.tex_bot.guest_role
-=======
         main_guild: discord.Guild = self.bot.main_guild
         interaction_member: discord.Member = await self.bot.get_main_guild_member(ctx.user)
         guest_role: discord.Role = await self.bot.guest_role
->>>>>>> 2ae94022
 
         if guest_role not in interaction_member.roles:
             await self.command_send_error(
                 ctx,
                 message=(
                     "You must be inducted as a guest member "
-<<<<<<< HEAD
-                    f"of the {self.tex_bot.group_short_name} Discord server "
-=======
                     f"of the {self.bot.group_short_name} Discord server "
->>>>>>> 2ae94022
                     "to use this command."
                 ),
             )
@@ -529,11 +506,7 @@
                 description=(
                     f"Bar chart of the number of messages sent by {ctx.user} "
                     "in different channels in "
-<<<<<<< HEAD
-                    f"the {self.tex_bot.group_short_name} Discord server."
-=======
                     f"the {self.bot.group_short_name} Discord server."
->>>>>>> 2ae94022
                 ),
             ),
         )
@@ -551,11 +524,7 @@
         had when they left your group's Discord guild.
         """
         # NOTE: Shortcut accessors are placed at the top of the function, so that the exceptions they raise are displayed before any further errors may be sent
-<<<<<<< HEAD
-        main_guild: discord.Guild = self.tex_bot.main_guild
-=======
         main_guild: discord.Guild = self.bot.main_guild
->>>>>>> 2ae94022
 
         await ctx.defer(ephemeral=True)
 
