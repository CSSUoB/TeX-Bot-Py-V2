"""Contains cog classes for any stats interactions."""

import io
import math
import re
from typing import TYPE_CHECKING

import discord
import matplotlib.pyplot as plt
import mplcyberpunk

<<<<<<< HEAD
from cogs._command_checks import Checks
from cogs._utils import TeXBotApplicationContext, TeXBotCog, capture_guild_does_not_exist_error
=======
>>>>>>> a3dc0fd4
from config import settings
from db.core.models import LeftMember
from utils import CommandChecks, TeXBotApplicationContext, TeXBotBaseCog
from utils.error_capture_decorators import capture_guild_does_not_exist_error

if TYPE_CHECKING:
    from collections.abc import Collection

    from matplotlib.text import Text as Plot_Text


def amount_of_time_formatter(value: float, time_scale: str) -> str:
    """
    Format the amount of time value according to the provided time_scale.

    E.g. past "1 days" => past "day",
    past "2.00 weeks" => past "2 weeks",
    past "3.14159 months" => past "3.14 months"
    """
    if value == 1 or float(f"{value:.2f}") == 1:
        return f"{time_scale}"

    if value % 1 == 0 or float(f"{value:.2f}") % 1 == 0:
        return f"{int(value)} {time_scale}s"

    return f"{value:.2f} {time_scale}s"


def plot_bar_chart(data: dict[str, int], x_label: str, y_label: str, title: str, filename: str, description: str, extra_text: str = "") -> discord.File:  # noqa: E501
    """Generate an image of a plot bar chart from the given data & format variables."""
    plt.style.use("cyberpunk")

    max_data_value: int = max(data.values()) + 1

    # NOTE: The "extra_values" dictionary represents columns of data that should be formatted differently to the standard data columns
    extra_values: dict[str, int] = {}
    if "Total" in data:
        extra_values["Total"] = data.pop("Total")

    if len(data) > 4:
        data = {
            key: value
            for index, (key, value)
            in enumerate(data.items())
            if value > 0 or index <= 4
        }

    bars = plt.bar(*zip(*data.items(), strict=True))

    if extra_values:
        extra_bars = plt.bar(*zip(*extra_values.items(), strict=True))
        mplcyberpunk.add_bar_gradient(extra_bars)

    mplcyberpunk.add_bar_gradient(bars)

    x_tick_labels: Collection[Plot_Text] = plt.gca().get_xticklabels()
    count_x_tick_labels: int = len(x_tick_labels)

    index: int
    tick_label: Plot_Text
    for index, tick_label in enumerate(x_tick_labels):
        if tick_label.get_text() == "Total":
            tick_label.set_fontweight("bold")

        # NOTE: Shifts the y location of every other horizontal label down so that they do not overlap with one-another
        if index % 2 == 1 and count_x_tick_labels > 4:
            tick_label.set_y(tick_label.get_position()[1] - 0.044)

    plt.yticks(range(0, max_data_value, math.ceil(max_data_value / 15)))

    x_label_obj: Plot_Text = plt.xlabel(
        x_label,
        fontweight="bold",
        fontsize="large",
        wrap=True
    )
    x_label_obj._get_wrap_line_width = lambda: 475  # type: ignore[attr-defined] # noqa: SLF001

    y_label_obj: Plot_Text = plt.ylabel(
        y_label,
        fontweight="bold",
        fontsize="large",
        wrap=True
    )
    y_label_obj._get_wrap_line_width = lambda: 375  # type: ignore[attr-defined] # noqa: SLF001

    title_obj: Plot_Text = plt.title(title, fontsize="x-large", wrap=True)
    title_obj._get_wrap_line_width = lambda: 500  # type: ignore[attr-defined] # noqa: SLF001

    if extra_text:
        extra_text_obj: Plot_Text = plt.text(
            0.5,
            -0.27,
            extra_text,
            ha="center",
            transform=plt.gca().transAxes,
            wrap=True,
            fontstyle="italic",
            fontsize="small"
        )
        extra_text_obj._get_wrap_line_width = lambda: 400  # type: ignore[attr-defined] # noqa: SLF001
        plt.subplots_adjust(bottom=0.2)

    plot_file = io.BytesIO()
    plt.savefig(plot_file, format="png")
    plt.close()
    plot_file.seek(0)

    discord_plot_file: discord.File = discord.File(
        plot_file,
        filename,
        description=description
    )

    plot_file.close()

    return discord_plot_file


<<<<<<< HEAD
def amount_of_time_formatter(value: float, time_scale: str) -> str:
    """
    Format the amount of time value according to the provided time_scale.

    E.g. past "1 days" => past "day",
    past "2.00 weeks" => past "2 weeks",
    past "3.14159 months" => past "3.14 months"
    """
    if value == 1 or float(f"{value:.2f}") == 1:
        return f"{time_scale}"

    if value % 1 == 0 or float(f"{value:.2f}") % 1 == 0:
        return f"{int(value)} {time_scale}s"

    return f"{value:.2f} {time_scale}s"


class StatsCommandsCog(TeXBotCog):
=======
class StatsCommandsCog(TeXBotBaseCog):
>>>>>>> a3dc0fd4
    """Cog class that defines the "/stats" command group and its command call-back methods."""

    stats: discord.SlashCommandGroup = discord.SlashCommandGroup(
        "stats",
        "Various statistics about the CSS Discord server"
    )

    # noinspection SpellCheckingInspection
    @stats.command(
        name="channel",
        description="Displays the stats for the current/a given channel."
    )
    @discord.option(  # type: ignore[no-untyped-call, misc]
        name="channel",
        description="The channel to display the stats for.",
        input_type=str,
        autocomplete=discord.utils.basic_autocomplete(
            TeXBotBaseCog.autocomplete_get_text_channels  # type: ignore[arg-type]
        ),
        required=False,
        parameter_name="str_channel_id"
    )
    async def channel_stats(self, ctx: TeXBotApplicationContext, str_channel_id: str) -> None:
        """
        Definition & callback response of the "channel_stats" command.

        The "channel_stats" command sends a graph of the stats about messages sent in the given
        channel.
        """
        channel_id: int = ctx.channel_id

        if str_channel_id:
            if not re.match(r"\A\d{17,20}\Z", str_channel_id):
                await self.send_error(
                    ctx,
                    message=f"{str_channel_id!r} is not a valid channel ID."
                )
                return

            channel_id = int(str_channel_id)

        # NOTE: Shortcut accessors are placed at the top of the function, so that the exceptions they raise are displayed before any further errors may be sent
        guild: discord.Guild = self.bot.css_guild
        channel: discord.TextChannel | None = discord.utils.get(
            guild.text_channels,
            id=channel_id
        )
        if not channel:
            await self.send_error(
                ctx,
                message=f"Text channel with ID {str(channel_id)!r} does not exist."
            )
            return

        await ctx.defer(ephemeral=True)

        message_counts: dict[str, int] = {"Total": 0}

        role_name: str
        for role_name in settings["STATISTICS_ROLES"]:
            if discord.utils.get(guild.roles, name=role_name):
                message_counts[f"@{role_name}"] = 0

        message_history_period: discord.iterators.HistoryIterator = channel.history(
            after=discord.utils.utcnow() - settings["STATISTICS_DAYS"]
        )
        message: discord.Message
        async for message in message_history_period:
            if message.author.bot:
                continue

            message_counts["Total"] += 1

            if isinstance(message.author, discord.User):
                continue

            author_role_names: set[str] = {
                author_role.name
                for author_role
                in message.author.roles
            }

            author_role_name: str
            for author_role_name in author_role_names:
                if f"@{author_role_name}" in message_counts:
                    is_author_role_name: bool = author_role_name == "Committee"
                    if is_author_role_name and "Committee-Elect" in author_role_names:
                        continue

                    if author_role_name == "Guest" and "Member" in author_role_names:
                        continue

                    message_counts[f"@{author_role_name}"] += 1

        if math.ceil(max(message_counts.values()) / 15) < 1:
            await self.send_error(
                ctx,
                message="There are not enough messages sent in this channel."
            )
            return

        await ctx.respond(":point_down:Your stats graph is shown below:point_down:")

        await ctx.channel.send(
            f"**{ctx.user.display_name}** used `/{ctx.command}`",
            file=plot_bar_chart(
                message_counts,
                x_label="Role Name",
                y_label=(
                    f"""Number of Messages Sent (in the past {
                        amount_of_time_formatter(
                            settings["STATISTICS_DAYS"].days,
                            "day"
                        )
                    })"""
                ),
                title=f"Most Active Roles in #{channel.name}",
                filename=f"{channel.name}_channel_stats.png",
                description=(
                    "Bar chart of the number of messages "
                    f"sent by different roles in {channel.mention}."
                ),
                extra_text=(
                    "Messages sent by members with multiple roles are counted once "
                    "for each role "
                    "(except for @Member vs @Guest & @Committee vs @Committee-Elect)"
                )
            )
        )

    @stats.command(
        name="server",
        description="Displays the stats for the whole of the CSS Discord server."
    )
    async def server_stats(self, ctx: TeXBotApplicationContext) -> None:
        """
        Definition & callback response of the "server_stats" command.

        The "server_stats" command sends a graph of the stats about messages sent in the whole
        of the CSS Discord server.
        """
        # NOTE: Shortcut accessors are placed at the top of the function, so that the exceptions they raise are displayed before any further errors may be sent
        guild: discord.Guild = self.bot.css_guild
        guest_role: discord.Role = await self.bot.guest_role

        await ctx.defer(ephemeral=True)

        message_counts: dict[str, dict[str, int]] = {
            "roles": {"Total": 0},
            "channels": {}
        }

        role_name: str
        for role_name in settings["STATISTICS_ROLES"]:
            if discord.utils.get(guild.roles, name=role_name):
                message_counts["roles"][f"@{role_name}"] = 0

        channel: discord.TextChannel
        for channel in guild.text_channels:
            member_has_access_to_channel: bool = channel.permissions_for(
                guest_role
            ).is_superset(
                discord.Permissions(send_messages=True)
            )
            if not member_has_access_to_channel:
                continue

            message_counts["channels"][f"#{channel.name}"] = 0

            message_history_period: discord.iterators.HistoryIterator = channel.history(
                after=discord.utils.utcnow() - settings["STATISTICS_DAYS"]
            )
            message: discord.Message
            async for message in message_history_period:
                if message.author.bot:
                    continue

                message_counts["channels"][f"#{channel.name}"] += 1
                message_counts["roles"]["Total"] += 1

                if isinstance(message.author, discord.User):
                    continue

                author_role_names: set[str] = {
                    author_role.name
                    for author_role
                    in message.author.roles
                }

                author_role_name: str
                for author_role_name in author_role_names:
                    if f"@{author_role_name}" in message_counts["roles"]:
                        is_author_role_committee: bool = author_role_name == "Committee"
                        if is_author_role_committee and "Committee-Elect" in author_role_names:
                            continue

                        if author_role_name == "Guest" and "Member" in author_role_names:
                            continue

                        message_counts["roles"][f"@{author_role_name}"] += 1

        too_few_roles_stats: bool = math.ceil(max(message_counts["roles"].values()) / 15) < 1
        too_few_channels_stats: bool = math.ceil(
            max(message_counts["channels"].values()) / 15
        ) < 1
        if too_few_roles_stats or too_few_channels_stats:
            await self.send_error(ctx, message="There are not enough messages sent.")
            return

        await ctx.respond(":point_down:Your stats graph is shown below:point_down:")

        await ctx.channel.send(
            f"**{ctx.user.display_name}** used `/{ctx.command}`",
            files=[
                plot_bar_chart(
                    message_counts["roles"],
                    x_label="Role Name",
                    y_label=(
                        f"""Number of Messages Sent (in the past {
                        amount_of_time_formatter(
                            settings["STATISTICS_DAYS"].days,
                            "day"
                        )
                        })"""
                    ),
                    title="Most Active Roles in the CSS Discord Server",
                    filename="roles_server_stats.png",
                    description=(
                        "Bar chart of the number of messages sent by different roles "
                        "in the CSS Discord server."
                    ),
                    extra_text=(
                        "Messages sent by members with multiple roles are counted once "
                        "for each role "
                        "(except for @Member vs @Guest & @Committee vs @Committee-Elect)"
                    )
                ),
                plot_bar_chart(
                    message_counts["channels"],
                    x_label="Channel Name",
                    y_label=(
                        f"""Number of Messages Sent (in the past {
                            amount_of_time_formatter(
                                settings["STATISTICS_DAYS"].days,
                                "day"
                            )
                        })"""
                    ),
                    title="Most Active Channels in the CSS Discord Server",
                    filename="channels_server_stats.png",
                    description=(
                        "Bar chart of the number of messages sent in different text channels "
                        "in the CSS Discord server."
                    )
                ),
            ]
        )

    @stats.command(
        name="self",
        description="Displays stats about the number of messages you have sent."
    )
    @CommandChecks.check_interaction_user_in_css_guild
    async def user_stats(self, ctx: TeXBotApplicationContext) -> None:
        """
        Definition & callback response of the "user_stats" command.

        The "user_stats" command sends a graph of the stats about messages sent by the given
        member.
        """
        # NOTE: Shortcut accessors are placed at the top of the function, so that the exceptions they raise are displayed before any further errors may be sent
        guild: discord.Guild = self.bot.css_guild
        interaction_member: discord.Member = await self.bot.get_css_user(ctx.user)
        guest_role: discord.Role = await self.bot.guest_role

        if guest_role not in interaction_member.roles:
            await self.send_error(
                ctx,
                message=(
                    "You must be inducted as guest member of the CSS Discord server "
                    "to use this command."
                )
            )
            return

        await ctx.defer(ephemeral=True)

        message_counts: dict[str, int] = {"Total": 0}

        channel: discord.TextChannel
        for channel in guild.text_channels:
            member_has_access_to_channel: bool = channel.permissions_for(
                guest_role
            ).is_superset(
                discord.Permissions(send_messages=True)
            )
            if not member_has_access_to_channel:
                continue

            message_counts[f"#{channel.name}"] = 0

            message_history_period: discord.iterators.HistoryIterator = channel.history(
                after=discord.utils.utcnow() - settings["STATISTICS_DAYS"]
            )
            message: discord.Message
            async for message in message_history_period:
                if message.author == ctx.user and not message.author.bot:
                    message_counts[f"#{channel.name}"] += 1
                    message_counts["Total"] += 1

        if math.ceil(max(message_counts.values()) / 15) < 1:
            await self.send_error(
                ctx,
                message="You have not sent enough messages."
            )
            return

        await ctx.respond(":point_down:Your stats graph is shown below:point_down:")

        await ctx.channel.send(
            f"**{ctx.user.display_name}** used `/{ctx.command}`",
            file=plot_bar_chart(
                message_counts,
                x_label="Channel Name",
                y_label=(
                    f"""Number of Messages Sent (in the past {
                        amount_of_time_formatter(
                            settings["STATISTICS_DAYS"].days,
                            "day"
                        )
                    })"""
                ),
                title="Your Most Active Channels in the CSS Discord Server",
                filename=f"{ctx.user}_stats.png",
                description=(
                    f"Bar chart of the number of messages sent by {ctx.user} "
                    "in different channels in the CSS Discord server."
                )
            )
        )

    # noinspection SpellCheckingInspection
    @stats.command(
        name="leftmembers",
        description="Displays the stats about members that have left the CSS Discord server."
    )
    async def left_member_stats(self, ctx: TeXBotApplicationContext) -> None:
        """
        Definition & callback response of the "left_member_stats" command.

        The "left_member_stats" command sends a graph of the stats about the roles that members
        had when they left the CSS Discord server.
        """
        # NOTE: Shortcut accessors are placed at the top of the function, so that the exceptions they raise are displayed before any further errors may be sent
        guild: discord.Guild = self.bot.css_guild

        await ctx.defer(ephemeral=True)

        left_member_counts: dict[str, int] = {
            "Total": await LeftMember.objects.acount()
        }

        role_name: str
        for role_name in settings["STATISTICS_ROLES"]:
            if discord.utils.get(guild.roles, name=role_name):
                left_member_counts[f"@{role_name}"] = 0

        left_member: LeftMember
        async for left_member in LeftMember.objects.all():
            for left_member_role in left_member.roles:
                if left_member_role not in left_member_counts:
                    continue

                is_committee_role: bool = left_member_role == "@Committee"
                if is_committee_role and "@Committee-Elect" in left_member.roles:
                    continue

                if left_member_role == "@Guest" and "@Member" in left_member.roles:
                    continue

                left_member_counts[left_member_role] += 1

        if math.ceil(max(left_member_counts.values()) / 15) < 1:
            await self.send_error(
                ctx,
                message="Not enough data about members that have left the server."
            )
            return

        await ctx.respond(":point_down:Your stats graph is shown below:point_down:")

        await ctx.channel.send(
            f"**{ctx.user.display_name}** used `/{ctx.command}`",
            file=plot_bar_chart(
                left_member_counts,
                x_label="Role Name",
                y_label="Number of Members that have left the CSS Discord Server",
                title=(
                    "Most Common Roles that Members had when they left the CSS Discord Server"
                ),
                filename="left_members_stats.png",
                description=(
                    "Bar chart of the number of members with different roles "
                    "that have left the CSS Discord server."
                ),
                extra_text=(
                    "Members that left with multiple roles "
                    "are counted once for each role "
                    "(except for @Member vs @Guest & @Committee vs @Committee-Elect)"
                )
            )
        )

    @TeXBotBaseCog.listener()
    @capture_guild_does_not_exist_error
    async def on_member_leave(self, member: discord.Member) -> None:
        """Update the stats of the roles that members had when they left the Discord server."""
        if member.guild != self.bot.css_guild or member.bot:
            return

        await LeftMember.objects.acreate(
            roles={f"@{role.name}" for role in member.roles if role.name != "@everyone"}
        )<|MERGE_RESOLUTION|>--- conflicted
+++ resolved
@@ -9,11 +9,6 @@
 import matplotlib.pyplot as plt
 import mplcyberpunk
 
-<<<<<<< HEAD
-from cogs._command_checks import Checks
-from cogs._utils import TeXBotApplicationContext, TeXBotCog, capture_guild_does_not_exist_error
-=======
->>>>>>> a3dc0fd4
 from config import settings
 from db.core.models import LeftMember
 from utils import CommandChecks, TeXBotApplicationContext, TeXBotBaseCog
@@ -133,28 +128,7 @@
     return discord_plot_file
 
 
-<<<<<<< HEAD
-def amount_of_time_formatter(value: float, time_scale: str) -> str:
-    """
-    Format the amount of time value according to the provided time_scale.
-
-    E.g. past "1 days" => past "day",
-    past "2.00 weeks" => past "2 weeks",
-    past "3.14159 months" => past "3.14 months"
-    """
-    if value == 1 or float(f"{value:.2f}") == 1:
-        return f"{time_scale}"
-
-    if value % 1 == 0 or float(f"{value:.2f}") % 1 == 0:
-        return f"{int(value)} {time_scale}s"
-
-    return f"{value:.2f} {time_scale}s"
-
-
-class StatsCommandsCog(TeXBotCog):
-=======
 class StatsCommandsCog(TeXBotBaseCog):
->>>>>>> a3dc0fd4
     """Cog class that defines the "/stats" command group and its command call-back methods."""
 
     stats: discord.SlashCommandGroup = discord.SlashCommandGroup(
