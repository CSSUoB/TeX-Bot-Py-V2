"""Contains cog classes for any source interactions."""

from collections.abc import Sequence

__all__: Sequence[str] = ("SourceCommandCog",)


import discord

from utils import TeXBotApplicationContext, TeXBotBaseCog


class SourceCommandCog(TeXBotBaseCog):
    """Cog class that defines the "/source" command and its call-back method."""

    @discord.slash_command(  # type: ignore[no-untyped-call, misc]
        description="Displays information about the source code of TeX-Bot.",
    )
    async def source(self, ctx: TeXBotApplicationContext) -> None:
        """Definition & callback response of the "source" command."""
        await ctx.respond(
            (
<<<<<<< HEAD
                f"{self.tex_bot.user.mention if self.tex_bot.user else "**`@TeX-Bot`**"} "
=======
                f"{self.bot.user.mention if self.bot.user else "**`@TeX-Bot`**"} "
>>>>>>> 2ae94022
                "is an open-source project, "
                "originally made to help manage [the UoB CSS Discord server](https://cssbham.com/discord)!\n"
                "You can see and contribute to the source code at [CSSUoB/TeX-Bot-Py-V2](https://github.com/CSSUoB/TeX-Bot-Py-V2)."
            ),
            ephemeral=True,
        )<|MERGE_RESOLUTION|>--- conflicted
+++ resolved
@@ -20,11 +20,7 @@
         """Definition & callback response of the "source" command."""
         await ctx.respond(
             (
-<<<<<<< HEAD
-                f"{self.tex_bot.user.mention if self.tex_bot.user else "**`@TeX-Bot`**"} "
-=======
                 f"{self.bot.user.mention if self.bot.user else "**`@TeX-Bot`**"} "
->>>>>>> 2ae94022
                 "is an open-source project, "
                 "originally made to help manage [the UoB CSS Discord server](https://cssbham.com/discord)!\n"
                 "You can see and contribute to the source code at [CSSUoB/TeX-Bot-Py-V2](https://github.com/CSSUoB/TeX-Bot-Py-V2)."
