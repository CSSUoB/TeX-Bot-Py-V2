--- conflicted
+++ resolved
@@ -2,11 +2,7 @@
 
 import discord
 
-<<<<<<< HEAD
-from cogs._utils import TeXBotApplicationContext, TeXBotCog
-=======
 from utils import TeXBotApplicationContext, TeXBotBaseCog
->>>>>>> da455fcb
 
 
 class SourceCommandCog(TeXBotBaseCog):
