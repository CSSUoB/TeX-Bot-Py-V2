--- conflicted
+++ resolved
@@ -3,10 +3,6 @@
 
 import discord
 
-<<<<<<< HEAD
-from cogs._utils import TeXBotApplicationContext, TeXBotCog
-=======
->>>>>>> da455fcb
 from config import settings
 from utils import CommandChecks, TeXBotApplicationContext, TeXBotBaseCog
 
@@ -20,11 +16,8 @@
         name="writeroles",
         description="Populates #roles with the correct messages."
     )
-<<<<<<< HEAD
-=======
     @CommandChecks.check_interaction_user_has_committee_role
     @CommandChecks.check_interaction_user_in_css_guild
->>>>>>> da455fcb
     async def write_roles(self, ctx: TeXBotApplicationContext) -> None:
         """
         Definition & callback response of the "write_roles" command.
@@ -32,55 +25,8 @@
         The "write_roles" command populates the "#roles" channel with the correct messages
         defined in the messages.json file.
         """
-<<<<<<< HEAD
-        try:
-            guild: discord.Guild = self.bot.css_guild
-        except GuildDoesNotExist as guild_error:
-            await self.command_send_error(ctx, error_code="E1011")
-            logging.critical(guild_error)
-            await self.bot.close()
-            return
-
-        committee_role: discord.Role = await self.bot.committee_role
-        if not committee_role:
-            await self.command_send_error(
-                ctx,
-                error_code="E1021",
-                logging_message=str(CommitteeRoleDoesNotExist())
-            )
-            return
-
-        roles_channel: discord.TextChannel | None = await self.bot.roles_channel
-        if not roles_channel:
-            await self.command_send_error(
-                ctx,
-                error_code="E1031",
-                logging_message=str(RolesChannelDoesNotExist())
-            )
-            return
-
-        interaction_member: discord.Member | None = guild.get_member(ctx.user.id)
-        if not interaction_member:
-            await self.command_send_error(
-                ctx,
-                message="You must be a member of the CSS Discord server to use this command."
-            )
-            return
-
-        if committee_role not in interaction_member.roles:
-            committee_role_mention: str = "@Committee"
-            if ctx.guild:
-                committee_role_mention = committee_role.mention
-
-            await self.command_send_error(
-                ctx,
-                message=f"Only {committee_role_mention} members can run this command."
-            )
-            return
-=======
         # NOTE: Shortcut accessors are placed at the top of the function, so that the exceptions they raise are displayed before any further errors may be sent
         roles_channel: discord.TextChannel = await self.bot.roles_channel
->>>>>>> da455fcb
 
         roles_message: str
         for roles_message in settings["ROLES_MESSAGES"]:
