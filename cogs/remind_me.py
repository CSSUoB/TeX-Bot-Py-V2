"""Contains cog classes for any remind_me interactions."""

from collections.abc import Sequence

__all__: Sequence[str] = ("RemindMeCommandCog", "ClearRemindersBacklogTaskCog")

import datetime
import functools
import itertools
import logging
import re
from logging import Logger
from typing import TYPE_CHECKING, Final

import discord
import parsedatetime
from discord.ext import tasks
from django.core.exceptions import ValidationError
from django.utils import timezone

from db.core.models import DiscordReminder
from utils import TeXBot, TeXBotApplicationContext, TeXBotAutocompleteContext, TeXBotBaseCog

if TYPE_CHECKING:
    import time
    from collections.abc import Iterator

logger: Logger = logging.getLogger("texbot")


class RemindMeCommandCog(TeXBotBaseCog):
    """Cog class that defines the "/remindme" command and its call-back method."""

    @staticmethod
    async def autocomplete_get_delays(ctx: TeXBotAutocompleteContext) -> set[str]:  # noqa: C901, PLR0912
        """
        Autocomplete callable that generates the common delay input values.

        The delay entered by a member in the "remind_me" slash-command must be within this set
        of common delay input values.
        """
        if not ctx.value:
            return {
                "in 5 minutes",
                "1 hours time",
                "1min",
                "30 secs",
                "2 days time",
                "22/9/2040",
                "5h"
            }

        SECONDS_CHOICES: Final[frozenset[str]] = frozenset({"s", "sec", "second"})
        MINUTES_CHOICES: Final[frozenset[str]] = frozenset({"m", "min", "minute"})
        HOURS_CHOICES: Final[frozenset[str]] = frozenset({"h", "hr", "hour"})
        DAYS_CHOICES: Final[frozenset[str]] = frozenset({"d", "dy", "day"})
        WEEKS_CHOICES: Final[frozenset[str]] = frozenset({"w", "wk", "week"})
        YEARS_CHOICES: Final[frozenset[str]] = frozenset({"y", "yr", "year"})
        TIME_CHOICES: Final[frozenset[str]] = (
            SECONDS_CHOICES
            | MINUTES_CHOICES
            | HOURS_CHOICES
            | DAYS_CHOICES
            | WEEKS_CHOICES
            | YEARS_CHOICES
        )

        delay_choices: set[str] = set()

        if re.match(r"\Ain? ?\Z", ctx.value):
            FORMATTED_TIME_NUMS: Final[Iterator[tuple[int, str, str]]] = itertools.product(
                range(1, 150),
                {"", " "},
                {"", "s"}
            )
            time_num: int
            joiner: str
            has_s: str
            for time_num, joiner, has_s in FORMATTED_TIME_NUMS:
                delay_choices.update(
                    f"{time_num}{joiner}{time_choice}{has_s}"
                    for time_choice
                    in TIME_CHOICES
                    if not (len(time_choice) <= 1 and has_s)
                )

            return {f"in {delay_choice}" for delay_choice in delay_choices}

        match: re.Match[str] | None
        if match := re.match(r"\Ain (?P<partial_date>\d{0,3})\Z", ctx.value):
            for joiner, has_s in itertools.product({"", " "}, {"", "s"}):
                delay_choices.update(
                    f"""{match.group("partial_date")}{joiner}{time_choice}{has_s}"""
                    for time_choice
                    in TIME_CHOICES
                    if not (len(time_choice) <= 1 and has_s)
                )

            return {f"in {delay_choice}" for delay_choice in delay_choices}

        current_year: int = discord.utils.utcnow().year

        if re.match(r"\A\d{1,3}\Z", ctx.value):
            for joiner, has_s in itertools.product({"", " "}, {"", "s"}):
                delay_choices.update(
                    f"{joiner}{time_choice}{has_s}"
                    for time_choice
                    in TIME_CHOICES
                    if not (len(time_choice) <= 1 and has_s)
                )

            if 1 <= int(ctx.value) <= 31:
                FORMATTED_DAY_DATE_CHOICES: Final[Iterator[tuple[int, int, str]]] = itertools.product(  # noqa: E501
                    range(1, 12),
                    range(current_year, current_year + 40),
                    ("/", " / ", "-", " - ", ".", " . ")
                )
                month: int
                year: int
                for month, year, joiner in FORMATTED_DAY_DATE_CHOICES:
                    delay_choices.add(f"{joiner}{month}{joiner}{year}")
                    if month < 10:
                        delay_choices.add(f"{joiner}0{month}{joiner}{year}")

        elif match := re.match(r"\A\d{1,3}(?P<ctx_time_choice> ?[A-Za-z]*)\Z", ctx.value):
            FORMATTED_TIME_CHOICES: Final[Iterator[tuple[str, str, str]]] = itertools.product(
                {"", " "},
                TIME_CHOICES,
                {"", "s"}
            )
            time_choice: str
            for joiner, time_choice, has_s in FORMATTED_TIME_CHOICES:
                if has_s and len(time_choice) <= 1:
                    continue

                formatted_time_choice: str = joiner + time_choice + has_s

                slice_size: int
                for slice_size in range(1, len(formatted_time_choice) + 1):
                    if match.group("ctx_time_choice").casefold() == formatted_time_choice[:slice_size]:  # noqa: E501
                        delay_choices.add(formatted_time_choice[slice_size:])

        elif match := re.match(r"\A(?P<date>\d{1,2}) ?[/\-.] ?\Z", ctx.value):
            if 1 <= int(match.group("date")) <= 31:
                FORMATTED_DAY_AND_JOINER_DATE_CHOICES: Final[Iterator[tuple[int, int, str]]] = itertools.product(  # noqa: E501
                    range(1, 12),
                    range(current_year, current_year + 40),
                    ("/", " / ", "-", " - ", ".", " . ")
                )
                for month, year, joiner in FORMATTED_DAY_AND_JOINER_DATE_CHOICES:
                    delay_choices.add(f"{month}{joiner}{year}")
                    if month < 10:
                        delay_choices.add(f"0{month}{joiner}{year}")

        elif match := re.match(r"\A(?P<date>\d{1,2}) ?[/\-.] ?(?P<month>\d{1,2})\Z", ctx.value):  # noqa: E501
            if 1 <= int(match.group("date")) <= 31 and 1 <= int(match.group("month")) <= 12:
                for year in range(current_year, current_year + 40):
                    for joiner in ("/", " / ", "-", " - ", ".", " . "):
                        delay_choices.add(f"{joiner}{year}")

        elif match := re.match(r"\A(?P<date>\d{1,2}) ?[/\-.] ?(?P<month>\d{1,2}) ?[/\-.] ?\Z", ctx.value):  # noqa: E501
            if 1 <= int(match.group("date")) <= 31 and 1 <= int(match.group("month")) <= 12:
                for year in range(current_year, current_year + 40):
                    delay_choices.add(f"{year}")

        elif match := re.match(r"\A(?P<date>\d{1,2}) ?[/\-.] ?(?P<month>\d{1,2}) ?[/\-.] ?(?P<partial_year>\d{1,3})\Z", ctx.value):  # noqa: E501
            if 1 <= int(match.group("date")) <= 31 and 1 <= int(match.group("month")) <= 12:
                for year in range(current_year, current_year + 40):
                    delay_choices.add(f"{year}"[len(match.group("partial_year")):])

        return {f"{ctx.value}{delay_choice}".casefold() for delay_choice in delay_choices}

    @discord.slash_command(  # type: ignore[no-untyped-call, misc]
        name="remindme",
        description="Responds with the given message after the specified time."
    )
    @discord.option(  # type: ignore[no-untyped-call, misc]
        name="delay",
        input_type=str,
        description="The amount of time to wait before reminding you",
        required=True,
        autocomplete=discord.utils.basic_autocomplete(autocomplete_get_delays),  # type: ignore[arg-type]
    )
    @discord.option(  # type: ignore[no-untyped-call, misc]
        name="message",
        input_type=str,
        description="The message you want to be reminded with.",
        required=False
    )
    async def remind_me(self, ctx: TeXBotApplicationContext, delay: str, message: str) -> None:
        """
        Definition & callback response of the "remind_me" command.

        The "remind_me" command responds with the given message after the specified time.
        """
        # noinspection PyTypeChecker
        parsed_time: tuple[time.struct_time, int] = parsedatetime.Calendar().parseDT(
            delay,
            tzinfo=timezone.get_current_timezone()
        )

        if parsed_time[1] == 0:
            await self.command_send_error(
                ctx,
                message=(
                    f"""The value provided in the {"delay"!r} argument was not a time/date."""
                )
            )
            return

        if message:
            message = re.sub(r"<@[&#]?\d+>", "@...", message.strip())

        try:
            reminder: DiscordReminder = await DiscordReminder.objects.acreate(
                member_id=ctx.user.id,
                message=message or "",
                channel_id=ctx.channel_id,
                send_datetime=parsed_time[0],
                channel_type=ctx.channel.type
            )
        except ValidationError as create_discord_reminder_error:
            error_is_already_exists: bool = (
                "__all__" in create_discord_reminder_error.message_dict
                and any(
                    "already exists" in error
                    for error
                    in create_discord_reminder_error.message_dict["__all__"]
                )
            )
            if not error_is_already_exists:
<<<<<<< HEAD
                await self.send_error(ctx, message="An unrecoverable error occurred.")
                logger.critical(
=======
                await self.command_send_error(ctx, message="An unrecoverable error occurred.")
                logging.critical(
>>>>>>> 1ab6edc7
                    "Error when creating DiscordReminder object: %s",
                    create_discord_reminder_error
                )
                await self.bot.close()
                return

            await self.command_send_error(
                ctx,
                message="You already have a reminder with that message in this channel!"
            )
            return

        await ctx.respond("Reminder set!", ephemeral=True)

        await discord.utils.sleep_until(reminder.send_datetime)

        user_mention: str | None = None
        if ctx.guild:
            user_mention = ctx.user.mention

        await ctx.send_followup(reminder.get_formatted_message(user_mention))

        await reminder.adelete()


class ClearRemindersBacklogTaskCog(TeXBotBaseCog):
    """Cog class that defines the clear_reminders_backlog task."""

    def __init__(self, bot: TeXBot) -> None:
        """Start all task managers when this cog is initialised."""
        self.clear_reminders_backlog.start()

        super().__init__(bot)

    def cog_unload(self) -> None:
        """
        Unload hook that ends all running tasks whenever the tasks cog is unloaded.

        This may be run dynamically or when the bot closes.
        """
        self.clear_reminders_backlog.cancel()

    @tasks.loop(minutes=15)
    async def clear_reminders_backlog(self) -> None:
        """Recurring task to send any late Discord reminders still stored in the database."""
        TEXTABLE_CHANNEL_TYPES: Final[frozenset[discord.ChannelType]] = frozenset(
            {
                discord.ChannelType.text,
                discord.ChannelType.group,
                discord.ChannelType.public_thread,
                discord.ChannelType.private_thread
            }
        )

        reminder: DiscordReminder
        async for reminder in DiscordReminder.objects.all():
            time_since_reminder_needed_to_be_sent: datetime.timedelta = (
                    discord.utils.utcnow() - reminder.send_datetime
            )
            if time_since_reminder_needed_to_be_sent > datetime.timedelta(minutes=15):
                user: discord.User | None = discord.utils.find(
                    functools.partial(
                        lambda _user, _reminder: (
                            not _user.bot
                            and DiscordReminder.hash_member_id(_user.id) == _reminder.hashed_member_id  # noqa: E501
                        ),
                        _reminder=reminder
                    ),
                    self.bot.users
                )

                if not user:
                    logger.warning(
                        "User with hashed user ID: %s no longer exists.",
                        reminder.hashed_member_id
                    )
                    await reminder.adelete()
                    continue

                channel: discord.PartialMessageable = self.bot.get_partial_messageable(
                    reminder.channel_id,
                    type=(
                        discord.ChannelType(reminder.channel_type.value)
                        if reminder.channel_type
                        else None
                    )
                )

                user_mention: str | None = None
                if channel.type in TEXTABLE_CHANNEL_TYPES:
                    user_mention = user.mention

                elif channel.type != discord.ChannelType.private:
                    logger.critical(
                        ValueError(
                            "Reminder's channel_id must refer to a valid text channel/DM."
                        )
                    )
                    await self.bot.close()
                    return

                await channel.send(
                    "**Sorry it's a bit late! "
                    "(I'm just catching up with some reminders I missed!)**\n\n"
                    f"{reminder.get_formatted_message(user_mention)}"
                )

                await reminder.adelete()

    @clear_reminders_backlog.before_loop
    async def before_tasks(self) -> None:
        """Pre-execution hook, preventing any tasks from executing before the bot is ready."""
        await self.bot.wait_until_ready()<|MERGE_RESOLUTION|>--- conflicted
+++ resolved
@@ -229,13 +229,8 @@
                 )
             )
             if not error_is_already_exists:
-<<<<<<< HEAD
-                await self.send_error(ctx, message="An unrecoverable error occurred.")
+                await self.command_send_error(ctx, message="An unrecoverable error occurred.")
                 logger.critical(
-=======
-                await self.command_send_error(ctx, message="An unrecoverable error occurred.")
-                logging.critical(
->>>>>>> 1ab6edc7
                     "Error when creating DiscordReminder object: %s",
                     create_discord_reminder_error
                 )
