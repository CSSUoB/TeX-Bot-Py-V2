--- conflicted
+++ resolved
@@ -89,14 +89,13 @@
             ),
         )
 
-<<<<<<< HEAD
         match button_interaction.data["custom_id"]:  # type: ignore[index, typeddict-item]
             case "shutdown_confirm":
                 await confirmation_message.edit(
                     content="My battery is low and it's getting dark...",
                     view=None,
                 )
-                await self.tex_bot.perform_kill_and_close(
+                await self.bot.perform_kill_and_close(
                     initiated_by_user=ctx.interaction.user,
                 )
 
@@ -111,22 +110,4 @@
                 )
 
             case _:
-                raise ValueError
-=======
-        if button_interaction.data["custom_id"] == "shutdown_confirm":  # type: ignore[index, typeddict-item]
-            await confirmation_message.edit(
-                content="My battery is low and it's getting dark...",
-                view=None,
-            )
-            await self.bot.perform_kill_and_close(initiated_by_user=ctx.interaction.user)
-
-        if button_interaction.data["custom_id"] == "shutdown_cancel":  # type: ignore[index, typeddict-item]
-            await confirmation_message.edit(
-                content="Shutdown has been cancelled.",
-                view=None,
-            )
-            logger.info("Manual shutdown cancelled by %s.", ctx.interaction.user)
-            return
-
-        raise ValueError
->>>>>>> 2ae94022
+                raise ValueError