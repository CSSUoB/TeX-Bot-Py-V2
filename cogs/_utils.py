"""Utility classes used for the cogs section of this project."""

import functools
import logging
import re
from collections.abc import Callable, Coroutine, Mapping
from typing import TYPE_CHECKING, Any, Final, ParamSpec, TypeVar

import discord
from discord import Cog

from exceptions import GuildDoesNotExist, StrikeTrackingError
from utils import TeXBot

if TYPE_CHECKING:
    from typing import TypeAlias

    MentionableMember: TypeAlias = discord.Member | discord.Role | None

P = ParamSpec("P")
T = TypeVar("T")


class TeXBotAutocompleteContext(discord.AutocompleteContext):
    """
    Type-hinting class overriding AutocompleteContext's reference to the Bot class.

    Pycord's default AutocompleteContext references the standard discord.Bot class,
    but cogs require a reference to the TeXBot class, so this AutocompleteContext subclass
    should be used in cogs instead.
    """

    bot: TeXBot


class TeXBotCog(Cog):
    """Base Cog subclass that stores a reference to the currently running bot."""

    ERROR_ACTIVITIES: Final[Mapping[str, str]] = {
        "ping": "reply to ping",
        "write_roles": "send messages",
        "edit_message": "edit the message",
        "induct": "induct user",
        "silent_induct": "silently induct user",
        "non_silent_induct": "induct user and send welcome message",
        "make_member": "make you a member",
        "remind_me": "remind you",
        "channel_stats": "display channel statistics",
        "server_stats": "display whole server statistics",
        "user_stats": "display your statistics",
        "left_member_stats": (
            "display statistics about the members that have left the server"
        ),
        "archive": "archive the selected category",
        "ensure_members_inducted": "ensure all members are inducted"
    }

    def __init__(self, bot: TeXBot) -> None:
        """Initialize a new cog instance, storing a reference to the bot object."""
        self.bot: TeXBot = bot

    async def send_error(self, ctx: discord.ApplicationContext, error_code: str | None = None, message: str | None = None, logging_message: str | BaseException | None = None) -> None:  # noqa: E501
        """
        Construct & format an error message from the given details.

        The constructed error message is then sent as the response to the given
        application command context.
        """
        construct_error_message: str = ":warning:There was an error"
        construct_logging_error_message: str = ""

        if error_code:
            committee_mention: str = "committee"

            committee_role: discord.Role | None = await self.bot.committee_role
            if committee_role:
                committee_mention = committee_role.mention

            construct_error_message = (
                f"**Contact a {committee_mention} member, referencing error code:"
                f" {error_code}**\n"
                + construct_error_message
            )

            construct_logging_error_message += error_code

        command_name: str = (
            ctx.command.callback.__name__
            if (hasattr(ctx.command, "callback")
            and not ctx.command.callback.__name__.startswith("_"))
            else ctx.command.qualified_name
        )
        if command_name in self.ERROR_ACTIVITIES:
            construct_error_message += (
                f" when trying to {self.ERROR_ACTIVITIES[command_name]}"
            )

        if construct_logging_error_message:
            construct_logging_error_message += " "
        construct_logging_error_message += f"({command_name})"

        if message:
            construct_error_message += ":"
        else:
            construct_error_message += "."

        construct_error_message += ":warning:"

        if message:
            message = re.sub(
                r"<([@&#]?|(@[&#])?)\d+>", lambda match: f"`{match.group(0)}`", message.strip()
            )
            construct_error_message += f"\n`{message}`"

        await ctx.respond(construct_error_message, ephemeral=True)

        if logging_message:
            if construct_logging_error_message:
                construct_logging_error_message += " "
            logging.error("%s%s", construct_logging_error_message, logging_message)

    @staticmethod
    async def autocomplete_get_text_channels(ctx: TeXBotAutocompleteContext) -> set[discord.OptionChoice]:  # noqa: E501
        """
        Autocomplete callable that generates the set of available selectable channels.

        The list of available selectable channels is unique to each member, and is used in any
        slash-command options that have a channel input-type.
        """
        if not ctx.interaction.user:
            return set()

        try:
            guild: discord.Guild = ctx.bot.css_guild
        except GuildDoesNotExist:
            return set()

        channel_permissions_limiter: MentionableMember = await ctx.bot.guest_role
        if not channel_permissions_limiter:
            return set()

        interaction_member: discord.Member | None = guild.get_member(ctx.interaction.user.id)
        if interaction_member:
            channel_permissions_limiter = interaction_member

        if not ctx.value or re.match(r"\A#.*\Z", ctx.value):
            return {
                discord.OptionChoice(name=f"#{channel.name}", value=str(channel.id))
                for channel
                in guild.text_channels
                if channel.permissions_for(channel_permissions_limiter).is_superset(
                    discord.Permissions(send_messages=True, view_channel=True)
                )
            }

        return {
            discord.OptionChoice(name=channel.name, value=str(channel.id))
            for channel
            in guild.text_channels
            if channel.permissions_for(channel_permissions_limiter).is_superset(
                discord.Permissions(send_messages=True, view_channel=True)
            )
        }


def capture_error(func: Callable[P, Coroutine[Any, Any, T]], error_type: type[BaseException], close_func: Callable[[BaseException], None]) -> Callable[P, Coroutine[Any, Any, T | None]]:  # noqa: E501
    @functools.wraps(func)
    async def wrapper(self: TeXBotCog, /, *args: P.args, **kwargs: P.kwargs) -> T | None:
        if not isinstance(self, TeXBotCog):
            INVALID_METHOD_TYPE_MESSAGE: Final[str] = (  # type: ignore[unreachable]
                f"Parameter {self.__name__!r} of any 'capture_error' decorator"
                f" must be an instance of {TeXBotCog.__name__!r}/one of its subclasses."
            )
            raise TypeError(INVALID_METHOD_TYPE_MESSAGE)
        try:
            return await func(self, *args, **kwargs)  # type: ignore[arg-type]
        except error_type as error:
            close_func(error)
            await self.bot.close()
            return None
    return wrapper  # type: ignore[return-value]


def guild_does_not_exist_error_close_func(error: BaseException) -> None:
    logging.critical(str(error).rstrip(".:"))


def strike_tracking_error_close_func(error: BaseException) -> None:
    guild_does_not_exist_error_close_func(error)
    logging.warning("Critical errors are likely to lead to untracked moderation actions")


capture_guild_does_not_exist_error: Callable[[Callable[P, Coroutine[Any, Any, T]]], Callable[P, Coroutine[Any, Any, T | None]]] = functools.partial(  # noqa: E501
<<<<<<< HEAD
    capture_error,
=======
    capture_error,  # type: ignore[arg-type]
>>>>>>> 5d3c25aa
    error_type=GuildDoesNotExist,
    close_func=guild_does_not_exist_error_close_func
)
capture_strike_tracking_error: Callable[[Callable[P, Coroutine[Any, Any, T]]], Callable[P, Coroutine[Any, Any, T | None]]] = functools.partial(  # noqa: E501
<<<<<<< HEAD
    capture_error,
=======
    capture_error,  # type: ignore[arg-type]
>>>>>>> 5d3c25aa
    error_type=StrikeTrackingError,
    close_func=strike_tracking_error_close_func
)<|MERGE_RESOLUTION|>--- conflicted
+++ resolved
@@ -191,20 +191,12 @@
 
 
 capture_guild_does_not_exist_error: Callable[[Callable[P, Coroutine[Any, Any, T]]], Callable[P, Coroutine[Any, Any, T | None]]] = functools.partial(  # noqa: E501
-<<<<<<< HEAD
-    capture_error,
-=======
     capture_error,  # type: ignore[arg-type]
->>>>>>> 5d3c25aa
     error_type=GuildDoesNotExist,
     close_func=guild_does_not_exist_error_close_func
 )
 capture_strike_tracking_error: Callable[[Callable[P, Coroutine[Any, Any, T]]], Callable[P, Coroutine[Any, Any, T | None]]] = functools.partial(  # noqa: E501
-<<<<<<< HEAD
-    capture_error,
-=======
     capture_error,  # type: ignore[arg-type]
->>>>>>> 5d3c25aa
     error_type=StrikeTrackingError,
     close_func=strike_tracking_error_close_func
 )