"""Utility classes used for the cogs section of this project."""

import contextlib
import functools
import logging
import re
from collections.abc import Callable, Coroutine, Mapping
from typing import (
    TYPE_CHECKING,
    Any,
    Concatenate,
    Final,
    ParamSpec,
    Protocol,
    TypedDict,
    TypeVar,
)

import discord
from discord import Cog
from discord.ui import View

from exceptions import (
    BaseDoesNotExistError,
    CommitteeRoleDoesNotExist,
    GuildDoesNotExist,
    StrikeTrackingError,
    UserNotInCSSDiscordServer,
)
from utils import TeXBot

P = ParamSpec("P")
T = TypeVar("T")


class TeXBotAutocompleteContext(discord.AutocompleteContext):
    """
    Type-hinting class overriding AutocompleteContext's reference to the Bot class.

    Pycord's default AutocompleteContext references the standard discord.Bot class,
    but cogs require a reference to the TeXBot class, so this AutocompleteContext subclass
    should be used in cogs instead.
    """

    bot: TeXBot


class TeXBotApplicationContext(discord.ApplicationContext):
    """
    Type-hinting class overriding ApplicationContext's reference to the Bot class.

    Pycord's default ApplicationContext references the standard discord.Bot class,
    but cogs require a reference to the TeXBot class, so this ApplicationContext subclass
    should be used in cogs instead.
    """

    bot: TeXBot


class TeXBotCog(Cog):
    """Base Cog subclass that stores a reference to the currently running bot."""

    ERROR_ACTIVITIES: Final[Mapping[str, str]] = {
        "archive": "archive the selected category",
        "delete_all_reminders": (
            "delete all `DiscordReminder` objects from the backend database"
        ),
        "delete_all_uob_made_members": (
            "delete all `UoBMadeMember` objects from the backend database"
        ),
        "edit_message": "edit the message",
        "induct": "induct user",
        "silent_induct": "silently induct user",
        "non_silent_induct": "induct user and send welcome message",
        "ensure_members_inducted": "ensure all members are inducted",
        "make_member": "make you a member",
        "ping": "reply to ping",
        "remind_me": "remind you",
        "channel_stats": "display channel statistics",
        "server_stats": "display whole server statistics",
        "user_stats": "display your statistics",
        "left_member_stats": (
            "display statistics about the members that have left the server"
        ),
        "write_roles": "send messages"
    }

    def __init__(self, bot: TeXBot) -> None:
        """Initialize a new cog instance, storing a reference to the bot object."""
        self.bot: TeXBot = bot

    async def send_error(self, ctx: TeXBotApplicationContext, error_code: str | None = None, message: str | None = None, logging_message: str | BaseException | None = None) -> None:  # noqa: E501
        """
        Construct & format an error message from the given details.

        The constructed error message is then sent as the response to the given
        application command context.
        """
        construct_error_message: str = ":warning:There was an error"

        if error_code:
            # noinspection PyUnusedLocal
            committee_mention: str = "committee"

            with contextlib.suppress(CommitteeRoleDoesNotExist):
                committee_mention = (await self.bot.committee_role).mention

            construct_error_message = (
                f"**Contact a {committee_mention} member, referencing error code: "
                f"{error_code}**\n"
                + construct_error_message
            )

        command_name: str = (
            ctx.command.callback.__name__
            if (hasattr(ctx.command, "callback")
                and not ctx.command.callback.__name__.startswith("_"))
            else ctx.command.qualified_name
        )
        if command_name in self.ERROR_ACTIVITIES:
            construct_error_message += (
                f" when trying to {self.ERROR_ACTIVITIES[command_name]}"
            )

        if message:
            construct_error_message += ":"
        else:
            construct_error_message += "."

        construct_error_message += ":warning:"

        if message:
            message = re.sub(
                r"<([@&#]?|(@[&#])?)\d+>",
                lambda match: f"`{match.group(0)}`",
                message.strip()
            )
            construct_error_message += f"\n`{message}`"

        await ctx.respond(construct_error_message, ephemeral=True)

        if logging_message:
            logging.error(
                " ".join(
                    message_part
                    for message_part
                    in (
                        error_code if error_code else "",
                        f"({command_name})",
                        str(logging_message)
                    )
                    if message_part
                ).rstrip(": ;")
            )

    @staticmethod
    async def autocomplete_get_text_channels(ctx: TeXBotAutocompleteContext) -> set[discord.OptionChoice]:  # noqa: E501
        """
        Autocomplete callable that generates the set of available selectable channels.

        The list of available selectable channels is unique to each member, and is used in any
        slash-command options that have a channel input-type.
        """
        if not ctx.interaction.user:
            return set()

        try:
            css_guild: discord.Guild = ctx.bot.css_guild
            # noinspection PyUnusedLocal
            channel_permissions_limiter: MentionableMember = await ctx.bot.guest_role
        except BaseDoesNotExistError:
            return set()

        with contextlib.suppress(BaseDoesNotExistError, UserNotInCSSDiscordServer):
            channel_permissions_limiter = await ctx.bot.get_css_user(ctx.interaction.user)

        if not ctx.value or re.match(r"\A#.*\Z", ctx.value):
            return {
                discord.OptionChoice(name=f"#{channel.name}", value=str(channel.id))
                for channel
                in css_guild.text_channels
                if channel.permissions_for(channel_permissions_limiter).is_superset(
                    discord.Permissions(send_messages=True, view_channel=True)
                )
            }

        return {
            discord.OptionChoice(name=channel.name, value=str(channel.id))
            for channel
            in css_guild.text_channels
            if channel.permissions_for(channel_permissions_limiter).is_superset(
                discord.Permissions(send_messages=True, view_channel=True)
            )
        }


if TYPE_CHECKING:
    from typing import TypeAlias

    MentionableMember: TypeAlias = discord.Member | discord.Role
    WrapperInputFunc: TypeAlias = Callable[  # type: ignore[valid-type, misc]
        Concatenate[TeXBotCog, P] | P,
        Coroutine[Any, Any, T]
    ]
    WrapperOutputFunc: TypeAlias = Callable[  # type: ignore[valid-type, misc]
        Concatenate[TeXBotCog, P] | P,
        Coroutine[Any, Any, T | None]
    ]
    DecoratorInputFunc: TypeAlias = Callable[
        Concatenate[TeXBotCog, P],
        Coroutine[Any, Any, T]
    ]


class ErrorCaptureDecorators:
    @staticmethod
    def capture_error_and_close(func: "DecoratorInputFunc[P, T]", error_type: type[BaseException], close_func: Callable[[BaseException], None]) -> "WrapperOutputFunc[P, T]":  # noqa: E501
        @functools.wraps(func)
        async def wrapper(self: TeXBotCog, /, *args: P.args, **kwargs: P.kwargs) -> T | None:
            if not isinstance(self, TeXBotCog):
                INVALID_METHOD_TYPE_MESSAGE: Final[str] = (  # type: ignore[unreachable]
                    f"Parameter {self.__name__!r} of any 'capture_error' decorator "
                    f"must be an instance of {TeXBotCog.__name__!r}/one of its subclasses."
                )
                raise TypeError(INVALID_METHOD_TYPE_MESSAGE)
            try:
                return await func(self, *args, **kwargs)
            except error_type as error:
                close_func(error)
                await self.bot.close()
                return None
        return wrapper

    @staticmethod
    def critical_error_close_func(error: BaseException) -> None:
        logging.critical(str(error).rstrip(".:"))

    @classmethod
    def strike_tracking_error_close_func(cls, error: BaseException) -> None:
        cls.critical_error_close_func(error)
        logging.warning("Critical errors are likely to lead to untracked moderation actions")


def capture_guild_does_not_exist_error(func: "WrapperInputFunc[P, T]") -> "WrapperOutputFunc[P, T]":  # noqa: E501
    return ErrorCaptureDecorators.capture_error_and_close(
        func,
        error_type=GuildDoesNotExist,
        close_func=ErrorCaptureDecorators.critical_error_close_func
    )


<<<<<<< HEAD
capture_guild_does_not_exist_error: Callable[[Callable[P, Coroutine[Any, Any, T]]], Callable[P, Coroutine[Any, Any, T | None]]] = functools.partial(  # noqa: E501
    capture_error,
    error_type=GuildDoesNotExist,
    close_func=guild_does_not_exist_error_close_func
)
capture_strike_tracking_error: Callable[[Callable[P, Coroutine[Any, Any, T]]], Callable[P, Coroutine[Any, Any, T | None]]] = functools.partial(  # noqa: E501
    capture_error,
    error_type=StrikeTrackingError,
    close_func=strike_tracking_error_close_func
)
=======
def capture_strike_tracking_error(func: "WrapperInputFunc[P, T]") -> "WrapperOutputFunc[P, T]":
    return ErrorCaptureDecorators.capture_error_and_close(
        func,
        error_type=StrikeTrackingError,
        close_func=ErrorCaptureDecorators.strike_tracking_error_close_func
    )


class MessageSenderComponent(Protocol):
    async def send(self, content: str, *, view: View | None = None) -> Any:
        raise NotImplementedError


class ChannelMessageSender(MessageSenderComponent):
    def __init__(self, channel: discord.DMChannel | discord.TextChannel) -> None:
        self.channel: discord.DMChannel | discord.TextChannel = channel

    class _BaseSendKwargs(TypedDict):
        content: str

    class SendKwargs(_BaseSendKwargs, total=False):
        view: View

    async def send(self, content: str, *, view: View | None = None) -> Any:
        send_kwargs: ChannelMessageSender.SendKwargs = {"content": content}
        if view:
            send_kwargs["view"] = view

        await self.channel.send(**send_kwargs)


class ResponseMessageSender(MessageSenderComponent):
    def __init__(self, ctx: TeXBotApplicationContext) -> None:
        self.ctx: TeXBotApplicationContext = ctx

    async def send(self, content: str, *, view: View | None = None) -> Any:
        await self.ctx.respond(content=content, view=view, ephemeral=True)
>>>>>>> e9a46447
<|MERGE_RESOLUTION|>--- conflicted
+++ resolved
@@ -249,18 +249,6 @@
     )
 
 
-<<<<<<< HEAD
-capture_guild_does_not_exist_error: Callable[[Callable[P, Coroutine[Any, Any, T]]], Callable[P, Coroutine[Any, Any, T | None]]] = functools.partial(  # noqa: E501
-    capture_error,
-    error_type=GuildDoesNotExist,
-    close_func=guild_does_not_exist_error_close_func
-)
-capture_strike_tracking_error: Callable[[Callable[P, Coroutine[Any, Any, T]]], Callable[P, Coroutine[Any, Any, T | None]]] = functools.partial(  # noqa: E501
-    capture_error,
-    error_type=StrikeTrackingError,
-    close_func=strike_tracking_error_close_func
-)
-=======
 def capture_strike_tracking_error(func: "WrapperInputFunc[P, T]") -> "WrapperOutputFunc[P, T]":
     return ErrorCaptureDecorators.capture_error_and_close(
         func,
@@ -297,5 +285,4 @@
         self.ctx: TeXBotApplicationContext = ctx
 
     async def send(self, content: str, *, view: View | None = None) -> Any:
-        await self.ctx.respond(content=content, view=view, ephemeral=True)
->>>>>>> e9a46447
+        await self.ctx.respond(content=content, view=view, ephemeral=True)