--- conflicted
+++ resolved
@@ -130,20 +130,9 @@
         )
 
         if profile_section_html is None:
-<<<<<<< HEAD
             NO_PROFILE_WARNING_MESSAGE: Final[str] = (
                 "Couldn't find the profile section of the user"
                 "when scraping the website's HTML!"
-=======
-            logger.warning(
-                "Couldn't find the profile section of the user "
-                "when scraping the website's HTML!",
-            )
-            logger.debug("Retrieved HTML: %s", response_html)
-            await ctx.respond(
-                "Couldn't find the profile of the user! "
-                "This should never happen, please check the logs!",
->>>>>>> 023cb704
             )
             logger.warning(NO_PROFILE_WARNING_MESSAGE)
             logger.debug("Retrieved HTML: %s", response_object.text)
@@ -166,26 +155,15 @@
 
         if parsed_html is None or isinstance(parsed_html, bs4.NavigableString):
             NO_ADMIN_TABLE_MESSAGE: Final[str] = (
-                f"Failed to retrieve the admin table for user: {user_name.string}. "
+                f"Failed to retrieve the admin table for user: {user_name.string}."
                 "Please check you have used the correct token!"
             )
             logger.warning(NO_ADMIN_TABLE_MESSAGE)
             return []
 
-        organisations: Collection[str] = [
+        organisations: Iterable[str] = [
             list_item.get_text(strip=True) for list_item in parsed_html.find_all("li")
         ]
-
-        if not organisations:
-            logger.warning(
-                (
-                    "Organisations list was unexpectedly empty "
-                    "for the admin access token associated with %s."
-                ),
-                user_name.text,
-            )
-            await ctx.respond(content="Unexpectedly empty organisations error.")
-            return
 
         logger.debug(
             "Admin Token has admin access to: %s as user %s",
@@ -193,7 +171,6 @@
             user_name.text,
         )
 
-<<<<<<< HEAD
         return organisations
 
 
@@ -278,13 +255,4 @@
     @token_authorisation_check_task.before_loop
     async def before_tasks(self) -> None:
         """Pre-execution hook, preventing any tasks from executing before the bot is ready."""
-        await self.bot.wait_until_ready()
-=======
-        await ctx.respond(
-            f"Admin token has access to the following MSL Organisations as "
-            f"{user_name.text}:\n {
-                ', \n '.join(organisation for organisation in organisations)
-            }",
-            ephemeral=True,
-        )
->>>>>>> 023cb704
+        await self.bot.wait_until_ready()