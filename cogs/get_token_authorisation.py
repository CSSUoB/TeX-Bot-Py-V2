"""Contains cog classes for token authorisation check interactions."""

<<<<<<< HEAD
from collections.abc import Sequence

__all__: Sequence[str] = ("GetTokenAuthorisationCommandCog",)


=======
import contextlib
>>>>>>> 78b85c58
import logging
from typing import TYPE_CHECKING

import aiohttp
import bs4
import discord
from bs4 import BeautifulSoup

from config import settings
from exceptions.does_not_exist import GuestRoleDoesNotExistError
from utils import CommandChecks, TeXBotBaseCog

if TYPE_CHECKING:
    from collections.abc import Iterable, Mapping, Sequence
    from logging import Logger
    from typing import Final

    from utils import TeXBotApplicationContext

__all__: "Sequence[str]" = ("GetTokenAuthorisationCommandCog",)

logger: "Final[Logger]" = logging.getLogger("TeX-Bot")

REQUEST_HEADERS: "Final[Mapping[str, str]]" = {
    "Cache-Control": "no-cache",
    "Pragma": "no-cache",
    "Expires": "0",
}

REQUEST_COOKIES: "Final[Mapping[str, str]]" = {
    ".ASPXAUTH": settings["MEMBERS_LIST_AUTH_SESSION_COOKIE"],
}

REQUEST_URL: "Final[str]" = "https://guildofstudents.com/profile"


class GetTokenAuthorisationCommandCog(TeXBotBaseCog):
    """Cog class that defines the "/get_token_authorisation" command."""

    @discord.slash_command(  # type: ignore[no-untyped-call, misc]
        name="get-token-authorisation",
        description="Checks the authorisations held by the token.",
    )
    @CommandChecks.check_interaction_user_has_committee_role
    @CommandChecks.check_interaction_user_in_main_guild
    async def get_token_authorisation(self, ctx: "TeXBotApplicationContext") -> None:
        """
        Definition of the "get_token_authorisation" command.

        The "get_token_authorisation" command will retrieve the profile for the token user.
        The profile page will contain the user's name and a list of the MSL organisations
        the user has administrative access to.
        """
        http_session: aiohttp.ClientSession = aiohttp.ClientSession(
            headers=REQUEST_HEADERS,
            cookies=REQUEST_COOKIES,
        )

        async with http_session, http_session.get(REQUEST_URL) as http_response:
            response_html: str = await http_response.text()

        page_title: bs4.Tag | bs4.NavigableString | None = BeautifulSoup(
            response_html,
            "html.parser",
        ).find("title")

        if not page_title:
            await self.command_send_error(
                ctx=ctx,
                message="Profile page returned no content when checking token authorisation!",
            )
            return

        if isinstance(page_title, bs4.NavigableString) and "Login" in page_title or "Login" in page_title.string:  # type: ignore[operator, union-attr]  # noqa: E501
            BAD_TOKEN_MESSAGE: Final[str] = (
                "Unable to fetch profile page because the token was not valid."
            )
            logger.warning(BAD_TOKEN_MESSAGE)
            await ctx.respond(content=BAD_TOKEN_MESSAGE)
            return

        profile_section_html: bs4.Tag | bs4.NavigableString | None = BeautifulSoup(
            response_html,
            "html.parser",
        ).find("div", {"id": "profile_main"})

        if profile_section_html is None:
            logger.warning(
                "Couldn't find the profile section of the user"
                "when scraping the website's HTML!",
            )
            logger.debug("Retrieved HTML: %s", response_html)
            await ctx.respond(
                "Couldn't find the profile of the user! "
                "This should never happen, please check the logs!",
            )
            return

        user_name: bs4.Tag | bs4.NavigableString | int | None = profile_section_html.find("h1")

        if not isinstance(user_name, bs4.Tag):
            NO_PROFILE_DEBUG_MESSAGE: Final[str] = (
                "Found user profile but couldn't find their name!"
            )
            logger.debug(NO_PROFILE_DEBUG_MESSAGE)
            await ctx.respond(NO_PROFILE_DEBUG_MESSAGE)
            return

        parsed_html: bs4.Tag | bs4.NavigableString | None = BeautifulSoup(
            response_html,
            "html.parser",
        ).find("ul", {"id": "ulOrgs"})

        if parsed_html is None or isinstance(parsed_html, bs4.NavigableString):
            NO_ADMIN_TABLE_MESSAGE: Final[str] = (
                f"Failed to retrieve the admin table for user: {user_name.string}."
                "Please check you have used the correct token!"
            )
            logger.warning(NO_ADMIN_TABLE_MESSAGE)
            await ctx.respond(content=NO_ADMIN_TABLE_MESSAGE)
            return

        organisations: Iterable[str] = [
            list_item.get_text(strip=True) for list_item in parsed_html.find_all("li")
        ]

        logger.debug(
            "Admin Token has admin access to: %s as user %s",
            organisations,
            user_name.text,
        )

        MAKE_EPHEMERAL: bool = True

        try:
            guest_role: discord.Role = await self.bot.guest_role

            channel: discord.TextChannel | None = discord.utils.get(
                self.bot.main_guild.text_channels,
                id=ctx.channel.id,
            )

            if not channel:
                MAKE_EPHEMERAL = True
            else:
                MAKE_EPHEMERAL = channel.permissions_for(guest_role).view_channel
        except GuestRoleDoesNotExistError:
            MAKE_EPHEMERAL = True

        await ctx.respond(
            f"Admin token has access to the following MSL Organisations as "
            f"{user_name.text}:\n{', \n'.join(
                organisation for organisation in organisations
            )}",
<<<<<<< HEAD
            ephemeral=MAKE_EPHEMERAL,
=======
            ephemeral=bool(
                (not guest_role)
                or ctx.channel.permissions_for(guest_role).is_superset(
                    discord.Permissions(view_channel=True),
                )
            ),
>>>>>>> 78b85c58
        )<|MERGE_RESOLUTION|>--- conflicted
+++ resolved
@@ -1,14 +1,10 @@
 """Contains cog classes for token authorisation check interactions."""
 
-<<<<<<< HEAD
 from collections.abc import Sequence
 
 __all__: Sequence[str] = ("GetTokenAuthorisationCommandCog",)
 
 
-=======
-import contextlib
->>>>>>> 78b85c58
 import logging
 from typing import TYPE_CHECKING
 
@@ -163,14 +159,5 @@
             f"{user_name.text}:\n{', \n'.join(
                 organisation for organisation in organisations
             )}",
-<<<<<<< HEAD
             ephemeral=MAKE_EPHEMERAL,
-=======
-            ephemeral=bool(
-                (not guest_role)
-                or ctx.channel.permissions_for(guest_role).is_superset(
-                    discord.Permissions(view_channel=True),
-                )
-            ),
->>>>>>> 78b85c58
         )