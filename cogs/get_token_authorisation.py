--- conflicted
+++ resolved
@@ -72,7 +72,6 @@
 
     async def get_token_status(self) -> TokenStatus:
         """
-<<<<<<< HEAD
         Definition of method to get the status of the token.
 
         This is done by checking if the token is valid and if it is,
@@ -80,10 +79,6 @@
         """
         response_object: bs4.BeautifulSoup = bs4.BeautifulSoup(
             await self.fetch_with_session(PROFILE_URL), "html.parser"
-=======
-        http_session: aiohttp.ClientSession = aiohttp.ClientSession(
-            headers=REQUEST_HEADERS, cookies=REQUEST_COOKIES
->>>>>>> 54c0690a
         )
         page_title: bs4.Tag | bs4.NavigableString | None = response_object.find("title")
         if not page_title or "Login" in str(page_title):
@@ -99,7 +94,6 @@
         if "You do not have any permissions for this organisation" in response_html.lower():
             return self.TokenStatus.VALID
 
-<<<<<<< HEAD
         logger.warning("Unexpected response when checking token authorisation.")
         return self.TokenStatus.INVALID
 
@@ -113,9 +107,6 @@
         response_object: bs4.BeautifulSoup = bs4.BeautifulSoup(
             await self.fetch_with_session(PROFILE_URL), "html.parser"
         )
-=======
-        response_object: bs4.BeautifulSoup = BeautifulSoup(response_html, "html.parser")
->>>>>>> 54c0690a
 
         page_title: bs4.Tag | bs4.NavigableString | None = response_object.find("title")
 
@@ -134,11 +125,11 @@
             return []
 
         profile_section_html: bs4.Tag | bs4.NavigableString | None = response_object.find(
-            "div", {"id": "profile_main"}
+            "div",
+            {"id": "profile_main"},
         )
 
         if profile_section_html is None:
-<<<<<<< HEAD
             NO_PROFILE_WARNING_MESSAGE: Final[str] = (
                 "Couldn't find the profile section of the user"
                 "when scraping the website's HTML!"
@@ -146,18 +137,6 @@
             logger.warning(NO_PROFILE_WARNING_MESSAGE)
             logger.debug("Retrieved HTML: %s", response_object.text)
             return []
-=======
-            logger.warning(
-                "Couldn't find the profile section of the user "
-                "when scraping the website's HTML!"
-            )
-            logger.debug("Retrieved HTML: %s", response_html)
-            await ctx.respond(
-                "Couldn't find the profile of the user! "
-                "This should never happen, please check the logs!"
-            )
-            return
->>>>>>> 54c0690a
 
         user_name: bs4.Tag | bs4.NavigableString | int | None = profile_section_html.find("h1")
 
@@ -170,7 +149,8 @@
             return []
 
         parsed_html: bs4.Tag | bs4.NavigableString | None = response_object.find(
-            "ul", {"id": "ulOrgs"}
+            "ul",
+            {"id": "ulOrgs"},
         )
 
         if parsed_html is None or isinstance(parsed_html, bs4.NavigableString):
@@ -186,10 +166,11 @@
         ]
 
         logger.debug(
-            "Admin Token has admin access to: %s as user %s", organisations, user_name.text
-        )
-
-<<<<<<< HEAD
+            "Admin Token has admin access to: %s as user %s",
+            organisations,
+            user_name.text,
+        )
+
         return organisations
 
 
@@ -274,15 +255,4 @@
     @token_authorisation_check_task.before_loop
     async def before_tasks(self) -> None:
         """Pre-execution hook, preventing any tasks from executing before the bot is ready."""
-        await self.bot.wait_until_ready()
-=======
-        await ctx.respond(
-            content=(
-                f"Admin token has access to the following MSL Organisations as "
-                f"{user_name.text}:\n {
-                    ', \n '.join(organisation for organisation in organisations)
-                }"
-            ),
-            ephemeral=True,
-        )
->>>>>>> 54c0690a
+        await self.bot.wait_until_ready()