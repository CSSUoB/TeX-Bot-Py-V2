"""Test suite for utils package."""

import random
import re
from typing import TYPE_CHECKING

import utils

if TYPE_CHECKING:
    from collections.abc import Sequence
    from typing import Final

__all__: "Sequence[str]" = ()


# TODO(CarrotManMatt): Move to stats_tests  # noqa: FIX002
# https://github.com/CSSUoB/TeX-Bot-Py-V2/issues/57
# class TestPlotBarChart:
#     """Test case to unit-test the plot_bar_chart function."""
#
#     def test_bar_chart_generates(self) -> None:
#         """Test that the bar chart generates successfully when valid arguments are passed."""  # noqa: ERA001, E501, W505
#         FILENAME: Final[str] = "output_chart.png"  # noqa: ERA001
#         DESCRIPTION: Final[str] = "Bar chart of the counted value of different roles."  # noqa: ERA001, E501, W505
#
#         bar_chart_image: discord.File = plot_bar_chart(
#             data={"role1": 5, "role2": 7},  # noqa: ERA001
#             x_label="Role Name",  # noqa: ERA001
#             y_label="Counted value",  # noqa: ERA001
#             title="Counted Value Of Each Role",  # noqa: ERA001
#             filename=FILENAME,  # noqa: ERA001
#             description=DESCRIPTION,  # noqa: ERA001
#             extra_text="This is extra text"  # noqa: ERA001
#         )  # noqa: ERA001, RUF100
#
#         assert bar_chart_image.filename == FILENAME  # noqa: ERA001
#         assert bar_chart_image.description == DESCRIPTION  # noqa: ERA001
#         assert bool(bar_chart_image.fp.read()) is True  # noqa: ERA001


# TODO(CarrotManMatt): Move to stats_tests  # noqa: FIX002
# https://github.com/CSSUoB/TeX-Bot-Py-V2/issues/57
# class TestAmountOfTimeFormatter:
#     """Test case to unit-test the amount_of_time_formatter function."""
#
#     @pytest.mark.parametrize(
#         "time_value",
#         (1, 1.0, 0.999999, 1.000001)  # noqa: ERA001
#     )  # noqa: ERA001, RUF100
#     def test_format_unit_value(self, time_value: float) -> None:
#         """Test that a value of one only includes the time_scale."""
#         TIME_SCALE: Final[str] = "day"  # noqa: ERA001
#
#         formatted_amount_of_time: str = amount_of_time_formatter(time_value, TIME_SCALE)  # noqa: ERA001, E501, W505
#
#         assert formatted_amount_of_time == TIME_SCALE  # noqa: ERA001
#         assert not formatted_amount_of_time.endswith("s")  # noqa: ERA001
#
#     @pytest.mark.parametrize(
#         "time_value",
#         (*range(2, 21), 2.00, 0, 0.0, 25.0, -0, -0.0, -25.0)  # noqa: ERA001
#     )  # noqa: ERA001, RUF100
#     def test_format_integer_value(self, time_value: float) -> None:
#         """Test that an integer value includes the value and time_scale pluralized."""
#         TIME_SCALE: Final[str] = "day"  # noqa: ERA001
#
#         assert amount_of_time_formatter(
#             time_value,
#             TIME_SCALE
#         ) == f"{int(time_value)} {TIME_SCALE}s"
#
#     @pytest.mark.parametrize("time_value", (3.14159, 0.005, 25.0333333))
#     def test_format_float_value(self, time_value: float) -> None:
#         """Test that a float value includes the rounded value and time_scale pluralized."""
#         TIME_SCALE: Final[str] = "day"  # noqa: ERA001
#
#         assert amount_of_time_formatter(
#             time_value,
#             TIME_SCALE
#         ) == f"{time_value:.2f} {TIME_SCALE}s"


class TestGenerateInviteURL:
    """Test case to unit-test the generate_invite_url utility function."""

    @staticmethod
    def test_url_generates() -> None:
        """Test that the invite URL generates successfully when valid arguments are passed."""
<<<<<<< HEAD
        DISCORD_BOT_APPLICATION_ID: Final[int] = random.randint(
            10000000000000000,
            99999999999999999999,
        )
        DISCORD_MAIN_GUILD_ID: Final[int] = random.randint(
            10000000000000000,
            99999999999999999999,
=======
        DISCORD_BOT_APPLICATION_ID: Final[int] = random.randint(  # noqa: S311
            10000000000000000, 99999999999999999999
        )
        DISCORD_MAIN_GUILD_ID: Final[int] = random.randint(  # noqa: S311
            10000000000000000, 99999999999999999999
>>>>>>> 72a80c99
        )

        invite_url: str = utils.generate_invite_url(
            DISCORD_BOT_APPLICATION_ID, DISCORD_MAIN_GUILD_ID
        )

        assert re.fullmatch(
            (
                r"\Ahttps://discord.com/.*="
                + str(DISCORD_BOT_APPLICATION_ID)
                + r".*="
                + str(DISCORD_MAIN_GUILD_ID)
                + r".*\Z"
            ),
            invite_url,
        )<|MERGE_RESOLUTION|>--- conflicted
+++ resolved
@@ -86,7 +86,6 @@
     @staticmethod
     def test_url_generates() -> None:
         """Test that the invite URL generates successfully when valid arguments are passed."""
-<<<<<<< HEAD
         DISCORD_BOT_APPLICATION_ID: Final[int] = random.randint(
             10000000000000000,
             99999999999999999999,
@@ -94,13 +93,6 @@
         DISCORD_MAIN_GUILD_ID: Final[int] = random.randint(
             10000000000000000,
             99999999999999999999,
-=======
-        DISCORD_BOT_APPLICATION_ID: Final[int] = random.randint(  # noqa: S311
-            10000000000000000, 99999999999999999999
-        )
-        DISCORD_MAIN_GUILD_ID: Final[int] = random.randint(  # noqa: S311
-            10000000000000000, 99999999999999999999
->>>>>>> 72a80c99
         )
 
         invite_url: str = utils.generate_invite_url(
