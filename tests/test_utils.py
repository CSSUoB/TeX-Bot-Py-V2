--- conflicted
+++ resolved
@@ -4,6 +4,7 @@
 import random
 import re
 import string
+import subprocess
 import sys
 from argparse import Namespace
 from collections.abc import Iterable, Sequence
@@ -97,7 +98,6 @@
             utility_function.NAME for utility_function in cls.UTILITY_FUNCTIONS
         )
 
-<<<<<<< HEAD
     @classmethod
     def _format_usage_message(cls, utility_function_names: Iterable[str]) -> str:
         return f"""usage: utils [-h]{
@@ -107,49 +107,6 @@
         }{
             "}" if utility_function_names else ""
         }"""
-=======
-        assert re.match(
-            f"https://discord.com/.*={DISCORD_BOT_APPLICATION_ID}.*={DISCORD_GUILD_ID}",
-            invite_url
-        )
-
-
-# TODO(CarrotManMatt): Move to stats_tests  # noqa: FIX002
-# https://github.com/CSSUoB/TeX-Bot-Py-V2/issues/57
-# class TestPlotBarChart:
-#     """Test case to unit-test the plot_bar_chart function."""
-#
-#     def test_bar_chart_generates(self) -> None:
-#         """Test that the bar chart generates successfully when valid arguments are passed."""  # noqa: ERA001, E501, W505
-#         FILENAME: Final[str] = "output_chart.png"  # noqa: ERA001
-#         DESCRIPTION: Final[str] = "Bar chart of the counted value of different roles."  # noqa: ERA001, E501, W505
-#
-#         bar_chart_image: discord.File = plot_bar_chart(
-#             data={"role1": 5, "role2": 7},  # noqa: ERA001
-#             x_label="Role Name",  # noqa: ERA001
-#             y_label="Counted value",  # noqa: ERA001
-#             title="Counted Value Of Each Role",  # noqa: ERA001
-#             filename=FILENAME,  # noqa: ERA001
-#             description=DESCRIPTION,  # noqa: ERA001
-#             extra_text="This is extra text"  # noqa: ERA001
-#         )  # noqa: ERA001, RUF100
-#
-#         assert bar_chart_image.filename == FILENAME  # noqa: ERA001
-#         assert bar_chart_image.description == DESCRIPTION  # noqa: ERA001
-#         assert bool(bar_chart_image.fp.read()) is True  # noqa: ERA001
-
-
-class TestAmountOfTimeFormatter:
-    """Test case to unit-test the amount_of_time_formatter function."""
-
-    @pytest.mark.parametrize(
-        "time_value",
-        (1, 1.0, 0.999999, 1.000001)
-    )
-    def test_format_unit_value(self, time_value: float) -> None:
-        """Test that a value of one only includes the time_scale."""
-        TIME_SCALE: Final[str] = "day"
->>>>>>> 2c5764a7
 
     @classmethod
     def execute_argument_parser_function(cls, args: Sequence[str], capsys: CaptureFixture[str], utility_functions: Iterable[type[UtilityFunction]] | None = None) -> tuple[int, CaptureResult[str]]:  # noqa: E501
@@ -164,18 +121,8 @@
 
         return return_code, capsys.readouterr()
 
-<<<<<<< HEAD
     class EmptyContextManager:
         """Empty context manager that executes no logic when entering/exiting."""
-=======
-    @pytest.mark.parametrize(
-        "time_value",
-        (*range(2, 21), 2.00, 0, 0.0, 25.0, -0, -0.0, -25.0)
-    )
-    def test_format_integer_value(self, time_value: float) -> None:
-        """Test that an integer value includes the value and time_scale pluralized."""
-        TIME_SCALE: Final[str] = "day"
->>>>>>> 2c5764a7
 
         def __enter__(self) -> None:
             """Enter the context manager and execute no additional logic."""
