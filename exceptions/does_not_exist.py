--- conflicted
+++ resolved
@@ -340,11 +340,6 @@
 
     # noinspection PyMethodParameters,PyPep8Naming
     @classproperty
-<<<<<<< HEAD
     @override
     def CHANNEL_NAME(cls) -> str:  # noqa: N805
-=======
-    def CHANNEL_NAME(cls) -> str:  # noqa: N802,N805
-        """The name of the Discord channel that does not exist."""  # noqa: D401
->>>>>>> 672f3d09
         return "general"