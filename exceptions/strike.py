--- conflicted
+++ resolved
@@ -25,10 +25,7 @@
 
     # noinspection PyMethodParameters,PyPep8Naming
     @classproperty
-<<<<<<< HEAD
-=======
     @override
->>>>>>> 406d2e01
     def DEFAULT_MESSAGE(cls) -> str:  # noqa: N805
         return "An error occurred while trying to track manually applied moderation actions."
 
